--- conflicted
+++ resolved
@@ -44,10 +44,7 @@
 use crate::util_lib::db::DBTx;
 use crate::util_lib::db::Error as db_error;
 
-<<<<<<< HEAD
 use stacks_common::util::hash::Hash160;
-=======
->>>>>>> fd770ece
 use stacks_common::util::hash::Sha512Trunc256Sum;
 use stacks_common::util::hash::{hex_bytes, to_hex, Hash160};
 use stacks_common::util::secp256k1::MessageSignature;
@@ -321,9 +318,42 @@
     pub burn_header_hash: BurnchainHeaderHash, // hash of the burn chain block header
 }
 
+fn hex_ser_memo<S: serde::Serializer>(bytes: &[u8], s: S) -> Result<S::Ok, S::Error> {
+    let inst = to_hex(bytes);
+    s.serialize_str(inst.as_str())
+}
+
+fn hex_deser_memo<'de, D: serde::Deserializer<'de>>(d: D) -> Result<Vec<u8>, D::Error> {
+    let inst_str = String::deserialize(d)?;
+    hex_bytes(&instr_str).map_err(serde::de::Error::custom)
+}
+
+fn hex_serialize<S: serde::Serializer>(bhh: &BurnchainHeaderHash, s: S) -> Result<S::Ok, S::Error> {
+    let inst = bhh.to_hex();
+    s.serialize_str(inst.as_str())
+}
+
+fn hex_deserialize<'de, D: serde::Deserializer<'de>>(
+    d: D,
+) -> Result<BurnchainHeaderHash, D::Error> {
+    let inst_str = String::deserialize(d)?;
+    BurnchainHeaderHash::from_hex(&inst_str).map_err(serde::de::Error::custom)
+}
+
+fn principal_serialize<S: serde::Serializer>(pd: &PrincipalData, s: S) -> Result<S::Ok, S::Error> {
+    let inst = pd.to_string();
+    s.serialize_str(inst.as_str())
+}
+
+fn principal_deserialize<'de, D: serde::Deserializer<'de>>(
+    d: D,
+) -> Result<PrincipalData, D::Error> {
+    let inst_str = String::deserialize(d)?;
+    PrincipalData::parse(&inst_str).map_err(serde::de::Error::custom)
+}
+
 #[derive(Debug, PartialEq, Clone, Eq, Serialize, Deserialize)]
 pub struct PegInOp {
-<<<<<<< HEAD
     #[serde(serialize_with = "principal_serialize")]
     #[serde(deserialize_with = "principal_deserialize")]
     pub recipient: PrincipalData,
@@ -331,6 +361,9 @@
     #[serde(deserialize_with = "crate::chainstate::stacks::address::pox_addr_b58_deser")]
     pub peg_wallet_address: PoxAddress,
     pub amount: u64, // BTC amount to peg in, in satoshis
+    #[serde(serialize_with = "hex_ser_memo")]
+    #[serde(deserialize_with = "hex_deser_memo")]
+    pub memo: Vec<u8>, // extra unused bytes
 
     // common to all transactions
     pub txid: Txid,        // transaction ID
@@ -340,46 +373,7 @@
     pub burn_header_hash: BurnchainHeaderHash, // hash of the burn chain block header
 }
 
-fn hex_serialize<S: serde::Serializer>(bhh: &BurnchainHeaderHash, s: S) -> Result<S::Ok, S::Error> {
-    let inst = bhh.to_hex();
-    s.serialize_str(inst.as_str())
-}
-
-fn hex_deserialize<'de, D: serde::Deserializer<'de>>(
-    d: D,
-) -> Result<BurnchainHeaderHash, D::Error> {
-    let inst_str = String::deserialize(d)?;
-    BurnchainHeaderHash::from_hex(&inst_str).map_err(serde::de::Error::custom)
-}
-
-fn principal_serialize<S: serde::Serializer>(pd: &PrincipalData, s: S) -> Result<S::Ok, S::Error> {
-    let inst = pd.to_string();
-    s.serialize_str(inst.as_str())
-}
-
-fn principal_deserialize<'de, D: serde::Deserializer<'de>>(
-    d: D,
-) -> Result<PrincipalData, D::Error> {
-    let inst_str = String::deserialize(d)?;
-    PrincipalData::parse(&inst_str).map_err(serde::de::Error::custom)
-}
-
-#[derive(Debug, Clone, Serialize, Deserialize)]
-=======
-    pub recipient: PrincipalData,
-    pub peg_wallet_address: PoxAddress,
-    pub amount: u64,   // BTC amount to peg in, in satoshis
-    pub memo: Vec<u8>, // extra unused bytes
-
-    // common to all transactions
-    pub txid: Txid,                            // transaction ID
-    pub vtxindex: u32,                         // index in the block where this tx occurs
-    pub block_height: u64,                     // block height at which this tx occurs
-    pub burn_header_hash: BurnchainHeaderHash, // hash of the burn chain block header
-}
-
 #[derive(Debug, Clone, PartialEq, Eq, Serialize, Deserialize)]
->>>>>>> fd770ece
 pub enum BlockstackOperationType {
     LeaderKeyRegister(LeaderKeyRegisterOp),
     LeaderBlockCommit(LeaderBlockCommitOp),
@@ -389,8 +383,6 @@
     TransferStx(TransferStxOp),
     DelegateStx(DelegateStxOp),
     PegIn(PegInOp),
-<<<<<<< HEAD
-=======
 }
 
 // serialization helpers for blockstack_op_to_json function
@@ -406,7 +398,6 @@
         "address_hash_bytes": format!("0x{}", addr.bytes),
         "address_version": addr.version
     })
->>>>>>> fd770ece
 }
 
 impl BlockstackOperationType {
