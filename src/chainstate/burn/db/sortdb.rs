--- conflicted
+++ resolved
@@ -2478,13 +2478,9 @@
     pub fn is_db_version_supported_in_epoch(epoch: StacksEpochId, version: &str) -> bool {
         match epoch {
             StacksEpochId::Epoch10 => false,
-<<<<<<< HEAD
-            StacksEpochId::Epoch20 => (version == "1" || version == "2"),
-            StacksEpochId::Epoch2_05 | StacksEpochId::Epoch21 => version == "2",
-=======
             StacksEpochId::Epoch20 => (version == "1" || version == "2" || version == "3"),
             StacksEpochId::Epoch2_05 => (version == "2" || version == "3"),
->>>>>>> 9dd09ab7
+            StacksEpochId::Epoch21 => (version == "3"),
         }
     }
 
@@ -7970,7 +7966,7 @@
 
             // drop descendancy information
             {
-                let mut db_tx = db.tx_begin().unwrap();
+                let db_tx = db.tx_begin().unwrap();
                 db_tx
                     .execute("DELETE FROM block_commit_parents", NO_PARAMS)
                     .unwrap();
