// Copyright (C) 2013-2020 Blockstack PBC, a public benefit corporation
// Copyright (C) 2020 Stacks Open Internet Foundation
//
// This program is free software: you can redistribute it and/or modify
// it under the terms of the GNU General Public License as published by
// the Free Software Foundation, either version 3 of the License, or
// (at your option) any later version.
//
// This program is distributed in the hope that it will be useful,
// but WITHOUT ANY WARRANTY; without even the implied warranty of
// MERCHANTABILITY or FITNESS FOR A PARTICULAR PURPOSE.  See the
// GNU General Public License for more details.
//
// You should have received a copy of the GNU General Public License
// along with this program.  If not, see <http://www.gnu.org/licenses/>.

use std::cmp;
use std::collections::{HashMap, HashSet};
use std::convert::From;
use std::fmt;
use std::fs;
use std::io;
use std::io::prelude::*;
use std::io::{Read, Seek, SeekFrom, Write};
use std::path::{Path, PathBuf};

use clarity::types::chainstate::SortitionId;
use clarity::vm::ast::ASTRules;
use rand::thread_rng;
use rand::Rng;
use rand::RngCore;
use rusqlite::Connection;
use rusqlite::DatabaseName;
use rusqlite::{Error as sqlite_error, OptionalExtension};

use crate::chainstate::burn::db::sortdb::*;
use crate::chainstate::burn::operations::*;
use crate::chainstate::burn::BlockSnapshot;
use crate::chainstate::stacks::address::PoxAddress;
use crate::chainstate::stacks::db::accounts::MinerReward;
use crate::chainstate::stacks::db::transactions::TransactionNonceMismatch;
use crate::chainstate::stacks::db::*;
use crate::chainstate::stacks::index::MarfTrieId;
use crate::chainstate::stacks::Error;
use crate::chainstate::stacks::*;
use crate::chainstate::stacks::{
    C32_ADDRESS_VERSION_MAINNET_MULTISIG, C32_ADDRESS_VERSION_MAINNET_SINGLESIG,
    C32_ADDRESS_VERSION_TESTNET_MULTISIG, C32_ADDRESS_VERSION_TESTNET_SINGLESIG,
};
use crate::clarity_vm::clarity::{ClarityBlockConnection, ClarityConnection, ClarityInstance};
use crate::clarity_vm::database::SortitionDBRef;
use crate::codec::MAX_MESSAGE_LEN;
use crate::codec::{read_next, write_next};
use crate::core::mempool::MemPoolDB;
use crate::core::mempool::MAXIMUM_MEMPOOL_TX_CHAINING;
use crate::core::*;
use crate::cost_estimates::EstimatorError;
use crate::net::BlocksInvData;
use crate::net::Error as net_error;
use crate::net::ExtendedStacksHeader;
use crate::util_lib::db::u64_to_sql;
use crate::util_lib::db::Error as db_error;
use crate::util_lib::db::{
    query_count, query_int, query_row, query_row_columns, query_row_panic, query_rows,
    tx_busy_handler, DBConn, FromColumn, FromRow,
};
use crate::util_lib::strings::StacksString;
pub use clarity::vm::analysis::errors::{CheckError, CheckErrors};
use clarity::vm::analysis::run_analysis;
use clarity::vm::clarity::TransactionConnection;
use clarity::vm::contexts::AssetMap;
use clarity::vm::contracts::Contract;
use clarity::vm::costs::LimitedCostTracker;
use clarity::vm::database::{BurnStateDB, ClarityDatabase, NULL_BURN_STATE_DB};
use clarity::vm::types::{
    AssetIdentifier, BuffData, PrincipalData, QualifiedContractIdentifier, SequenceData,
    StacksAddressExtensions as ClarityStacksAddressExtensions, StandardPrincipalData, TupleData,
    TypeSignature, Value,
};
use stacks_common::util::get_epoch_time_ms;
use stacks_common::util::get_epoch_time_secs;
use stacks_common::util::hash::to_hex;
use stacks_common::util::retry::BoundReader;

use crate::chainstate::coordinator::BlockEventDispatcher;
use crate::chainstate::stacks::address::StacksAddressExtensions;
use crate::chainstate::stacks::StacksBlockHeader;
use crate::chainstate::stacks::StacksMicroblockHeader;
use crate::monitoring::{set_last_block_transaction_count, set_last_execution_cost_observed};
use crate::util_lib::boot::boot_code_id;
use crate::{types, util};
use stacks_common::types::chainstate::BurnchainHeaderHash;
use stacks_common::types::chainstate::{StacksAddress, StacksBlockId};

#[derive(Debug, Clone, PartialEq)]
pub struct StagingMicroblock {
    pub consensus_hash: ConsensusHash,
    pub anchored_block_hash: BlockHeaderHash,
    pub microblock_hash: BlockHeaderHash,
    pub parent_hash: BlockHeaderHash,
    pub sequence: u16,
    pub processed: bool,
    pub orphaned: bool,
    pub block_data: Vec<u8>,
}

#[derive(Debug, Clone, PartialEq)]
pub struct StagingBlock {
    pub consensus_hash: ConsensusHash,
    pub anchored_block_hash: BlockHeaderHash,
    pub parent_consensus_hash: ConsensusHash,
    pub parent_anchored_block_hash: BlockHeaderHash,
    pub parent_microblock_hash: BlockHeaderHash,
    pub parent_microblock_seq: u16,
    pub microblock_pubkey_hash: Hash160,
    pub height: u64,
    pub processed: bool,
    pub attachable: bool,
    pub orphaned: bool,
    pub commit_burn: u64,
    pub sortition_burn: u64,
    pub block_data: Vec<u8>,
}

#[derive(Debug, Clone, PartialEq)]
pub struct StagingUserBurnSupport {
    pub consensus_hash: ConsensusHash,
    pub anchored_block_hash: BlockHeaderHash,
    pub address: StacksAddress,
    pub burn_amount: u64,
    pub vtxindex: u32,
}

#[derive(Debug)]
pub enum MemPoolRejection {
    SerializationFailure(codec_error),
    DeserializationFailure(codec_error),
    FailedToValidate(Error),
    FeeTooLow(u64, u64),
    BadNonces(TransactionNonceMismatch),
    NotEnoughFunds(u128, u128),
    NoSuchContract,
    NoSuchPublicFunction,
    BadFunctionArgument(CheckError),
    ContractAlreadyExists(QualifiedContractIdentifier),
    PoisonMicroblocksDoNotConflict,
    NoAnchorBlockWithPubkeyHash(Hash160),
    InvalidMicroblocks,
    BadAddressVersionByte,
    NoCoinbaseViaMempool,
    NoSuchChainTip(ConsensusHash, BlockHeaderHash),
    ConflictingNonceInMempool,
    TooMuchChaining {
        max_nonce: u64,
        actual_nonce: u64,
        principal: PrincipalData,
        is_origin: bool,
    },
    BadTransactionVersion,
    TransferRecipientIsSender(PrincipalData),
    TransferAmountMustBePositive,
    DBError(db_error),
    EstimatorError(EstimatorError),
    TemporarilyBlacklisted,
    Other(String),
}

pub struct SetupBlockResult<'a, 'b> {
    pub clarity_tx: ClarityTx<'a, 'b>,
    pub tx_receipts: Vec<StacksTransactionReceipt>,
    pub microblock_execution_cost: ExecutionCost,
    pub microblock_fees: u128,
    pub microblock_burns: u128,
    pub microblock_txs_receipts: Vec<StacksTransactionReceipt>,
    pub matured_miner_rewards_opt:
        Option<(MinerReward, Vec<MinerReward>, MinerReward, MinerRewardInfo)>,
    pub evaluated_epoch: StacksEpochId,
    pub applied_epoch_transition: bool,
    pub burn_stack_stx_ops: Vec<StackStxOp>,
    pub burn_transfer_stx_ops: Vec<TransferStxOp>,
}

pub struct DummyEventDispatcher;

impl BlockEventDispatcher for DummyEventDispatcher {
    fn announce_block(
        &self,
        _block: &StacksBlock,
        _metadata: &StacksHeaderInfo,
        _receipts: &Vec<StacksTransactionReceipt>,
        _parent: &StacksBlockId,
        _winner_txid: Txid,
        _rewards: &Vec<MinerReward>,
        _rewards_info: Option<&MinerRewardInfo>,
        _parent_burn_block_hash: BurnchainHeaderHash,
        _parent_burn_block_height: u32,
        _parent_burn_block_timestamp: u64,
        _anchor_block_cost: &ExecutionCost,
        _confirmed_mblock_cost: &ExecutionCost,
    ) {
        assert!(
            false,
            "We should never try to announce to the dummy dispatcher"
        );
    }

    fn announce_burn_block(
        &self,
        _burn_block: &BurnchainHeaderHash,
        _burn_block_height: u64,
        _rewards: Vec<(PoxAddress, u64)>,
        _burns: u64,
        _slot_holders: Vec<PoxAddress>,
    ) {
        assert!(
            false,
            "We should never try to announce to the dummy dispatcher"
        );
    }

    fn dispatch_boot_receipts(&mut self, _receipts: Vec<StacksTransactionReceipt>) {
        assert!(
            false,
            "We should never try to dispatch boot receipts to the dummy dispatcher"
        );
    }
}

impl MemPoolRejection {
    pub fn into_json(self, txid: &Txid) -> serde_json::Value {
        use self::MemPoolRejection::*;
        let (reason_code, reason_data) = match self {
            SerializationFailure(e) => ("Serialization", Some(json!({"message": e.to_string()}))),
            DeserializationFailure(e) => {
                ("Deserialization", Some(json!({"message": e.to_string()})))
            }
            TooMuchChaining {
                max_nonce,
                actual_nonce,
                principal,
                is_origin,
                ..
            } => (
                "TooMuchChaining",
                Some(
                    json!({"message": "Nonce would exceed chaining limit in mempool",
                                "expected": max_nonce,
                                "actual": actual_nonce,
                                "principal": principal.to_string(),
                                "is_origin": is_origin
                    }),
                ),
            ),
            BadTransactionVersion => ("BadTransactionVersion", None),
            FailedToValidate(e) => (
                "SignatureValidation",
                Some(json!({"message": e.to_string()})),
            ),
            FeeTooLow(actual, expected) => (
                "FeeTooLow",
                Some(json!({
                                                "expected": expected,
                                                "actual": actual})),
            ),
            TransferRecipientIsSender(recipient) => (
                "TransferRecipientCannotEqualSender",
                Some(json!({"recipient": recipient.to_string()})),
            ),
            TransferAmountMustBePositive => ("TransferAmountMustBePositive", None),
            BadNonces(TransactionNonceMismatch {
                expected,
                actual,
                principal,
                is_origin,
                ..
            }) => (
                "BadNonce",
                Some(json!({
                     "expected": expected,
                     "actual": actual,
                     "principal": principal.to_string(),
                     "is_origin": is_origin})),
            ),
            NotEnoughFunds(expected, actual) => (
                "NotEnoughFunds",
                Some(json!({
                    "expected": format!("0x{}", to_hex(&expected.to_be_bytes())),
                    "actual": format!("0x{}", to_hex(&actual.to_be_bytes()))
                })),
            ),
            EstimatorError(e) => ("EstimatorError", Some(json!({"message": e.to_string()}))),
            NoSuchContract => ("NoSuchContract", None),
            NoSuchPublicFunction => ("NoSuchPublicFunction", None),
            BadFunctionArgument(e) => (
                "BadFunctionArgument",
                Some(json!({"message": e.to_string()})),
            ),
            ConflictingNonceInMempool => ("ConflictingNonceInMempool", None),
            ContractAlreadyExists(id) => (
                "ContractAlreadyExists",
                Some(json!({ "contract_identifier": id.to_string() })),
            ),
            PoisonMicroblocksDoNotConflict => ("PoisonMicroblocksDoNotConflict", None),
            NoAnchorBlockWithPubkeyHash(_h) => ("PoisonMicroblockHasUnknownPubKeyHash", None),
            InvalidMicroblocks => ("PoisonMicroblockIsInvalid", None),
            BadAddressVersionByte => ("BadAddressVersionByte", None),
            NoCoinbaseViaMempool => ("NoCoinbaseViaMempool", None),
            // this should never happen via the RPC interface
            NoSuchChainTip(..) => ("ServerFailureNoSuchChainTip", None),
            DBError(e) => (
                "ServerFailureDatabase",
                Some(json!({"message": e.to_string()})),
            ),
            TemporarilyBlacklisted => ("TemporarilyBlacklisted", None),
            Other(s) => ("ServerFailureOther", Some(json!({ "message": s }))),
        };
        let mut result = json!({
            "txid": format!("{}", txid.to_hex()),
            "error": "transaction rejected",
            "reason": reason_code,
        });
        if let Some(reason_data) = reason_data {
            result
                .as_object_mut()
                .unwrap()
                .insert("reason_data".to_string(), reason_data);
        }
        result
    }
}

impl From<db_error> for MemPoolRejection {
    fn from(e: db_error) -> MemPoolRejection {
        MemPoolRejection::DBError(e)
    }
}

// These constants are mempool acceptance heuristics, but
//  not part of the protocol consensus (i.e., a block
//  that includes a transaction that violates these won't
//  be invalid)
pub const MINIMUM_TX_FEE: u64 = 1;
pub const MINIMUM_TX_FEE_RATE_PER_BYTE: u64 = 1;

impl StagingBlock {
    pub fn is_first_mined(&self) -> bool {
        self.parent_anchored_block_hash == FIRST_STACKS_BLOCK_HASH
    }
}

impl FromRow<StagingMicroblock> for StagingMicroblock {
    fn from_row<'a>(row: &'a Row) -> Result<StagingMicroblock, db_error> {
        let anchored_block_hash: BlockHeaderHash =
            BlockHeaderHash::from_column(row, "anchored_block_hash")?;
        let consensus_hash: ConsensusHash = ConsensusHash::from_column(row, "consensus_hash")?;
        let microblock_hash: BlockHeaderHash =
            BlockHeaderHash::from_column(row, "microblock_hash")?;
        let parent_hash: BlockHeaderHash = BlockHeaderHash::from_column(row, "parent_hash")?;
        let sequence: u16 = row.get_unwrap("sequence");
        let processed_i64: i64 = row.get_unwrap("processed");
        let orphaned_i64: i64 = row.get_unwrap("orphaned");
        let block_data: Vec<u8> = vec![];

        let processed = processed_i64 != 0;
        let orphaned = orphaned_i64 != 0;

        Ok(StagingMicroblock {
            consensus_hash,
            anchored_block_hash,
            microblock_hash,
            parent_hash,
            sequence,
            processed,
            orphaned,
            block_data,
        })
    }
}

impl FromRow<StagingBlock> for StagingBlock {
    fn from_row<'a>(row: &'a Row) -> Result<StagingBlock, db_error> {
        let anchored_block_hash: BlockHeaderHash =
            BlockHeaderHash::from_column(row, "anchored_block_hash")?;
        let parent_anchored_block_hash: BlockHeaderHash =
            BlockHeaderHash::from_column(row, "parent_anchored_block_hash")?;
        let consensus_hash: ConsensusHash = ConsensusHash::from_column(row, "consensus_hash")?;
        let parent_consensus_hash: ConsensusHash =
            ConsensusHash::from_column(row, "parent_consensus_hash")?;
        let parent_microblock_hash: BlockHeaderHash =
            BlockHeaderHash::from_column(row, "parent_microblock_hash")?;
        let parent_microblock_seq: u16 = row.get_unwrap("parent_microblock_seq");
        let microblock_pubkey_hash: Hash160 = Hash160::from_column(row, "microblock_pubkey_hash")?;
        let height = u64::from_column(row, "height")?;
        let attachable_i64: i64 = row.get_unwrap("attachable");
        let processed_i64: i64 = row.get_unwrap("processed");
        let orphaned_i64: i64 = row.get_unwrap("orphaned");
        let commit_burn = u64::from_column(row, "commit_burn")?;
        let sortition_burn = u64::from_column(row, "sortition_burn")?;
        let block_data: Vec<u8> = vec![];

        let processed = processed_i64 != 0;
        let attachable = attachable_i64 != 0;
        let orphaned = orphaned_i64 != 0;

        Ok(StagingBlock {
            anchored_block_hash,
            parent_anchored_block_hash,
            consensus_hash,
            parent_consensus_hash,
            parent_microblock_hash,
            parent_microblock_seq,
            microblock_pubkey_hash,
            height,
            processed,
            attachable,
            orphaned,
            commit_burn,
            sortition_burn,
            block_data,
        })
    }
}

impl FromRow<StagingUserBurnSupport> for StagingUserBurnSupport {
    fn from_row<'a>(row: &'a Row) -> Result<StagingUserBurnSupport, db_error> {
        let anchored_block_hash: BlockHeaderHash =
            BlockHeaderHash::from_column(row, "anchored_block_hash")?;
        let consensus_hash: ConsensusHash = ConsensusHash::from_column(row, "consensus_hash")?;
        let address: StacksAddress = StacksAddress::from_column(row, "address")?;
        let burn_amount = u64::from_column(row, "burn_amount")?;
        let vtxindex: u32 = row.get_unwrap("vtxindex");

        Ok(StagingUserBurnSupport {
            anchored_block_hash,
            consensus_hash,
            address,
            burn_amount,
            vtxindex,
        })
    }
}

impl StagingMicroblock {
    #[cfg(test)]
    pub fn try_into_microblock(self) -> Result<StacksMicroblock, StagingMicroblock> {
        StacksMicroblock::consensus_deserialize(&mut &self.block_data[..]).map_err(|_e| self)
    }
}

impl MicroblockStreamData {
    fn stream_count<W: Write>(&mut self, fd: &mut W, count: u64) -> Result<u64, Error> {
        let mut num_written = 0;
        while self.num_items_ptr < self.num_items_buf.len() && num_written < count {
            // stream length prefix
            test_debug!(
                "Length prefix: try to send {:?} (ptr={})",
                &self.num_items_buf[self.num_items_ptr..],
                self.num_items_ptr
            );
            let num_sent = match fd.write(&self.num_items_buf[self.num_items_ptr..]) {
                Ok(0) => {
                    // done (disconnected)
                    test_debug!("Length prefix: wrote 0 bytes",);
                    return Ok(num_written);
                }
                Ok(n) => {
                    self.num_items_ptr += n;
                    n as u64
                }
                Err(e) => {
                    if e.kind() == io::ErrorKind::Interrupted {
                        // EINTR; try again
                        continue;
                    } else if e.kind() == io::ErrorKind::WouldBlock
                        || (cfg!(windows) && e.kind() == io::ErrorKind::TimedOut)
                    {
                        // blocked
                        return Ok(num_written);
                    } else {
                        return Err(Error::WriteError(e));
                    }
                }
            };
            num_written += num_sent;
            test_debug!(
                "Length prefix: sent {} bytes ({} total)",
                num_sent,
                num_written
            );
        }
        Ok(num_written)
    }
}

impl StreamCursor {
    pub fn new_block(index_block_hash: StacksBlockId) -> StreamCursor {
        StreamCursor::Block(BlockStreamData {
            index_block_hash: index_block_hash,
            offset: 0,
            total_bytes: 0,
        })
    }

    pub fn new_microblock_confirmed(
        chainstate: &StacksChainState,
        tail_index_microblock_hash: StacksBlockId,
    ) -> Result<StreamCursor, Error> {
        // look up parent
        let mblock_info = StacksChainState::load_staging_microblock_info_indexed(
            &chainstate.db(),
            &tail_index_microblock_hash,
        )?
        .ok_or(Error::NoSuchBlockError)?;

        let parent_index_block_hash = StacksBlockHeader::make_index_block_hash(
            &mblock_info.consensus_hash,
            &mblock_info.anchored_block_hash,
        );

        // need to send out the consensus_serialize()'ed array length before sending microblocks.
        // this is exactly what seq tells us, though.
        let num_items_buf = ((mblock_info.sequence as u32) + 1).to_be_bytes();

        Ok(StreamCursor::Microblocks(MicroblockStreamData {
            index_block_hash: StacksBlockId([0u8; 32]),
            rowid: None,
            offset: 0,
            total_bytes: 0,
            microblock_hash: mblock_info.microblock_hash,
            parent_index_block_hash: parent_index_block_hash,
            seq: mblock_info.sequence,
            unconfirmed: false,
            num_items_buf: num_items_buf,
            num_items_ptr: 0,
        }))
    }

    pub fn new_microblock_unconfirmed(
        chainstate: &StacksChainState,
        anchored_index_block_hash: StacksBlockId,
        seq: u16,
    ) -> Result<StreamCursor, Error> {
        let mblock_info = StacksChainState::load_next_descendant_microblock(
            &chainstate.db(),
            &anchored_index_block_hash,
            seq,
        )?
        .ok_or(Error::NoSuchBlockError)?;

        Ok(StreamCursor::Microblocks(MicroblockStreamData {
            index_block_hash: anchored_index_block_hash.clone(),
            rowid: None,
            offset: 0,
            total_bytes: 0,
            microblock_hash: mblock_info.block_hash(),
            parent_index_block_hash: anchored_index_block_hash,
            seq: seq,
            unconfirmed: true,
            num_items_buf: [0u8; 4],
            num_items_ptr: 4, // stops us from trying to send a length prefix
        }))
    }

    pub fn new_headers(
        chainstate: &StacksChainState,
        tip: &StacksBlockId,
        num_headers_requested: u32,
    ) -> Result<StreamCursor, Error> {
        let header_info = StacksChainState::load_staging_block_info(chainstate.db(), tip)?
            .ok_or(Error::NoSuchBlockError)?;

        let num_headers = if header_info.height < (num_headers_requested as u64) {
            header_info.height as u32
        } else {
            num_headers_requested
        };

        test_debug!("Request for {} headers from {}", num_headers, tip);

        Ok(StreamCursor::Headers(HeaderStreamData {
            index_block_hash: tip.clone(),
            offset: 0,
            total_bytes: 0,
            num_headers: num_headers,
            header_bytes: None,
            end_of_stream: false,
            corked: false,
        }))
    }

    pub fn new_tx_stream(
        tx_query: MemPoolSyncData,
        max_txs: u64,
        height: u64,
        page_id_opt: Option<Txid>,
    ) -> StreamCursor {
        let last_randomized_txid = page_id_opt.unwrap_or_else(|| {
            let random_bytes = rand::thread_rng().gen::<[u8; 32]>();
            Txid(random_bytes)
        });

        StreamCursor::MempoolTxs(TxStreamData {
            tx_query,
            last_randomized_txid: last_randomized_txid,
            tx_buf: vec![],
            tx_buf_ptr: 0,
            num_txs: 0,
            max_txs: max_txs,
            height: height,
            corked: false,
        })
    }

    fn stream_one_byte<W: Write>(fd: &mut W, b: u8) -> Result<u64, Error> {
        loop {
            match fd.write(&[b]) {
                Ok(0) => {
                    // done (disconnected)
                    return Ok(0);
                }
                Ok(n) => {
                    return Ok(n as u64);
                }
                Err(e) => {
                    if e.kind() == io::ErrorKind::Interrupted {
                        // EINTR; try again
                        continue;
                    } else if e.kind() == io::ErrorKind::WouldBlock
                        || (cfg!(windows) && e.kind() == io::ErrorKind::TimedOut)
                    {
                        // blocked
                        return Ok(0);
                    } else {
                        return Err(Error::WriteError(e));
                    }
                }
            }
        }
    }

    pub fn get_offset(&self) -> u64 {
        match self {
            StreamCursor::Block(ref stream) => stream.offset(),
            StreamCursor::Microblocks(ref stream) => stream.offset(),
            StreamCursor::Headers(ref stream) => stream.offset(),
            // no-op for mempool txs
            StreamCursor::MempoolTxs(..) => 0,
        }
    }

    pub fn add_more_bytes(&mut self, nw: u64) {
        match self {
            StreamCursor::Block(ref mut stream) => stream.add_bytes(nw),
            StreamCursor::Microblocks(ref mut stream) => stream.add_bytes(nw),
            StreamCursor::Headers(ref mut stream) => stream.add_bytes(nw),
            // no-op fo mempool txs
            StreamCursor::MempoolTxs(..) => (),
        }
    }

    pub fn stream_to<W: Write>(
        &mut self,
        mempool: &MemPoolDB,
        chainstate: &mut StacksChainState,
        fd: &mut W,
        count: u64,
    ) -> Result<u64, Error> {
        match self {
            StreamCursor::Microblocks(ref mut stream) => {
                let mut num_written = 0;
                if !stream.unconfirmed {
                    // Confirmed microblocks are represented as a consensus-encoded vector of
                    // microblocks, in reverse sequence order.
                    // Write 4-byte length prefix first
                    num_written += stream.stream_count(fd, count)?;
                    StacksChainState::stream_microblocks_confirmed(&chainstate, fd, stream, count)
                        .and_then(|bytes_sent| Ok(bytes_sent + num_written))
                } else {
                    StacksChainState::stream_microblocks_unconfirmed(&chainstate, fd, stream, count)
                        .and_then(|bytes_sent| Ok(bytes_sent + num_written))
                }
            }
            StreamCursor::MempoolTxs(ref mut tx_stream) => mempool.stream_txs(fd, tx_stream, count),
            StreamCursor::Headers(ref mut stream) => {
                let mut num_written = 0;
                if stream.total_bytes == 0 {
                    test_debug!("Opening header stream");
                    let byte_written = StreamCursor::stream_one_byte(fd, '[' as u8)?;
                    num_written += byte_written;
                    stream.total_bytes += byte_written;
                }
                if stream.total_bytes > 0 {
                    let mut sent = chainstate.stream_headers(fd, stream, count)?;

                    if stream.end_of_stream && !stream.corked {
                        // end of stream; cork it
                        test_debug!("Corking header stream");
                        let byte_written = StreamCursor::stream_one_byte(fd, ']' as u8)?;
                        if byte_written > 0 {
                            sent += byte_written;
                            stream.total_bytes += byte_written;
                            stream.corked = true;
                        }
                    }
                    num_written += sent;
                }
                Ok(num_written)
            }
            StreamCursor::Block(ref mut stream) => chainstate.stream_block(fd, stream, count),
        }
    }
}

impl Streamer for StreamCursor {
    fn offset(&self) -> u64 {
        self.get_offset()
    }
    fn add_bytes(&mut self, nw: u64) {
        self.add_more_bytes(nw)
    }
}

impl Streamer for HeaderStreamData {
    fn offset(&self) -> u64 {
        self.offset
    }
    fn add_bytes(&mut self, nw: u64) {
        self.offset += nw;
        self.total_bytes += nw;
    }
}

impl Streamer for BlockStreamData {
    fn offset(&self) -> u64 {
        self.offset
    }
    fn add_bytes(&mut self, nw: u64) {
        self.offset += nw;
        self.total_bytes += nw;
    }
}

impl Streamer for MicroblockStreamData {
    fn offset(&self) -> u64 {
        self.offset
    }
    fn add_bytes(&mut self, nw: u64) {
        self.offset += nw;
        self.total_bytes += nw;
    }
}

impl StacksChainState {
    fn get_index_block_pathbuf(blocks_dir: &str, index_block_hash: &StacksBlockId) -> PathBuf {
        let block_hash_bytes = index_block_hash.as_bytes();
        let mut block_path = PathBuf::from(blocks_dir);

        block_path.push(to_hex(&block_hash_bytes[0..2]));
        block_path.push(to_hex(&block_hash_bytes[2..4]));
        block_path.push(format!("{}", index_block_hash));

        block_path
    }

    /// Get the path to a block in the chunk store
    pub fn get_index_block_path(
        blocks_dir: &str,
        index_block_hash: &StacksBlockId,
    ) -> Result<String, Error> {
        let block_path = StacksChainState::get_index_block_pathbuf(blocks_dir, index_block_hash);

        let blocks_path_str = block_path
            .to_str()
            .ok_or_else(|| Error::DBError(db_error::ParseError))?
            .to_string();
        Ok(blocks_path_str)
    }

    /// Get the path to a block in the chunk store, given the burn header hash and block hash.
    pub fn get_block_path(
        blocks_dir: &str,
        consensus_hash: &ConsensusHash,
        block_hash: &BlockHeaderHash,
    ) -> Result<String, Error> {
        let index_block_hash = StacksBlockHeader::make_index_block_hash(consensus_hash, block_hash);
        StacksChainState::get_index_block_path(blocks_dir, &index_block_hash)
    }

    /// Make a directory tree for storing this block to the chunk store, and return the block's path
    fn make_block_dir(
        blocks_dir: &str,
        consensus_hash: &ConsensusHash,
        block_hash: &BlockHeaderHash,
    ) -> Result<String, Error> {
        let index_block_hash = StacksBlockHeader::make_index_block_hash(consensus_hash, block_hash);
        let block_hash_bytes = index_block_hash.as_bytes();
        let mut block_path = PathBuf::from(blocks_dir);

        block_path.push(to_hex(&block_hash_bytes[0..2]));
        block_path.push(to_hex(&block_hash_bytes[2..4]));

        let _ = StacksChainState::mkdirs(&block_path)?;

        block_path.push(format!("{}", to_hex(block_hash_bytes)));
        let blocks_path_str = block_path
            .to_str()
            .ok_or_else(|| Error::DBError(db_error::ParseError))?
            .to_string();
        Ok(blocks_path_str)
    }

    pub fn atomic_file_store<F>(
        path: &str,
        delete_on_error: bool,
        mut writer: F,
    ) -> Result<(), Error>
    where
        F: FnMut(&mut fs::File) -> Result<(), Error>,
    {
        let path_tmp = format!("{}.tmp", path);
        let mut fd = fs::OpenOptions::new()
            .read(false)
            .write(true)
            .create(true)
            .truncate(true)
            .open(&path_tmp)
            .map_err(|e| {
                if e.kind() == io::ErrorKind::NotFound {
                    error!("File not found: {:?}", &path_tmp);
                    Error::DBError(db_error::NotFoundError)
                } else {
                    error!("Failed to open {:?}: {:?}", &path_tmp, &e);
                    Error::DBError(db_error::IOError(e))
                }
            })?;

        writer(&mut fd).map_err(|e| {
            if delete_on_error {
                // abort
                let _ = fs::remove_file(&path_tmp);
            }
            e
        })?;

        fd.sync_all()
            .map_err(|e| Error::DBError(db_error::IOError(e)))?;

        // atomically put this file in place
        // TODO: this is atomic but not crash-consistent!  need to fsync the dir as well
        trace!("Rename {:?} to {:?}", &path_tmp, &path);
        fs::rename(&path_tmp, &path).map_err(|e| Error::DBError(db_error::IOError(e)))?;

        Ok(())
    }

    pub fn atomic_file_write(path: &str, bytes: &Vec<u8>) -> Result<(), Error> {
        StacksChainState::atomic_file_store(path, false, |ref mut fd| {
            fd.write_all(bytes)
                .map_err(|e| Error::DBError(db_error::IOError(e)))
        })
    }

    pub fn get_file_size(path: &str) -> Result<u64, Error> {
        let sz = match fs::metadata(path) {
            Ok(md) => md.len(),
            Err(e) => {
                if e.kind() == io::ErrorKind::NotFound {
                    return Err(Error::DBError(db_error::NotFoundError));
                } else {
                    error!("Failed to stat {:?}: {:?}", &path, &e);
                    return Err(Error::DBError(db_error::IOError(e)));
                }
            }
        };
        Ok(sz)
    }

    pub fn consensus_load<T: StacksMessageCodec>(path: &str) -> Result<T, Error> {
        let mut fd = fs::OpenOptions::new()
            .read(true)
            .write(false)
            .open(path)
            .map_err(|e| {
                if e.kind() == io::ErrorKind::NotFound {
                    Error::DBError(db_error::NotFoundError)
                } else {
                    Error::DBError(db_error::IOError(e))
                }
            })?;

        let mut bound_reader = BoundReader::from_reader(&mut fd, MAX_MESSAGE_LEN as u64);
        let inst = T::consensus_deserialize(&mut bound_reader).map_err(Error::CodecError)?;
        Ok(inst)
    }

    /// Do we have a stored a block in the chunk store?
    /// Will be true even if it's invalid.
    pub fn has_block_indexed(
        blocks_dir: &str,
        index_block_hash: &StacksBlockId,
    ) -> Result<bool, Error> {
        let block_path = StacksChainState::get_index_block_path(blocks_dir, index_block_hash)?;
        match fs::metadata(block_path) {
            Ok(_) => Ok(true),
            Err(e) => {
                if e.kind() == io::ErrorKind::NotFound {
                    Ok(false)
                } else {
                    Err(Error::DBError(db_error::IOError(e)))
                }
            }
        }
    }

    /// Do we have a stored a block in the chunk store?
    /// Will be true only if it's also valid (i.e. non-zero sized)
    pub fn has_valid_block_indexed(
        blocks_dir: &String,
        index_block_hash: &StacksBlockId,
    ) -> Result<bool, Error> {
        let block_path = StacksChainState::get_index_block_path(blocks_dir, index_block_hash)?;
        match fs::metadata(block_path) {
            Ok(md) => Ok(md.len() > 0),
            Err(e) => {
                if e.kind() == io::ErrorKind::NotFound {
                    Ok(false)
                } else {
                    Err(Error::DBError(db_error::IOError(e)))
                }
            }
        }
    }

    /// Have we processed and stored a particular block?
    pub fn has_stored_block(
        blocks_db: &DBConn,
        blocks_dir: &str,
        consensus_hash: &ConsensusHash,
        block_hash: &BlockHeaderHash,
    ) -> Result<bool, Error> {
        let staging_status_opt =
            StacksChainState::get_staging_block_status(blocks_db, consensus_hash, block_hash)?
                .map(|processed| !processed);

        match staging_status_opt {
            Some(staging_status) => {
                let index_block_hash =
                    StacksBlockHeader::make_index_block_hash(consensus_hash, block_hash);
                if staging_status {
                    // not processed yet
                    test_debug!(
                        "Block {}/{} ({}) is staging",
                        consensus_hash,
                        block_hash,
                        &index_block_hash
                    );
                    Ok(false)
                } else {
                    // have a row in the DB at least.
                    // only accepted if we stored it
                    StacksChainState::has_block_indexed(blocks_dir, &index_block_hash)
                }
            }
            None => {
                // no row in the DB, so not processed at all.
                Ok(false)
            }
        }
    }

    /// Store a block to the chunk store, named by its hash
    pub fn store_block(
        blocks_dir: &str,
        consensus_hash: &ConsensusHash,
        block: &StacksBlock,
    ) -> Result<(), Error> {
        let block_hash = block.block_hash();
        let block_path = StacksChainState::make_block_dir(blocks_dir, consensus_hash, &block_hash)?;

        test_debug!(
            "Store {}/{} to {}",
            consensus_hash,
            &block_hash,
            &block_path
        );
        StacksChainState::atomic_file_store(&block_path, true, |ref mut fd| {
            block.consensus_serialize(fd).map_err(Error::CodecError)
        })
    }

    /// Store an empty block to the chunk store, named by its hash.
    #[cfg(test)]
    fn store_empty_block(
        blocks_path: &str,
        consensus_hash: &ConsensusHash,
        block_hash: &BlockHeaderHash,
    ) -> Result<(), Error> {
        let block_path =
            StacksChainState::make_block_dir(blocks_path, consensus_hash, &block_hash)?;
        StacksChainState::atomic_file_write(&block_path, &vec![])
    }

    /// Mark a block in the filesystem as invalid
    fn free_block(
        blocks_dir: &str,
        consensus_hash: &ConsensusHash,
        block_header_hash: &BlockHeaderHash,
    ) -> () {
        let block_path =
            StacksChainState::make_block_dir(blocks_dir, consensus_hash, &block_header_hash)
                .expect("FATAL: failed to create block directory");

        let sz = fs::metadata(&block_path)
            .expect(&format!("FATAL: failed to stat '{}'", &block_path))
            .len();

        if sz > 0 {
            // try make this thread-safe. It's okay if this block gets copied more than once; we
            // only care that at least one copy survives for further analysis.
            let random_bytes = thread_rng().gen::<[u8; 8]>();
            let random_bytes_str = to_hex(&random_bytes);
            let index_block_hash = StacksBlockId::new(consensus_hash, block_header_hash);
            let mut invalid_path =
                StacksChainState::get_index_block_pathbuf(blocks_dir, &index_block_hash);
            invalid_path
                .file_name()
                .expect("FATAL: index block path did not have file name");
            invalid_path.set_extension(&format!("invalid-{}", &random_bytes_str));

            fs::copy(&block_path, &invalid_path).expect(&format!(
                "FATAL: failed to copy '{}' to '{}'",
                &block_path,
                &invalid_path.to_string_lossy(),
            ));

            // already freed?
            let sz = fs::metadata(&invalid_path)
                .expect(&format!(
                    "FATAL: failed to stat '{}'",
                    &invalid_path.to_string_lossy()
                ))
                .len();

            if sz > 0 {
                // truncate the original
                fs::OpenOptions::new()
                    .read(false)
                    .write(true)
                    .truncate(true)
                    .open(&block_path)
                    .expect(&format!(
                        "FATAL: Failed to mark block path '{}' as free",
                        &block_path
                    ));
            }
        }
    }

    /// Free up all state for an invalid block
    fn free_block_state(
        blocks_path: &str,
        consensus_hash: &ConsensusHash,
        block_header: &StacksBlockHeader,
    ) -> () {
        StacksChainState::free_block(blocks_path, consensus_hash, &block_header.block_hash())
    }

    /// Get a list of all anchored blocks' hashes, and their burnchain headers
    pub fn list_blocks(
        blocks_conn: &DBConn,
    ) -> Result<Vec<(ConsensusHash, BlockHeaderHash)>, Error> {
        let list_block_sql = "SELECT * FROM staging_blocks ORDER BY height".to_string();
        let mut blocks = query_rows::<StagingBlock, _>(blocks_conn, &list_block_sql, NO_PARAMS)
            .map_err(Error::DBError)?;

        Ok(blocks
            .drain(..)
            .map(|b| (b.consensus_hash, b.anchored_block_hash))
            .collect())
    }

    /// Get all stacks block headers.  Great for testing!
    pub fn get_all_staging_block_headers(blocks_conn: &DBConn) -> Result<Vec<StagingBlock>, Error> {
        let sql = "SELECT * FROM staging_blocks ORDER BY height".to_string();
        query_rows::<StagingBlock, _>(blocks_conn, &sql, NO_PARAMS).map_err(Error::DBError)
    }

    /// Get a list of all microblocks' hashes, and their anchored blocks' hashes
    #[cfg(test)]
    pub fn list_microblocks(
        blocks_conn: &DBConn,
        blocks_dir: &str,
    ) -> Result<Vec<(ConsensusHash, BlockHeaderHash, Vec<BlockHeaderHash>)>, Error> {
        let mut blocks = StacksChainState::list_blocks(blocks_conn)?;
        let mut ret = vec![];

        for (consensus_hash, block_hash) in blocks.drain(..) {
            let list_microblock_sql = "SELECT * FROM staging_microblocks WHERE anchored_block_hash = ?1 AND consensus_hash = ?2 ORDER BY sequence".to_string();
            let list_microblock_args: [&dyn ToSql; 2] = [&block_hash, &consensus_hash];
            let mut microblocks = query_rows::<StagingMicroblock, _>(
                blocks_conn,
                &list_microblock_sql,
                &list_microblock_args,
            )
            .map_err(Error::DBError)?;

            let microblock_hashes = microblocks.drain(..).map(|mb| mb.microblock_hash).collect();
            ret.push((consensus_hash, block_hash, microblock_hashes));
        }

        Ok(ret)
    }

    /// Load up a blocks' bytes from the chunk store.
    /// Returns Ok(Some(bytes)) on success, if found.
    /// Returns Ok(none) if this block was found, but is known to be invalid
    /// Returns Err(...) on not found or I/O error
    pub fn load_block_bytes(
        blocks_dir: &str,
        consensus_hash: &ConsensusHash,
        block_hash: &BlockHeaderHash,
    ) -> Result<Option<Vec<u8>>, Error> {
        let block_path = StacksChainState::get_block_path(blocks_dir, consensus_hash, block_hash)?;
        let sz = StacksChainState::get_file_size(&block_path)?;
        if sz == 0 {
            debug!("Zero-sized block {}", block_hash);
            return Ok(None);
        }
        if sz > MAX_MESSAGE_LEN as u64 {
            debug!("Invalid block {}: too big", block_hash);
            return Ok(None);
        }

        let mut fd = fs::OpenOptions::new()
            .read(true)
            .write(false)
            .open(&block_path)
            .map_err(|e| {
                if e.kind() == io::ErrorKind::NotFound {
                    Error::DBError(db_error::NotFoundError)
                } else {
                    Error::DBError(db_error::IOError(e))
                }
            })?;

        let mut ret = vec![];
        fd.read_to_end(&mut ret)
            .map_err(|e| Error::DBError(db_error::IOError(e)))?;
        Ok(Some(ret))
    }

    /// Load up a block from the chunk store (staging or confirmed)
    /// Returns Ok(Some(block)) if found.
    /// Returns Ok(None) if this block was found, but is known to be invalid
    /// Returns Err(...) on not found or I/O error
    pub fn load_block(
        blocks_dir: &str,
        consensus_hash: &ConsensusHash,
        block_hash: &BlockHeaderHash,
    ) -> Result<Option<StacksBlock>, Error> {
        let block_path = StacksChainState::get_block_path(blocks_dir, consensus_hash, block_hash)?;
        let sz = StacksChainState::get_file_size(&block_path)?;
        if sz == 0 {
            debug!("Zero-sized block {}", &block_hash);
            return Ok(None);
        }

        let block: StacksBlock = StacksChainState::consensus_load(&block_path)?;
        Ok(Some(block))
    }

    fn inner_load_block_header(block_path: &str) -> Result<Option<StacksBlockHeader>, Error> {
        let sz = StacksChainState::get_file_size(block_path)?;
        if sz == 0 {
            debug!("Zero-sized block {}", &block_path);
            return Ok(None);
        }

        let block_header: StacksBlockHeader = StacksChainState::consensus_load(block_path)?;
        Ok(Some(block_header))
    }

    /// Load up an anchored block header from the chunk store.
    /// Returns Ok(Some(blockheader)) if found.
    /// Returns Ok(None) if this block was found, but is known to be invalid
    /// Returns Err(...) on not found or I/O error
    pub fn load_block_header(
        blocks_dir: &str,
        consensus_hash: &ConsensusHash,
        block_hash: &BlockHeaderHash,
    ) -> Result<Option<StacksBlockHeader>, Error> {
        let block_path = StacksChainState::get_block_path(blocks_dir, consensus_hash, block_hash)?;
        StacksChainState::inner_load_block_header(&block_path)
    }

    /// Load up an anchored block header from the chunk store, given the index block hash
    /// Returns Ok(Some(blockheader)) if found.
    /// Returns Ok(None) if this block was found, but is known to be invalid
    /// Returns Err(...) on not found or I/O error
    pub fn load_block_header_indexed(
        blocks_dir: &str,
        index_block_hash: &StacksBlockId,
    ) -> Result<Option<StacksBlockHeader>, Error> {
        let block_path = StacksChainState::get_index_block_path(blocks_dir, index_block_hash)?;
        StacksChainState::inner_load_block_header(&block_path)
    }

    /// Closure for defaulting to an empty microblock stream if a microblock stream file is not found
    fn empty_stream(e: Error) -> Result<Option<Vec<StacksMicroblock>>, Error> {
        match e {
            Error::DBError(ref dbe) => match dbe {
                db_error::NotFoundError => Ok(Some(vec![])),
                _ => Err(e),
            },
            _ => Err(e),
        }
    }

    /// Load up a blob of data.
    /// Query should be structured to return rows of BLOBs
    fn load_block_data_blobs<P>(
        conn: &DBConn,
        sql_query: &str,
        sql_args: P,
    ) -> Result<Vec<Vec<u8>>, Error>
    where
        P: IntoIterator,
        P::Item: ToSql,
    {
        let mut stmt = conn
            .prepare(sql_query)
            .map_err(|e| Error::DBError(db_error::SqliteError(e)))?;

        let mut rows = stmt
            .query(sql_args)
            .map_err(|e| Error::DBError(db_error::SqliteError(e)))?;

        // gather
        let mut blobs = vec![];

        while let Some(row) = rows.next().map_err(|e| db_error::SqliteError(e))? {
            let next_blob: Vec<u8> = row.get_unwrap(0);
            blobs.push(next_blob);
        }

        Ok(blobs)
    }

    /// Load up a staging block or microblock's bytes, given its hash and which table to use
    /// Treat an empty array as None.
    fn inner_load_staging_block_bytes(
        block_conn: &DBConn,
        table: &str,
        block_hash: &BlockHeaderHash,
    ) -> Result<Option<Vec<u8>>, Error> {
        let sql = format!("SELECT block_data FROM {} WHERE block_hash = ?1", table);
        let args = [&block_hash];
        let mut blobs = StacksChainState::load_block_data_blobs(block_conn, &sql, &args)?;
        let len = blobs.len();
        match len {
            0 => Ok(None),
            1 => {
                let blob = blobs.pop().unwrap();
                if blob.len() == 0 {
                    // cleared
                    Ok(None)
                } else {
                    Ok(Some(blob))
                }
            }
            _ => {
                unreachable!("Got multiple blocks for the same block hash");
            }
        }
    }

    fn load_staging_microblock_bytes(
        block_conn: &DBConn,
        block_hash: &BlockHeaderHash,
    ) -> Result<Option<Vec<u8>>, Error> {
        StacksChainState::inner_load_staging_block_bytes(
            block_conn,
            "staging_microblocks_data",
            block_hash,
        )
    }

    fn has_blocks_with_microblock_pubkh(
        block_conn: &DBConn,
        pubkey_hash: &Hash160,
        minimum_block_height: i64,
    ) -> bool {
        let sql = "SELECT 1 FROM staging_blocks WHERE microblock_pubkey_hash = ?1 AND height >= ?2";
        let args: &[&dyn ToSql] = &[pubkey_hash, &minimum_block_height];
        block_conn
            .query_row(sql, args, |_r| Ok(()))
            .optional()
            .expect("DB CORRUPTION: block header DB corrupted!")
            .is_some()
    }

    /// Load up a preprocessed (queued) but still unprocessed block.
    pub fn load_staging_block(
        block_conn: &DBConn,
        blocks_path: &str,
        consensus_hash: &ConsensusHash,
        block_hash: &BlockHeaderHash,
    ) -> Result<Option<StagingBlock>, Error> {
        let sql = "SELECT * FROM staging_blocks WHERE anchored_block_hash = ?1 AND consensus_hash = ?2 AND orphaned = 0 AND processed = 0".to_string();
        let args: &[&dyn ToSql] = &[&block_hash, &consensus_hash];
        let mut rows =
            query_rows::<StagingBlock, _>(block_conn, &sql, args).map_err(Error::DBError)?;
        let len = rows.len();
        match len {
            0 => Ok(None),
            1 => {
                let mut staging_block = rows.pop().unwrap();

                // load up associated block data
                staging_block.block_data =
                    StacksChainState::load_block_bytes(blocks_path, consensus_hash, block_hash)?
                        .unwrap_or(vec![]);
                Ok(Some(staging_block))
            }
            _ => {
                // should be impossible since this is the primary key
                panic!("Got two or more block rows with same burn and block hashes");
            }
        }
    }

    /// Load up a preprocessed block from the staging DB, regardless of its processed status.
    /// Do not load the associated block.
    pub fn load_staging_block_info(
        block_conn: &DBConn,
        index_block_hash: &StacksBlockId,
    ) -> Result<Option<StagingBlock>, Error> {
        let sql = "SELECT * FROM staging_blocks WHERE index_block_hash = ?1 AND orphaned = 0";
        let args: &[&dyn ToSql] = &[&index_block_hash];
        query_row::<StagingBlock, _>(block_conn, sql, args).map_err(Error::DBError)
    }

    /// Get the parent microblock hash of a preprocessed block from the staging DB, regardless of its processed status.
    pub fn get_staging_block_parent_microblock_hash(
        block_conn: &DBConn,
        index_block_hash: &StacksBlockId,
    ) -> Result<Option<BlockHeaderHash>, Error> {
        let sql = "SELECT parent_microblock_hash FROM staging_blocks WHERE index_block_hash = ?1 AND orphaned = 0";
        block_conn
            .query_row(sql, &[index_block_hash], |row| row.get(0))
            .optional()
            .map_err(|e| Error::DBError(db_error::from(e)))
    }

    #[cfg(test)]
    fn load_staging_block_data(
        block_conn: &DBConn,
        blocks_path: &str,
        consensus_hash: &ConsensusHash,
        block_hash: &BlockHeaderHash,
    ) -> Result<Option<StacksBlock>, Error> {
        match StacksChainState::load_staging_block(
            block_conn,
            blocks_path,
            consensus_hash,
            block_hash,
        )? {
            Some(staging_block) => {
                if staging_block.block_data.len() == 0 {
                    return Ok(None);
                }

                match StacksBlock::consensus_deserialize(&mut &staging_block.block_data[..]) {
                    Ok(block) => Ok(Some(block)),
                    Err(e) => Err(Error::CodecError(e)),
                }
            }
            None => Ok(None),
        }
    }

    /// Load up the list of users who burned for an unprocessed block.
    fn load_staging_block_user_supports(
        block_conn: &DBConn,
        consensus_hash: &ConsensusHash,
        block_hash: &BlockHeaderHash,
    ) -> Result<Vec<StagingUserBurnSupport>, Error> {
        let sql = "SELECT * FROM staging_user_burn_support WHERE anchored_block_hash = ?1 AND consensus_hash = ?2".to_string();
        let args: &[&dyn ToSql] = &[&block_hash, &consensus_hash];
        let rows = query_rows::<StagingUserBurnSupport, _>(block_conn, &sql, args)
            .map_err(Error::DBError)?;
        Ok(rows)
    }

    /// Load up a queued block's queued pubkey hash
    fn load_staging_block_pubkey_hash(
        block_conn: &DBConn,
        consensus_hash: &ConsensusHash,
        block_hash: &BlockHeaderHash,
    ) -> Result<Option<Hash160>, Error> {
        let sql = "SELECT microblock_pubkey_hash FROM staging_blocks WHERE anchored_block_hash = ?1 AND consensus_hash = ?2 AND processed = 0 AND orphaned = 0";
        let args: &[&dyn ToSql] = &[&block_hash, &consensus_hash];
        let rows = query_row_columns::<Hash160, _>(block_conn, sql, args, "microblock_pubkey_hash")
            .map_err(Error::DBError)?;
        match rows.len() {
            0 => Ok(None),
            1 => Ok(Some(rows[0].clone())),
            _ => {
                // should be impossible since this is the primary key
                panic!("Got two or more block rows with same burn and block hashes");
            }
        }
    }

    /// Load up a block's microblock public key hash, staging or not
    fn load_block_pubkey_hash(
        block_conn: &DBConn,
        block_path: &str,
        consensus_hash: &ConsensusHash,
        block_hash: &BlockHeaderHash,
    ) -> Result<Option<Hash160>, Error> {
        let pubkey_hash = match StacksChainState::load_staging_block_pubkey_hash(
            block_conn,
            consensus_hash,
            block_hash,
        )? {
            Some(pubkey_hash) => pubkey_hash,
            None => {
                // maybe it's already processed?
                let header = match StacksChainState::load_block_header(
                    block_path,
                    consensus_hash,
                    block_hash,
                )? {
                    Some(block_header) => block_header,
                    None => {
                        // parent isn't available
                        return Ok(None);
                    }
                };
                header.microblock_pubkey_hash
            }
        };
        Ok(Some(pubkey_hash))
    }

    /// Load up a preprocessed microblock's staging info (processed or not), but via
    /// its parent anchored block's index block hash.
    /// Don't load the microblock itself.
    /// Ignores orphaned microblocks.
    pub fn load_staging_microblock_info(
        blocks_conn: &DBConn,
        parent_index_block_hash: &StacksBlockId,
        microblock_hash: &BlockHeaderHash,
    ) -> Result<Option<StagingMicroblock>, Error> {
        let sql = "SELECT * FROM staging_microblocks WHERE index_block_hash = ?1 AND microblock_hash = ?2 AND orphaned = 0 LIMIT 1";
        let args: &[&dyn ToSql] = &[&parent_index_block_hash, &microblock_hash];
        query_row::<StagingMicroblock, _>(blocks_conn, sql, args).map_err(Error::DBError)
    }

    /// Load up a preprocessed microblock's staging info (processed or not), via its index
    /// microblock hash.
    /// Don't load the microblock itself.
    /// Ignores orphaned microblocks.
    pub fn load_staging_microblock_info_indexed(
        blocks_conn: &DBConn,
        index_microblock_hash: &StacksBlockId,
    ) -> Result<Option<StagingMicroblock>, Error> {
        let sql = "SELECT * FROM staging_microblocks WHERE index_microblock_hash = ?1 AND orphaned = 0 LIMIT 1";
        let args: &[&dyn ToSql] = &[&index_microblock_hash];
        query_row::<StagingMicroblock, _>(blocks_conn, sql, args).map_err(Error::DBError)
    }

    /// Load up a preprocessed microblock (processed or not)
    pub fn load_staging_microblock(
        blocks_conn: &DBConn,
        parent_consensus_hash: &ConsensusHash,
        parent_block_hash: &BlockHeaderHash,
        microblock_hash: &BlockHeaderHash,
    ) -> Result<Option<StagingMicroblock>, Error> {
        let parent_index_hash =
            StacksBlockHeader::make_index_block_hash(parent_consensus_hash, parent_block_hash);
        match StacksChainState::load_staging_microblock_info(
            blocks_conn,
            &parent_index_hash,
            microblock_hash,
        )? {
            Some(mut staging_microblock) => {
                // load associated block data
                staging_microblock.block_data =
                    StacksChainState::load_staging_microblock_bytes(blocks_conn, microblock_hash)?
                        .unwrap_or(vec![]);
                Ok(Some(staging_microblock))
            }
            None => {
                // not present
                Ok(None)
            }
        }
    }

    /// Load up a microblock stream fork, given its parent block hash and burn header hash.
    /// Only returns Some(..) if the stream is contiguous.
    /// If processed_only is true, then only processed microblocks are loaded
    fn inner_load_microblock_stream_fork(
        blocks_conn: &DBConn,
        parent_consensus_hash: &ConsensusHash,
        parent_anchored_block_hash: &BlockHeaderHash,
        tip_microblock_hash: &BlockHeaderHash,
        processed_only: bool,
    ) -> Result<Option<Vec<StacksMicroblock>>, Error> {
        let mut ret = vec![];
        let mut mblock_hash = tip_microblock_hash.clone();
        let mut last_seq = u16::MAX;

        loop {
            let microblock =
                match StacksChainState::load_staging_microblock_bytes(blocks_conn, &mblock_hash)? {
                    Some(mblock_data) => StacksMicroblock::consensus_deserialize(
                        &mut &mblock_data[..],
                    )
                    .expect(&format!(
                        "CORRUPTION: failed to parse microblock data for {}/{}-{}",
                        parent_consensus_hash, parent_anchored_block_hash, &mblock_hash,
                    )),
                    None => {
                        test_debug!(
                            "No such microblock (processed={}): {}/{}-{} ({})",
                            processed_only,
                            parent_consensus_hash,
                            parent_anchored_block_hash,
                            &mblock_hash,
                            last_seq
                        );
                        return Ok(None);
                    }
                };

            if processed_only {
                if !StacksChainState::has_processed_microblocks_indexed(
                    blocks_conn,
                    &StacksBlockHeader::make_index_block_hash(
                        parent_consensus_hash,
                        &microblock.block_hash(),
                    ),
                )? {
                    debug!("Microblock {} is not processed", &microblock.block_hash());
                    return Ok(None);
                }
            }

            debug!(
                "Loaded microblock {}/{}-{} (parent={}, expect_seq={})",
                &parent_consensus_hash,
                &parent_anchored_block_hash,
                &microblock.block_hash(),
                &microblock.header.prev_block,
                last_seq.saturating_sub(1)
            );

            if last_seq < u16::MAX && microblock.header.sequence < u16::MAX {
                // should always decrease by 1
                assert_eq!(
                    microblock.header.sequence + 1,
                    last_seq,
                    "BUG: stored microblock {:?} ({}) with sequence {} (expected {})",
                    &microblock,
                    microblock.block_hash(),
                    microblock.header.sequence,
                    last_seq.saturating_sub(1)
                );
            }
            assert_eq!(mblock_hash, microblock.block_hash());

            mblock_hash = microblock.header.prev_block.clone();
            last_seq = microblock.header.sequence;
            ret.push(microblock);

            if mblock_hash == *parent_anchored_block_hash {
                break;
            }
        }
        ret.reverse();

        if ret.len() > 0 {
            // should start with 0
            if ret[0].header.sequence != 0 {
                warn!("Invalid microblock stream from {}/{} to {}: sequence does not start with 0, but with {}",
                      parent_consensus_hash, parent_anchored_block_hash, tip_microblock_hash, ret[0].header.sequence);

                return Ok(None);
            }
        }
        Ok(Some(ret))
    }

    /// Load up a microblock stream fork, even if its microblocks blocks aren't processed.
    pub fn load_microblock_stream_fork(
        blocks_conn: &DBConn,
        parent_consensus_hash: &ConsensusHash,
        parent_anchored_block_hash: &BlockHeaderHash,
        tip_microblock_hash: &BlockHeaderHash,
    ) -> Result<Option<Vec<StacksMicroblock>>, Error> {
        StacksChainState::inner_load_microblock_stream_fork(
            blocks_conn,
            parent_consensus_hash,
            parent_anchored_block_hash,
            tip_microblock_hash,
            false,
        )
    }

    /// Load up a microblock stream fork, but only if its microblocks are processed.
    pub fn load_processed_microblock_stream_fork(
        blocks_conn: &DBConn,
        parent_consensus_hash: &ConsensusHash,
        parent_anchored_block_hash: &BlockHeaderHash,
        tip_microblock_hash: &BlockHeaderHash,
    ) -> Result<Option<Vec<StacksMicroblock>>, Error> {
        StacksChainState::inner_load_microblock_stream_fork(
            blocks_conn,
            parent_consensus_hash,
            parent_anchored_block_hash,
            tip_microblock_hash,
            true,
        )
    }

    pub fn load_descendant_staging_microblock_stream(
        blocks_conn: &DBConn,
        parent_index_block_hash: &StacksBlockId,
        start_seq: u16,
        last_seq: u16,
    ) -> Result<Option<Vec<StacksMicroblock>>, Error> {
        let res = StacksChainState::load_descendant_staging_microblock_stream_with_poison(
            blocks_conn,
            parent_index_block_hash,
            start_seq,
            last_seq,
        )?;
        Ok(res.map(|(microblocks, _)| microblocks))
    }

    /// Load up a block's longest non-forked descendant microblock stream, given its block hash and burn header hash.
    /// Loads microblocks until a fork junction is found (if any), and drops all microblocks after
    /// it if found.  Ties are broken arbitrarily.
    ///
    /// DO NOT USE IN CONSENSUS CODE.
    pub fn load_descendant_staging_microblock_stream_with_poison(
        blocks_conn: &DBConn,
        parent_index_block_hash: &StacksBlockId,
        start_seq: u16,
        last_seq: u16,
    ) -> Result<Option<(Vec<StacksMicroblock>, Option<TransactionPayload>)>, Error> {
        assert!(last_seq >= start_seq);

        let sql = if start_seq == last_seq {
            // takes the same arguments as the range case below, but will
            "SELECT * FROM staging_microblocks WHERE index_block_hash = ?1 AND sequence == ?2 AND sequence == ?3 AND orphaned = 0 ORDER BY sequence ASC".to_string()
        } else {
            "SELECT * FROM staging_microblocks WHERE index_block_hash = ?1 AND sequence >= ?2 AND sequence < ?3 AND orphaned = 0 ORDER BY sequence ASC".to_string()
        };

        let args: &[&dyn ToSql] = &[parent_index_block_hash, &start_seq, &last_seq];
        let staging_microblocks =
            query_rows::<StagingMicroblock, _>(blocks_conn, &sql, args).map_err(Error::DBError)?;

        if staging_microblocks.len() == 0 {
            // haven't seen any microblocks that descend from this block yet
            test_debug!(
                "No microblocks built on {} up to {}",
                &parent_index_block_hash,
                last_seq
            );
            return Ok(None);
        }

        let mut ret: Vec<StacksMicroblock> = vec![];
        let mut tip: Option<StacksMicroblock> = None;
        let mut fork_poison = None;
        let mut expected_sequence = start_seq;
        let mut parents: HashMap<BlockHeaderHash, usize> = HashMap::new();

        // load associated staging microblock data, but best-effort.
        // Stop loading once we find a fork juncture.
        for i in 0..staging_microblocks.len() {
            let mblock_data = StacksChainState::load_staging_microblock_bytes(
                blocks_conn,
                &staging_microblocks[i].microblock_hash,
            )?
            .expect(&format!(
                "BUG: have record for {}-{} but no data",
                &parent_index_block_hash, &staging_microblocks[i].microblock_hash
            ));

            let mblock = match StacksMicroblock::consensus_deserialize(&mut &mblock_data[..]) {
                Ok(mb) => mb,
                Err(e) => {
                    // found an unparseable microblock. abort load
                    warn!(
                        "Failed to load {}-{} ({}): {:?}",
                        &parent_index_block_hash,
                        &staging_microblocks[i].microblock_hash,
                        staging_microblocks[i].sequence,
                        &e
                    );
                    break;
                }
            };

            if mblock.header.sequence > expected_sequence {
                warn!(
                    "Discontinuous microblock stream: expected seq {}, got {}",
                    expected_sequence, mblock.header.sequence
                );
                break;
            }

            if let Some(idx) = parents.get(&mblock.header.prev_block) {
                let conflict = ret[*idx].clone();
                warn!(
                    "Microblock fork found: microblocks {} and {} share parent {}",
                    mblock.block_hash(),
                    conflict.block_hash(),
                    &mblock.header.prev_block
                );
                fork_poison = Some(TransactionPayload::PoisonMicroblock(
                    mblock.header,
                    conflict.header,
                ));
                ret.pop(); // last microblock pushed (i.e. the tip) conflicts with mblock
                break;
            }

            // expect forks, so expected_sequence may not always increase
            expected_sequence =
                cmp::min(mblock.header.sequence, expected_sequence).saturating_add(1);

            if let Some(tip_mblock) = tip {
                if mblock.header.sequence == tip_mblock.header.sequence {
                    debug!(
                        "Microblock fork found off of {} at sequence {}",
                        &parent_index_block_hash, mblock.header.sequence
                    );
                    fork_poison = Some(TransactionPayload::PoisonMicroblock(
                        mblock.header,
                        tip_mblock.header,
                    ));
                    ret.pop(); // last microblock pushed (i.e. the tip) conflicts with mblock
                    break;
                }
            }

            tip = Some(mblock.clone());

            let prev_block = mblock.header.prev_block.clone();
            parents.insert(prev_block, ret.len());

            ret.push(mblock);
        }
        if fork_poison.is_none() && ret.len() == 0 {
            // just as if there were no blocks loaded
            Ok(None)
        } else {
            Ok(Some((ret, fork_poison)))
        }
    }

    /// Load up the next block in a microblock stream, assuming there is only one child.
    /// If there are zero children, or more than one child, then returns None.
    ///
    /// DO NOT USE IN CONSENSUS CODE.
    pub fn load_next_descendant_microblock(
        blocks_conn: &DBConn,
        parent_index_block_hash: &StacksBlockId,
        seq: u16,
    ) -> Result<Option<StacksMicroblock>, Error> {
        StacksChainState::load_descendant_staging_microblock_stream(
            blocks_conn,
            parent_index_block_hash,
            seq,
            seq,
        )
        .and_then(|list_opt| match list_opt {
            Some(mut list) => Ok(list.pop()),
            None => Ok(None),
        })
    }

    /// stacks_block _must_ have been committed, or this will return an error
    pub fn get_parent(&self, stacks_block: &StacksBlockId) -> Result<StacksBlockId, Error> {
        let sql = "SELECT parent_block_id FROM block_headers WHERE index_block_hash = ?";
        self.db()
            .query_row(sql, &[stacks_block], |row| row.get(0))
            .map_err(|e| Error::from(db_error::from(e)))
    }

    /// only used in integration tests with stacks-node
    pub fn get_parent_consensus_hash(
        sort_ic: &SortitionDBConn,
        parent_block_hash: &BlockHeaderHash,
        my_consensus_hash: &ConsensusHash,
    ) -> Result<Option<ConsensusHash>, Error> {
        let sort_handle = SortitionHandleConn::open_reader_consensus(sort_ic, my_consensus_hash)?;

        // find all blocks that we have that could be this block's parent
        let sql = "SELECT * FROM snapshots WHERE winning_stacks_block_hash = ?1";
        let possible_parent_snapshots =
            query_rows::<BlockSnapshot, _>(&sort_handle, &sql, &[parent_block_hash])?;
        for possible_parent in possible_parent_snapshots.into_iter() {
            let burn_ancestor =
                sort_handle.get_block_snapshot(&possible_parent.burn_header_hash)?;
            if let Some(_ancestor) = burn_ancestor {
                // found!
                return Ok(Some(possible_parent.consensus_hash));
            }
        }
        return Ok(None);
    }

    /// Get an anchored block's parent block header.
    /// Doesn't matter if it's staging or not.
    #[cfg(test)]
    pub fn load_parent_block_header(
        sort_ic: &SortitionDBConn,
        blocks_path: &str,
        consensus_hash: &ConsensusHash,
        anchored_block_hash: &BlockHeaderHash,
    ) -> Result<Option<(StacksBlockHeader, ConsensusHash)>, Error> {
        let header = match StacksChainState::load_block_header(
            blocks_path,
            consensus_hash,
            anchored_block_hash,
        )? {
            Some(hdr) => hdr,
            None => {
                return Ok(None);
            }
        };

        let sort_handle = SortitionHandleConn::open_reader_consensus(sort_ic, consensus_hash)?;

        // find all blocks that we have that could be this block's parent
        let sql = "SELECT * FROM snapshots WHERE winning_stacks_block_hash = ?1";
        let possible_parent_snapshots =
            query_rows::<BlockSnapshot, _>(&sort_handle, &sql, &[&header.parent_block])?;
        for possible_parent in possible_parent_snapshots.into_iter() {
            let burn_ancestor =
                sort_handle.get_block_snapshot(&possible_parent.burn_header_hash)?;
            if let Some(ancestor) = burn_ancestor {
                // found!
                let ret = StacksChainState::load_block_header(
                    blocks_path,
                    &ancestor.consensus_hash,
                    &ancestor.winning_stacks_block_hash,
                )?
                .map(|header| (header, ancestor.consensus_hash));

                return Ok(ret);
            }
        }
        return Ok(None);
    }

    /// Store a preprocessed block, queuing it up for subsequent processing.
    /// The caller should at least verify that the block is attached to some fork in the burn
    /// chain.
    fn store_staging_block<'a>(
        tx: &mut DBTx<'a>,
        blocks_path: &str,
        consensus_hash: &ConsensusHash,
        block: &StacksBlock,
        parent_consensus_hash: &ConsensusHash,
        commit_burn: u64,
        sortition_burn: u64,
        download_time: u64,
    ) -> Result<(), Error> {
        debug!(
            "Store anchored block {}/{}, parent in {}",
            consensus_hash,
            block.block_hash(),
            parent_consensus_hash
        );
        assert!(commit_burn < i64::MAX as u64);
        assert!(sortition_burn < i64::MAX as u64);

        let block_hash = block.block_hash();
        let index_block_hash =
            StacksBlockHeader::make_index_block_hash(&consensus_hash, &block_hash);

        let attachable = {
            // if this block has an unprocessed staging parent, then it's not attachable until its parent is.
            let has_unprocessed_parent_sql = "SELECT anchored_block_hash FROM staging_blocks WHERE anchored_block_hash = ?1 AND consensus_hash = ?2 AND processed = 0 AND orphaned = 0 LIMIT 1";
            let has_parent_sql = "SELECT anchored_block_hash FROM staging_blocks WHERE anchored_block_hash = ?1 AND consensus_hash = ?2 LIMIT 1";
            let has_parent_args: &[&dyn ToSql] =
                &[&block.header.parent_block, &parent_consensus_hash];
            let has_unprocessed_parent_rows = query_row_columns::<BlockHeaderHash, _>(
                &tx,
                has_unprocessed_parent_sql,
                has_parent_args,
                "anchored_block_hash",
            )
            .map_err(Error::DBError)?;
            let has_parent_rows = query_row_columns::<BlockHeaderHash, _>(
                &tx,
                has_parent_sql,
                has_parent_args,
                "anchored_block_hash",
            )
            .map_err(Error::DBError)?;
            let parent_not_in_staging_blocks =
                has_parent_rows.len() == 0 && block.header.parent_block != FIRST_STACKS_BLOCK_HASH;
            if has_unprocessed_parent_rows.len() > 0 || parent_not_in_staging_blocks {
                // still have unprocessed parent OR its parent is not in staging_blocks at all -- this block is not attachable
                debug!(
                    "Store non-attachable anchored block {}/{}",
                    consensus_hash,
                    block.block_hash()
                );
                0
            } else {
                // no unprocessed parents -- this block is potentially attachable
                1
            }
        };

        // store block metadata
        let sql = "INSERT OR REPLACE INTO staging_blocks \
                   (anchored_block_hash, \
                   parent_anchored_block_hash, \
                   consensus_hash, \
                   parent_consensus_hash, \
                   parent_microblock_hash, \
                   parent_microblock_seq, \
                   microblock_pubkey_hash, \
                   height, \
                   attachable, \
                   processed, \
                   orphaned, \
                   commit_burn, \
                   sortition_burn, \
                   index_block_hash, \
                   arrival_time, \
                   processed_time, \
                   download_time) \
                   VALUES (?1, ?2, ?3, ?4, ?5, ?6, ?7, ?8, ?9, ?10, ?11, ?12, ?13, ?14, ?15, ?16, ?17)";
        let args: &[&dyn ToSql] = &[
            &block_hash,
            &block.header.parent_block,
            &consensus_hash,
            &parent_consensus_hash,
            &block.header.parent_microblock,
            &block.header.parent_microblock_sequence,
            &block.header.microblock_pubkey_hash,
            &u64_to_sql(block.header.total_work.work)?,
            &attachable,
            &0,
            &0,
            &u64_to_sql(commit_burn)?,
            &u64_to_sql(sortition_burn)?,
            &index_block_hash,
            &u64_to_sql(get_epoch_time_secs())?,
            &0,
            &u64_to_sql(download_time)?,
        ];

        tx.execute(&sql, args)
            .map_err(|e| Error::DBError(db_error::SqliteError(e)))?;

        StacksChainState::store_block(blocks_path, consensus_hash, block)?;

        // mark all children of this new block as unattachable -- need to attach this block first!
        // this should be done across all burnchains.
        let children_sql =
            "UPDATE staging_blocks SET attachable = 0 WHERE parent_anchored_block_hash = ?1";
        let children_args = [&block_hash];

        tx.execute(&children_sql, &children_args)
            .map_err(|e| Error::DBError(db_error::SqliteError(e)))?;

        Ok(())
    }

    /// Store a preprocessed microblock, queueing it up for subsequent processing.
    /// The caller should at least verify that this block was signed by the miner of the ancestor
    /// anchored block that this microblock builds off of.  Because microblocks may arrive out of
    /// order, this method does not check that.
    /// The consensus_hash and anchored_block_hash correspond to the _parent_ Stacks block.
    /// Microblocks ought to only be stored if they are first confirmed to have been signed.
    pub fn store_staging_microblock<'a>(
        tx: &mut DBTx<'a>,
        parent_consensus_hash: &ConsensusHash,
        parent_anchored_block_hash: &BlockHeaderHash,
        microblock: &StacksMicroblock,
    ) -> Result<(), Error> {
        test_debug!(
            "Store staging microblock {}/{}-{}",
            parent_consensus_hash,
            parent_anchored_block_hash,
            microblock.block_hash()
        );

        let mut microblock_bytes = vec![];
        microblock
            .consensus_serialize(&mut microblock_bytes)
            .map_err(Error::CodecError)?;

        let index_block_hash = StacksBlockHeader::make_index_block_hash(
            parent_consensus_hash,
            parent_anchored_block_hash,
        );

        let index_microblock_hash = StacksBlockHeader::make_index_block_hash(
            parent_consensus_hash,
            &microblock.block_hash(),
        );

        // store microblock metadata
        let sql = "INSERT OR REPLACE INTO staging_microblocks (anchored_block_hash, consensus_hash, index_block_hash, microblock_hash, parent_hash, index_microblock_hash, sequence, processed, orphaned) VALUES (?1, ?2, ?3, ?4, ?5, ?6, ?7, ?8, ?9)";
        let args: &[&dyn ToSql] = &[
            &parent_anchored_block_hash,
            &parent_consensus_hash,
            &index_block_hash,
            &microblock.block_hash(),
            &microblock.header.prev_block,
            &index_microblock_hash,
            &microblock.header.sequence,
            &0,
            &0,
        ];

        tx.execute(&sql, args)
            .map_err(|e| Error::DBError(db_error::SqliteError(e)))?;

        // store microblock bytes
        let block_sql = "INSERT OR REPLACE INTO staging_microblocks_data \
                         (block_hash, block_data)
                         VALUES (?1, ?2)";
        let block_args: &[&dyn ToSql] = &[&microblock.block_hash(), &microblock_bytes];

        tx.execute(&block_sql, block_args)
            .map_err(|e| Error::DBError(db_error::SqliteError(e)))?;

        Ok(())
    }

    /// Store users who burned in support of a block
    fn store_staging_block_user_burn_supports<'a>(
        tx: &mut DBTx<'a>,
        consensus_hash: &ConsensusHash,
        block_hash: &BlockHeaderHash,
        burn_supports: &Vec<UserBurnSupportOp>,
    ) -> Result<(), Error> {
        for burn_support in burn_supports.iter() {
            assert!(burn_support.burn_fee < i64::MAX as u64);
        }

        for burn_support in burn_supports.iter() {
            let sql = "INSERT OR REPLACE INTO staging_user_burn_support (anchored_block_hash, consensus_hash, address, burn_amount, vtxindex) VALUES (?1, ?2, ?3, ?4, ?5)";
            let args: &[&dyn ToSql] = &[
                &consensus_hash,
                &block_hash,
                &burn_support.address.to_string(),
                &u64_to_sql(burn_support.burn_fee)?,
                &burn_support.vtxindex,
            ];

            tx.execute(&sql, args)
                .map_err(|e| Error::DBError(db_error::SqliteError(e)))?;
        }

        Ok(())
    }

    /// Read all the i64 values from a query (possibly none).
    fn read_i64s(conn: &DBConn, query: &str, args: &[&dyn ToSql]) -> Result<Vec<i64>, Error> {
        let mut stmt = conn
            .prepare(query)
            .map_err(|e| Error::DBError(db_error::SqliteError(e)))?;
        let mut rows = stmt
            .query(args)
            .map_err(|e| Error::DBError(db_error::SqliteError(e)))?;

        // gather
        let mut row_data: Vec<i64> = vec![];
        while let Some(row) = rows.next().map_err(|e| db_error::SqliteError(e))? {
            let val_opt: Option<i64> = row.get_unwrap(0);
            if let Some(val) = val_opt {
                row_data.push(val);
            }
        }

        Ok(row_data)
    }

    /// Do we have a block queued up, and if so, is it being processed?.
    /// Return Some(processed) if the block is queued up -- true if processed, false if not
    /// Return None if the block is not queued up
    pub fn get_staging_block_status(
        blocks_conn: &DBConn,
        consensus_hash: &ConsensusHash,
        block_hash: &BlockHeaderHash,
    ) -> Result<Option<bool>, Error> {
        StacksChainState::read_i64s(blocks_conn, "SELECT processed FROM staging_blocks WHERE anchored_block_hash = ?1 AND consensus_hash = ?2", &[block_hash, consensus_hash])
            .and_then(|processed| {
                if processed.len() == 0 {
                    Ok(None)
                }
                else if processed.len() == 1 {
                    Ok(Some(processed[0] != 0))
                }
                else {
                    Err(Error::DBError(db_error::Overflow))
                }
            })
    }

    /// Do we have a given Stacks block in any PoX fork or sortition fork?
    pub fn get_staging_block_consensus_hashes(
        blocks_conn: &DBConn,
        block_hash: &BlockHeaderHash,
    ) -> Result<Vec<ConsensusHash>, Error> {
        query_rows::<ConsensusHash, _>(
            blocks_conn,
            "SELECT consensus_hash FROM staging_blocks WHERE anchored_block_hash = ?1",
            &[block_hash],
        )
        .map_err(|e| e.into())
    }

    /// Is a block orphaned?
    pub fn is_block_orphaned(
        blocks_conn: &DBConn,
        consensus_hash: &ConsensusHash,
        block_hash: &BlockHeaderHash,
    ) -> Result<bool, Error> {
        StacksChainState::read_i64s(blocks_conn, "SELECT orphaned FROM staging_blocks WHERE anchored_block_hash = ?1 AND consensus_hash = ?2", &[block_hash, consensus_hash])
            .and_then(|orphaned| {
                if orphaned.len() == 0 {
                    Ok(false)
                }
                else if orphaned.len() == 1 {
                    Ok(orphaned[0] != 0)
                }
                else {
                    Err(Error::DBError(db_error::Overflow))
                }
            })
    }

    /// Do we have a microblock in the DB, and if so, has it been processed?
    /// The query takes the consensus hash and block hash of a block that _produced_ this stream.
    /// Return Some(processed) if the microblock is queued up.
    /// Return None if the microblock is not queued up.
    pub fn get_microblock_status(
        &self,
        parent_consensus_hash: &ConsensusHash,
        parent_block_hash: &BlockHeaderHash,
        microblock_hash: &BlockHeaderHash,
    ) -> Result<Option<bool>, Error> {
        StacksChainState::read_i64s(&self.db(), "SELECT processed FROM staging_microblocks WHERE anchored_block_hash = ?1 AND microblock_hash = ?2 AND consensus_hash = ?3", &[&parent_block_hash, microblock_hash, &parent_consensus_hash])
            .and_then(|processed| {
                if processed.len() == 0 {
                    Ok(None)
                }
                else if processed.len() == 1 {
                    Ok(Some(processed[0] != 0))
                }
                else {
                    Err(Error::DBError(db_error::Overflow))
                }
            })
    }

    /// Given an anchor block's index hash, does it confirm any microblocks?
    /// Due to the way we process microblocks -- i.e. all microblocks between a parent/child anchor
    /// block are processed atomically -- it is sufficient to check that there exists a microblock
    /// that is the parent microblock of this block, and is processed.
    /// Used for RPC where the tail hash isn't known.
    pub fn has_processed_microblocks(
        &self,
        child_index_block_hash: &StacksBlockId,
    ) -> Result<bool, Error> {
        let (parent_consensus_hash, parent_block_hash) =
            match StacksChainState::get_parent_block_header_hashes(
                &self.db(),
                &child_index_block_hash,
            )? {
                Some(x) => x,
                None => {
                    // no parent stored, so no confirmed microblocks
                    return Ok(false);
                }
            };

        let parent_index_block_hash =
            StacksBlockHeader::make_index_block_hash(&parent_consensus_hash, &parent_block_hash);

        let parent_microblock_hash =
            match StacksChainState::get_staging_block_parent_microblock_hash(
                &self.db(),
                child_index_block_hash,
            )? {
                Some(x) => x,
                None => {
                    // no header record for this block, so it cannot have confirmed anything
                    return Ok(false);
                }
            };

        let sql = "SELECT 1 FROM staging_microblocks WHERE index_block_hash = ?1 AND microblock_hash = ?2 AND processed = 1 AND orphaned = 0";
        let args: &[&dyn ToSql] = &[&parent_index_block_hash, &parent_microblock_hash];
        let res = self
            .db()
            .query_row(sql, args, |_r| Ok(()))
            .optional()
            .expect("DB CORRUPTION: staging blocks DB corrupted!")
            .is_some();

        Ok(res)
    }

    /// Given an anchor block's index hash, and the last microblock hash in a hypothetical tail,
    /// does this anchor block confirm that tail?
    /// Due to the way we process microblocks -- i.e. all microblocks between a parent/child anchor
    /// block are processed atomically -- it is sufficient to check that there exists a microblock
    /// that is the parent microblock of this block, and is processed.
    pub fn has_processed_microblocks_at_tail(
        &self,
        child_index_block_hash: &StacksBlockId,
        parent_microblock_hash: &BlockHeaderHash,
    ) -> Result<bool, Error> {
        StacksChainState::read_i64s(self.db(), "SELECT staging_microblocks.processed
                                                FROM staging_blocks JOIN staging_microblocks ON staging_blocks.parent_anchored_block_hash = staging_microblocks.anchored_block_hash AND staging_blocks.parent_consensus_hash = staging_microblocks.consensus_hash
                                                WHERE staging_blocks.index_block_hash = ?1 AND staging_microblocks.microblock_hash = ?2 AND staging_microblocks.orphaned = 0", &[child_index_block_hash, &parent_microblock_hash])
            .and_then(|processed| {
                if processed.len() == 0 {
                    Ok(false)
                }
                else if processed.len() == 1 {
                    Ok(processed[0] != 0)
                }
                else {
                    Err(Error::DBError(db_error::Overflow))
                }
            })
    }

    /// Generate a blocks inventory message, given the output of
    /// SortitionDB::get_stacks_header_hashes().  Note that header_hashes must be less than or equal to
    /// pox_constants.reward_cycle_length, in order to generate a valid BlocksInvData payload.
    pub fn get_blocks_inventory(
        &self,
        header_hashes: &[(ConsensusHash, Option<BlockHeaderHash>)],
    ) -> Result<BlocksInvData, Error> {
        let mut block_bits = Vec::with_capacity(header_hashes.len());
        let mut microblock_bits = Vec::with_capacity(header_hashes.len());

        let mut block_bench_total = 0;
        let mut mblock_bench_total = 0;

        for (consensus_hash, stacks_header_hash_opt) in header_hashes.iter() {
            match stacks_header_hash_opt {
                None => {
                    test_debug!(
                        "Do not have any Stacks block for consensus hash {} in {}",
                        &consensus_hash,
                        &self.blocks_path
                    );
                    block_bits.push(false);
                    microblock_bits.push(false);
                }
                Some(ref stacks_header_hash) => {
                    let index_block_hash = StacksBlockHeader::make_index_block_hash(
                        consensus_hash,
                        stacks_header_hash,
                    );

                    let block_bench_start = get_epoch_time_ms();
                    let mut parent_microblock_hash = None;

                    // TODO: just do a stat? cache this?
                    match StacksChainState::load_block_header(
                        &self.blocks_path,
                        &consensus_hash,
                        &stacks_header_hash,
                    ) {
                        Ok(Some(hdr)) => {
                            test_debug!(
                                "Have anchored block {} in {}",
                                &index_block_hash,
                                &self.blocks_path
                            );
                            if hdr.parent_microblock != EMPTY_MICROBLOCK_PARENT_HASH {
                                parent_microblock_hash = Some(hdr.parent_microblock.clone());
                            }
                            block_bits.push(true);
                        }
                        _ => {
                            test_debug!("Do not have anchored block {}", &index_block_hash);
                            block_bits.push(false);
                        }
                    }

                    let block_bench_end = get_epoch_time_ms();
                    block_bench_total += block_bench_end.saturating_sub(block_bench_start);

                    let mblock_bench_begin = get_epoch_time_ms();
                    if let Some(parent_microblock) = parent_microblock_hash {
                        // TODO: can we cache this?
                        if self.has_processed_microblocks_at_tail(
                            &index_block_hash,
                            &parent_microblock,
                        )? {
                            test_debug!(
                                "Have processed microblocks confirmed by anchored block {}",
                                &index_block_hash,
                            );
                            microblock_bits.push(true);
                        } else {
                            test_debug!("Do not have processed microblocks confirmed by anchored block {} -- no index hash)", &index_block_hash);
                            microblock_bits.push(false);
                        }
                    } else {
                        test_debug!(
                            "Do not have processed microblocks confirmed by anchored block {}",
                            &index_block_hash
                        );
                        microblock_bits.push(false);
                    }

                    let mblock_bench_end = get_epoch_time_ms();
                    mblock_bench_total += mblock_bench_end.saturating_sub(mblock_bench_begin);
                }
            }
        }

        assert_eq!(block_bits.len(), microblock_bits.len());

        let block_bitvec = BlocksInvData::compress_bools(&block_bits);
        let microblocks_bitvec = BlocksInvData::compress_bools(&microblock_bits);

        debug!(
            "Time to evaluate {} entries: {}ms for blocks, {}ms for microblocks",
            header_hashes.len(),
            block_bench_total,
            mblock_bench_total
        );

        Ok(BlocksInvData {
            bitlen: block_bits.len() as u16,
            block_bitvec: block_bitvec,
            microblocks_bitvec: microblocks_bitvec,
        })
    }

    /// Find the minimum and maximum Stacks block heights for a reward cycle
    pub fn get_min_max_stacks_block_heights_in_reward_cycle(
        &self,
        burnchain: &Burnchain,
        reward_cycle: u64,
    ) -> Result<(u64, u64), Error> {
        // find height range
        let burn_height_start = burnchain.reward_cycle_to_block_height(reward_cycle);
        let burn_height_end = burnchain.reward_cycle_to_block_height(reward_cycle + 1);

        test_debug!(
            "Search for min/max Stacks blocks between burn blocks [{},{})",
            burn_height_start,
            burn_height_end
        );

        let sql = "SELECT COALESCE(MIN(block_height), 0), COALESCE(MAX(block_height), 0) FROM block_headers WHERE burn_header_height >= ?1 AND burn_header_height < ?2";
        let args: &[&dyn ToSql] = &[
            &u64_to_sql(burn_height_start)?,
            &u64_to_sql(burn_height_end)?,
        ];

        self.db()
            .query_row(sql, args, |row| {
                let start_height_i64: i64 = row.get_unwrap(0);
                let end_height_i64: i64 = row.get_unwrap(1);
                return Ok((start_height_i64 as u64, end_height_i64 as u64));
            })
            .optional()?
            .ok_or_else(|| Error::DBError(db_error::NotFoundError))
    }

    /// Generate a blocks inventory message for a range of Stacks block heights.
    /// NOTE: header_hashes must be *only* for this reward cycle.
    pub fn get_blocks_inventory_for_reward_cycle(
        &self,
        burnchain: &Burnchain,
        reward_cycle: u64,
        header_hashes: &[(ConsensusHash, Option<BlockHeaderHash>)],
    ) -> Result<BlocksInvData, Error> {
        let bench_start = get_epoch_time_ms();
        let mut block_bits = vec![false; header_hashes.len()];
        let mut microblock_bits = vec![false; header_hashes.len()];
        let mut num_rows = 0;

        let mut ch_lookup: HashMap<&ConsensusHash, _> = HashMap::new();
        for (i, (ch, _)) in header_hashes.iter().enumerate() {
            ch_lookup.insert(ch, i);
        }

        // find height range
        let (start_height, end_height) =
            self.get_min_max_stacks_block_heights_in_reward_cycle(burnchain, reward_cycle)?;

        test_debug!(
            "Search for accepted blocks and microblocks in [{},{}] for reward cycle {}",
            start_height,
            end_height,
            reward_cycle,
        );

        let sql = "SELECT staging_blocks.consensus_hash, staging_blocks.processed, staging_blocks.orphaned, staging_microblocks.processed, staging_microblocks.orphaned \
                   FROM staging_blocks LEFT JOIN staging_microblocks \
                   ON staging_blocks.parent_microblock_hash = staging_microblocks.microblock_hash \
                   WHERE staging_blocks.height >= ?1 AND staging_blocks.height <= ?2";
        let args: &[&dyn ToSql] = &[&u64_to_sql(start_height)?, &u64_to_sql(end_height)?];

        let mut stmt = self.db().prepare(sql)?;

        let mut rows = stmt.query(args)?;

        while let Some(row) = rows.next()? {
            num_rows += 1;
            let consensus_hash: ConsensusHash = row.get_unwrap(0);
            let index = match ch_lookup.get(&consensus_hash) {
                Some(i) => *i,
                None => {
                    test_debug!("No staging block data for {}", &consensus_hash);
                    continue;
                }
            };

            let block_processed: i64 = row.get_unwrap(1);
            let block_orphaned: i64 = row.get_unwrap(2);
            let microblock_processed_opt: Option<i64> = row.get_unwrap(3);
            let microblock_orphaned_opt: Option<i64> = row.get_unwrap(4);

            if block_processed != 0 && block_orphaned == 0 {
                block_bits[index] = true;
            }

            if let Some(microblock_processed) = microblock_processed_opt {
                if let Some(microblock_orphaned) = microblock_orphaned_opt {
                    if block_processed != 0
                        && block_orphaned == 0
                        && microblock_processed != 0
                        && microblock_orphaned == 0
                    {
                        microblock_bits[index] = true;
                    }
                }
            }
        }

        let block_bitvec = BlocksInvData::compress_bools(&block_bits);
        let microblocks_bitvec = BlocksInvData::compress_bools(&microblock_bits);
        let bench_end = get_epoch_time_ms();

        debug!(
            "Time to evaluate {} entries: {}ms; {} rows visited",
            header_hashes.len(),
            bench_end.saturating_sub(bench_start),
            num_rows
        );

        Ok(BlocksInvData {
            bitlen: block_bits.len() as u16,
            block_bitvec: block_bitvec,
            microblocks_bitvec: microblocks_bitvec,
        })
    }

    /// Do we have a staging block?  Return true if the block is present and marked as unprocessed;
    /// false otherwise
    pub fn has_staging_block(
        blocks_conn: &DBConn,
        consensus_hash: &ConsensusHash,
        block_hash: &BlockHeaderHash,
    ) -> Result<bool, Error> {
        match StacksChainState::get_staging_block_status(blocks_conn, consensus_hash, block_hash)? {
            Some(processed) => Ok(!processed),
            None => Ok(false),
        }
    }

    /// Delete a microblock's data from the DB
    fn delete_microblock_data(
        tx: &mut DBTx,
        microblock_hash: &BlockHeaderHash,
    ) -> Result<(), Error> {
        let args = [&microblock_hash];

        // copy into the invalidated_microblocks_data table
        let copy_sql = "INSERT OR REPLACE INTO invalidated_microblocks_data SELECT * FROM staging_microblocks_data WHERE block_hash = ?1";
        tx.execute(copy_sql, &args)?;

        // clear out the block data from staging
        let clear_sql = "DELETE FROM staging_microblocks_data WHERE block_hash = ?1";
        tx.execute(clear_sql, &args)?;

        Ok(())
    }

    /// Mark an anchored block as orphaned and both orphan and delete its descendant microblock data.
    /// The blocks database will eventually delete all orphaned data.
    fn delete_orphaned_epoch_data<'a>(
        tx: &mut DBTx<'a>,
        blocks_path: &str,
        consensus_hash: &ConsensusHash,
        anchored_block_hash: &BlockHeaderHash,
    ) -> Result<(), Error> {
        // This block is orphaned
        let update_block_sql = "UPDATE staging_blocks SET orphaned = 1, processed = 1, attachable = 0 WHERE consensus_hash = ?1 AND anchored_block_hash = ?2";
        let update_block_args: &[&dyn ToSql] = &[consensus_hash, anchored_block_hash];

        // All descendants of this processed block are never attachable.
        // Indicate this by marking all children as orphaned (but not procesed), across all burnchain forks.
        let update_children_sql = "UPDATE staging_blocks SET orphaned = 1, processed = 0, attachable = 0 WHERE parent_consensus_hash = ?1 AND parent_anchored_block_hash = ?2";
        let update_children_args: &[&dyn ToSql] = &[consensus_hash, anchored_block_hash];

        // find all orphaned microblocks, and delete the block data
        let find_orphaned_microblocks_sql = "SELECT microblock_hash FROM staging_microblocks WHERE consensus_hash = ?1 AND anchored_block_hash = ?2";
        let find_orphaned_microblocks_args: &[&dyn ToSql] = &[consensus_hash, anchored_block_hash];
        let orphaned_microblock_hashes = query_row_columns::<BlockHeaderHash, _>(
            tx,
            find_orphaned_microblocks_sql,
            find_orphaned_microblocks_args,
            "microblock_hash",
        )?;

        // drop microblocks (this processes them)
        let update_microblock_children_sql = "UPDATE staging_microblocks SET orphaned = 1, processed = 1 WHERE consensus_hash = ?1 AND anchored_block_hash = ?2";
        let update_microblock_children_args: &[&dyn ToSql] = &[consensus_hash, anchored_block_hash];

        tx.execute(update_block_sql, update_block_args)?;

        tx.execute(update_children_sql, update_children_args)?;

        tx.execute(
            update_microblock_children_sql,
            update_microblock_children_args,
        )?;

        for mblock_hash in orphaned_microblock_hashes {
            StacksChainState::delete_microblock_data(tx, &mblock_hash)?;
        }

        // mark the block as invalid if we haven't already
        let block_path =
            StacksChainState::get_block_path(blocks_path, consensus_hash, anchored_block_hash)?;
        match fs::metadata(&block_path) {
            Ok(_) => {
                StacksChainState::free_block(blocks_path, consensus_hash, anchored_block_hash);
            }
            Err(_) => {
                StacksChainState::atomic_file_write(&block_path, &vec![])?;
            }
        }

        Ok(())
    }

    /// Forget that a block and microblock stream was marked as invalid, given a particular consensus hash.
    /// This is necessary when dealing with PoX reorgs, whereby an epoch can be unprocessible on one
    /// fork but processable on another (i.e. the same block can show up in two different PoX
    /// forks, but will only be valid in at most one of them).
    /// This does not restore any block data; it merely makes it possible to go re-process them.
    pub fn forget_orphaned_epoch_data<'a>(
        tx: &mut DBTx<'a>,
        consensus_hash: &ConsensusHash,
        anchored_block_hash: &BlockHeaderHash,
    ) -> Result<(), Error> {
        test_debug!(
            "Forget that {}/{} is orphaned, if it is orphaned at all",
            consensus_hash,
            anchored_block_hash
        );

        let sql = "DELETE FROM staging_blocks WHERE consensus_hash = ?1 AND anchored_block_hash = ?2 AND orphaned = 1 AND processed = 1";
        let args: &[&dyn ToSql] = &[consensus_hash, anchored_block_hash];

        tx.execute(sql, args)?;

        let sql = "DELETE FROM staging_microblocks WHERE consensus_hash = ?1 AND anchored_block_hash = ?2 AND orphaned = 1 AND processed = 1";

        tx.execute(sql, args)?;

        Ok(())
    }

    /// Clear out a staging block -- mark it as processed.
    /// Mark its children as attachable.
    /// Idempotent.
    /// sort_tx_opt is required if accept is true
    fn set_block_processed<'a, 'b>(
        tx: &mut DBTx<'a>,
        mut sort_tx_opt: Option<&mut SortitionHandleTx<'b>>,
        blocks_path: &str,
        consensus_hash: &ConsensusHash,
        anchored_block_hash: &BlockHeaderHash,
        accept: bool,
    ) -> Result<(), Error> {
        let sql = "SELECT * FROM staging_blocks WHERE consensus_hash = ?1 AND anchored_block_hash = ?2 AND orphaned = 0".to_string();
        let args: &[&dyn ToSql] = &[&consensus_hash, &anchored_block_hash];

        let has_stored_block = StacksChainState::has_stored_block(
            tx,
            blocks_path,
            consensus_hash,
            anchored_block_hash,
        )?;

        let rows = query_rows::<StagingBlock, _>(tx, &sql, args).map_err(Error::DBError)?;
        let block = match rows.len() {
            0 => {
                // not an error if this block was already orphaned
                let orphan_sql = "SELECT * FROM staging_blocks WHERE consensus_hash = ?1 AND anchored_block_hash = ?2 AND orphaned = 1".to_string();
                let orphan_args: &[&dyn ToSql] = &[&consensus_hash, &anchored_block_hash];
                let orphan_rows = query_rows::<StagingBlock, _>(tx, &orphan_sql, orphan_args)
                    .map_err(Error::DBError)?;
                if orphan_rows.len() == 1 {
                    return Ok(());
                } else {
                    test_debug!(
                        "No such block at {}/{}",
                        consensus_hash,
                        anchored_block_hash
                    );
                    return Err(Error::DBError(db_error::NotFoundError));
                }
            }
            1 => rows[0].clone(),
            _ => {
                // should never happen
                panic!("Multiple staging blocks with same burn hash and block hash");
            }
        };

        if !block.processed {
            if !has_stored_block {
                if accept {
                    debug!(
                        "Accept block {}/{} as {}",
                        consensus_hash,
                        anchored_block_hash,
                        StacksBlockHeader::make_index_block_hash(
                            &consensus_hash,
                            &anchored_block_hash
                        )
                    );
                } else {
                    info!("Reject block {}/{}", consensus_hash, anchored_block_hash);
                }
            } else {
                debug!(
                    "Already stored block {}/{} ({})",
                    consensus_hash,
                    anchored_block_hash,
                    StacksBlockHeader::make_index_block_hash(&consensus_hash, &anchored_block_hash)
                );
            }
        } else {
            debug!(
                "Already processed block {}/{} ({})",
                consensus_hash,
                anchored_block_hash,
                StacksBlockHeader::make_index_block_hash(&consensus_hash, &anchored_block_hash)
            );
        }

        let update_sql = "UPDATE staging_blocks SET processed = 1, processed_time = ?1 WHERE consensus_hash = ?2 AND anchored_block_hash = ?3".to_string();
        let update_args: &[&dyn ToSql] = &[
            &u64_to_sql(get_epoch_time_secs())?,
            &consensus_hash,
            &anchored_block_hash,
        ];

        tx.execute(&update_sql, update_args)
            .map_err(|e| Error::DBError(db_error::SqliteError(e)))?;

        if accept {
            // if we accepted this block, then children of this processed block are now attachable.
            // Applies across all burnchain forks
            let update_children_sql =
                "UPDATE staging_blocks SET attachable = 1 WHERE parent_anchored_block_hash = ?1"
                    .to_string();
            let update_children_args = [&anchored_block_hash];

            tx.execute(&update_children_sql, &update_children_args)
                .map_err(|e| Error::DBError(db_error::SqliteError(e)))?;

            // mark this block as processed in the burn db too
            match sort_tx_opt {
                Some(ref mut sort_tx) => {
                    sort_tx.set_stacks_block_accepted(
                        consensus_hash,
                        &block.parent_anchored_block_hash,
                        &block.anchored_block_hash,
                        block.height,
                    )?;
                }
                None => {
                    if !cfg!(test) {
                        // not allowed in production
                        panic!("No burn DB transaction given to block processor");
                    }
                }
            }
        } else {
            // Otherwise, all descendants of this processed block are never attachable.
            // Mark this block's children as orphans, blow away its data, and blow away its descendant microblocks.
            debug!("Orphan block {}/{}", consensus_hash, anchored_block_hash);
            StacksChainState::delete_orphaned_epoch_data(
                tx,
                blocks_path,
                consensus_hash,
                anchored_block_hash,
            )?;
        }

        Ok(())
    }

    #[cfg(test)]
    fn set_block_orphaned<'a>(
        tx: &mut DBTx<'a>,
        blocks_path: &str,
        consensus_hash: &ConsensusHash,
        anchored_block_hash: &BlockHeaderHash,
    ) -> Result<(), Error> {
        // This block is orphaned
        let index_block_hash =
            StacksBlockHeader::make_index_block_hash(consensus_hash, anchored_block_hash);
        test_debug!(
            "Orphan block {}/{} ({})",
            consensus_hash,
            anchored_block_hash,
            &index_block_hash
        );
        let update_block_sql = "UPDATE staging_blocks SET orphaned = 1, processed = 1, attachable = 0 WHERE consensus_hash = ?1 AND anchored_block_hash = ?2".to_string();
        let update_block_args: &[&dyn ToSql] = &[consensus_hash, anchored_block_hash];

        // find all orphaned microblocks, and delete the block data
        let find_orphaned_microblocks_sql = "SELECT microblock_hash FROM staging_microblocks WHERE consensus_hash = ?1 AND anchored_block_hash = ?2";
        let find_orphaned_microblocks_args: &[&dyn ToSql] = &[consensus_hash, anchored_block_hash];
        let orphaned_microblock_hashes = query_row_columns::<BlockHeaderHash, _>(
            tx,
            find_orphaned_microblocks_sql,
            find_orphaned_microblocks_args,
            "microblock_hash",
        )
        .map_err(Error::DBError)?;

        // drop microblocks (this processes them)
        test_debug!(
            "Orphan microblocks descending from {}/{} ({})",
            consensus_hash,
            anchored_block_hash,
            &index_block_hash
        );
        let update_microblock_children_sql = "UPDATE staging_microblocks SET orphaned = 1, processed = 1 WHERE consensus_hash = ?1 AND anchored_block_hash = ?2".to_string();
        let update_microblock_children_args: &[&dyn ToSql] = &[consensus_hash, anchored_block_hash];

        tx.execute(&update_block_sql, update_block_args)
            .map_err(|e| Error::DBError(db_error::SqliteError(e)))?;

        tx.execute(
            &update_microblock_children_sql,
            update_microblock_children_args,
        )
        .map_err(|e| Error::DBError(db_error::SqliteError(e)))?;

        // mark the block as empty if we haven't already
        let block_path =
            StacksChainState::get_block_path(blocks_path, consensus_hash, anchored_block_hash)?;
        match fs::metadata(&block_path) {
            Ok(_) => {
                StacksChainState::free_block(blocks_path, consensus_hash, anchored_block_hash);
            }
            Err(_) => {
                StacksChainState::atomic_file_write(&block_path, &vec![])?;
            }
        }

        Ok(())
    }

    /// Drop a trail of staging microblocks.  Mark them as orphaned and delete their data.
    /// Also, orphan any anchored children blocks that build off of the now-orphaned microblocks.
    fn drop_staging_microblocks<'a>(
        tx: &mut DBTx<'a>,
        consensus_hash: &ConsensusHash,
        anchored_block_hash: &BlockHeaderHash,
        invalid_block_hash: &BlockHeaderHash,
    ) -> Result<(), Error> {
        // find offending sequence
        let seq_sql = "SELECT sequence FROM staging_microblocks WHERE consensus_hash = ?1 AND anchored_block_hash = ?2 AND microblock_hash = ?3 AND processed = 0 AND orphaned = 0".to_string();
        let seq_args: &[&dyn ToSql] = &[&consensus_hash, &anchored_block_hash, &invalid_block_hash];
        let seq = match query_int::<_>(tx, &seq_sql, seq_args) {
            Ok(seq) => seq,
            Err(e) => match e {
                db_error::NotFoundError => {
                    // no microblocks to delete
                    return Ok(());
                }
                _ => {
                    return Err(Error::DBError(e));
                }
            },
        };

        debug!(
            "Drop staging microblocks {}/{} up to {} ({})",
            consensus_hash, anchored_block_hash, invalid_block_hash, seq
        );

        // drop staging children at and beyond the invalid block
        let update_microblock_children_sql = "UPDATE staging_microblocks SET orphaned = 1, processed = 1 WHERE anchored_block_hash = ?1 AND sequence >= ?2".to_string();
        let update_microblock_children_args: &[&dyn ToSql] = &[&anchored_block_hash, &seq];

        tx.execute(
            &update_microblock_children_sql,
            update_microblock_children_args,
        )
        .map_err(|e| Error::DBError(db_error::SqliteError(e)))?;

        // find all orphaned microblocks hashes, and delete the block data
        let find_orphaned_microblocks_sql = "SELECT microblock_hash FROM staging_microblocks WHERE anchored_block_hash = ?1 AND sequence >= ?2";
        let find_orphaned_microblocks_args: &[&dyn ToSql] = &[&anchored_block_hash, &seq];
        let orphaned_microblock_hashes = query_row_columns::<BlockHeaderHash, _>(
            tx,
            find_orphaned_microblocks_sql,
            find_orphaned_microblocks_args,
            "microblock_hash",
        )
        .map_err(Error::DBError)?;

        // garbage-collect
        for mblock_hash in orphaned_microblock_hashes.iter() {
            StacksChainState::delete_microblock_data(tx, &mblock_hash)?;
        }

        for mblock_hash in orphaned_microblock_hashes.iter() {
            // orphan any staging blocks that build on the now-invalid microblocks
            let update_block_children_sql = "UPDATE staging_blocks SET orphaned = 1, processed = 0, attachable = 0 WHERE parent_microblock_hash = ?1".to_string();
            let update_block_children_args = [&mblock_hash];

            tx.execute(&update_block_children_sql, &update_block_children_args)
                .map_err(|e| Error::DBError(db_error::SqliteError(e)))?;
        }

        Ok(())
    }

    /// Mark a range of a stream of microblocks as confirmed.
    /// All the corresponding blocks must have been validated and proven contiguous.
    fn set_microblocks_processed<'a>(
        tx: &mut DBTx<'a>,
        child_consensus_hash: &ConsensusHash,
        child_anchored_block_hash: &BlockHeaderHash,
        last_microblock_hash: &BlockHeaderHash,
    ) -> Result<(), Error> {
        let child_index_block_hash = StacksBlockHeader::make_index_block_hash(
            child_consensus_hash,
            child_anchored_block_hash,
        );
        let (parent_consensus_hash, parent_block_hash) =
            match StacksChainState::get_parent_block_header_hashes(tx, &child_index_block_hash)? {
                Some(x) => x,
                None => {
                    return Ok(());
                }
            };
        let parent_index_hash =
            StacksBlockHeader::make_index_block_hash(&parent_consensus_hash, &parent_block_hash);

        let mut mblock_hash = last_microblock_hash.clone();
        let sql = "UPDATE staging_microblocks SET processed = 1 WHERE consensus_hash = ?1 AND anchored_block_hash = ?2 AND microblock_hash = ?3";

        loop {
            test_debug!("Set {}-{} processed", &parent_index_hash, &mblock_hash);

            // confirm this microblock
            let args: &[&dyn ToSql] = &[&parent_consensus_hash, &parent_block_hash, &mblock_hash];
            tx.execute(sql, args)
                .map_err(|e| Error::DBError(db_error::SqliteError(e)))?;

            // find the parent so we can confirm it as well
            let mblock_info_opt = StacksChainState::load_staging_microblock_info(
                tx,
                &parent_index_hash,
                &mblock_hash,
            )?;

            if let Some(mblock_info) = mblock_info_opt {
                if mblock_info.parent_hash == parent_block_hash {
                    // at head of stream
                    break;
                } else {
                    mblock_hash = mblock_info.parent_hash;
                }
            } else {
                // missing parent microblock -- caller should abort this DB transaction
                debug!(
                    "No such staging microblock {}/{}-{}",
                    &parent_consensus_hash, &parent_block_hash, &mblock_hash
                );
                return Err(Error::NoSuchBlockError);
            }
        }

        Ok(())
    }

    /// Is a particular microblock stored in the staging DB, given the index anchored block hash of the block
    /// that confirms it?
    pub fn has_staging_microblock_indexed(
        &self,
        child_index_block_hash: &StacksBlockId,
        seq: u16,
    ) -> Result<bool, Error> {
        let (parent_consensus_hash, parent_block_hash) =
            match StacksChainState::get_parent_block_header_hashes(
                &self.db(),
                &child_index_block_hash,
            )? {
                Some(x) => x,
                None => {
                    return Ok(false);
                }
            };
        let parent_index_block_hash =
            StacksBlockHeader::make_index_block_hash(&parent_consensus_hash, &parent_block_hash);
        StacksChainState::read_i64s(&self.db(), "SELECT processed FROM staging_microblocks WHERE index_block_hash = ?1 AND sequence = ?2", &[&parent_index_block_hash, &seq])
            .and_then(|processed| {
                if processed.len() == 0 {
                    Ok(false)
                }
                else if processed.len() == 1 {
                    Ok(processed[0] == 0)
                }
                else {
                    Err(Error::DBError(db_error::Overflow))
                }
            })
    }

    /// Do we have a particular microblock stream given its indexed tail microblock hash?
    /// Used by the RPC endpoint to determine if we can serve back a stream of microblocks.
    pub fn has_processed_microblocks_indexed(
        conn: &DBConn,
        index_microblock_hash: &StacksBlockId,
    ) -> Result<bool, Error> {
        let sql = "SELECT 1 FROM staging_microblocks WHERE index_microblock_hash = ?1 AND processed = 1 AND orphaned = 0";
        let args: &[&dyn ToSql] = &[index_microblock_hash];
        let res = conn
            .query_row(&sql, args, |_r| Ok(()))
            .optional()
            .expect("DB CORRUPTION: block header DB corrupted!")
            .is_some();
        Ok(res)
    }

    /// Given an index anchor block hash, get the index microblock hash for a confirmed microblock stream.
    pub fn get_confirmed_microblock_index_hash(
        &self,
        child_index_block_hash: &StacksBlockId,
    ) -> Result<Option<StacksBlockId>, Error> {
        // get parent's consensus hash and block hash
        let (parent_consensus_hash, _) = match StacksChainState::get_parent_block_header_hashes(
            &self.db(),
            child_index_block_hash,
        )? {
            Some(x) => x,
            None => {
                test_debug!("No such block: {:?}", &child_index_block_hash);
                return Ok(None);
            }
        };

        // get the child's staging block info
        let child_block_info =
            match StacksChainState::load_staging_block_info(&self.db(), child_index_block_hash)? {
                Some(hdr) => hdr,
                None => {
                    test_debug!("No such block: {:?}", &child_index_block_hash);
                    return Ok(None);
                }
            };

        Ok(Some(StacksBlockHeader::make_index_block_hash(
            &parent_consensus_hash,
            &child_block_info.parent_microblock_hash,
        )))
    }

    /// Do we have any unconfirmed microblocks at or after the given sequence number that descend
    /// from the anchored block identified by the given parent_index_block_hash?
    /// Does not consider whether or not they are valid.
    /// Used mainly for paging through unconfirmed microblocks in the RPC interface.
    pub fn has_any_staging_microblock_indexed(
        &self,
        parent_index_block_hash: &StacksBlockId,
        min_seq: u16,
    ) -> Result<bool, Error> {
        StacksChainState::read_i64s(&self.db(), "SELECT processed FROM staging_microblocks WHERE index_block_hash = ?1 AND sequence >= ?2 LIMIT 1", &[&parent_index_block_hash, &min_seq])
            .and_then(|processed| Ok(processed.len() > 0))
    }

    /// Do we have a given microblock as a descendant of a given anchored block?
    /// Does not consider whether or not it has been processed or is orphaned.
    /// Used by the relayer to decide whether or not a microblock should be relayed.
    /// Used by the microblock-preprocessor to decide whether or not to store the microblock.
    pub fn has_descendant_microblock_indexed(
        &self,
        parent_index_block_hash: &StacksBlockId,
        microblock_hash: &BlockHeaderHash,
    ) -> Result<bool, Error> {
        StacksChainState::read_i64s(&self.db(), "SELECT processed FROM staging_microblocks WHERE index_block_hash = ?1 AND microblock_hash = ?2 LIMIT 1", &[parent_index_block_hash, microblock_hash])
            .and_then(|processed| Ok(processed.len() > 0))
    }

    /// Do we have any microblock available to serve in any capacity, given its parent anchored block's
    /// index block hash?
    #[cfg(test)]
    fn has_microblocks_indexed(
        &self,
        parent_index_block_hash: &StacksBlockId,
    ) -> Result<bool, Error> {
        StacksChainState::read_i64s(
            &self.db(),
            "SELECT processed FROM staging_microblocks WHERE index_block_hash = ?1 LIMIT 1",
            &[&parent_index_block_hash],
        )
        .and_then(|processed| Ok(processed.len() > 0))
    }

    /// Given an index block hash, get the consensus hash and block hash
    fn inner_get_block_header_hashes(
        blocks_db: &DBConn,
        index_block_hash: &StacksBlockId,
        consensus_hash_col: &str,
        anchored_block_col: &str,
    ) -> Result<Option<(ConsensusHash, BlockHeaderHash)>, Error> {
        let sql = format!(
            "SELECT {},{} FROM staging_blocks WHERE index_block_hash = ?1",
            consensus_hash_col, anchored_block_col
        );
        let args = [index_block_hash as &dyn ToSql];

        blocks_db
            .query_row(&sql, &args, |row| {
                let anchored_block_hash = BlockHeaderHash::from_column(row, anchored_block_col)
                    .expect("Expected anchored_block_hash - database corrupted");
                let consensus_hash = ConsensusHash::from_column(row, consensus_hash_col)
                    .expect("Expected consensus_hash - database corrupted");
                Ok((consensus_hash, anchored_block_hash))
            })
            .optional()
            .map_err(|e| Error::DBError(db_error::SqliteError(e)))
    }

    /// Given an index block hash, get its consensus hash and block hash if it exists
    pub fn get_block_header_hashes(
        &self,
        index_block_hash: &StacksBlockId,
    ) -> Result<Option<(ConsensusHash, BlockHeaderHash)>, Error> {
        StacksChainState::inner_get_block_header_hashes(
            &self.db(),
            index_block_hash,
            "consensus_hash",
            "anchored_block_hash",
        )
    }

    /// Given an index block hash, get the parent consensus hash and block hash if it exists
    pub fn get_parent_block_header_hashes(
        blocks_conn: &DBConn,
        index_block_hash: &StacksBlockId,
    ) -> Result<Option<(ConsensusHash, BlockHeaderHash)>, Error> {
        StacksChainState::inner_get_block_header_hashes(
            blocks_conn,
            index_block_hash,
            "parent_consensus_hash",
            "parent_anchored_block_hash",
        )
    }

    /// Get the sqlite rowid for a staging microblock, given the hash of the microblock.
    /// Returns None if no such microblock.
    fn stream_microblock_get_rowid(
        blocks_conn: &DBConn,
        parent_index_block_hash: &StacksBlockId,
        microblock_hash: &BlockHeaderHash,
    ) -> Result<Option<i64>, Error> {
        let sql = "SELECT staging_microblocks_data.rowid FROM \
                   staging_microblocks JOIN staging_microblocks_data \
                   ON staging_microblocks.microblock_hash = staging_microblocks_data.block_hash \
                   WHERE staging_microblocks.index_block_hash = ?1 AND staging_microblocks.microblock_hash = ?2";
        let args = [
            parent_index_block_hash as &dyn ToSql,
            microblock_hash as &dyn ToSql,
        ];
        query_row(blocks_conn, sql, &args).map_err(Error::DBError)
    }

    /// Load up the metadata on a microblock stream (but don't get the data itself)
    /// DO NOT USE IN PRODUCTION -- doesn't work for microblock forks.
    #[cfg(test)]
    fn stream_microblock_get_info(
        blocks_conn: &DBConn,
        parent_index_block_hash: &StacksBlockId,
    ) -> Result<Vec<StagingMicroblock>, Error> {
        let sql = "SELECT * FROM staging_microblocks WHERE index_block_hash = ?1 ORDER BY sequence"
            .to_string();
        let args = [parent_index_block_hash as &dyn ToSql];
        let microblock_info =
            query_rows::<StagingMicroblock, _>(blocks_conn, &sql, &args).map_err(Error::DBError)?;
        Ok(microblock_info)
    }

    /// Write header data to the fd
    fn write_stream_data<W: Write, R: Read, S: Streamer>(
        fd: &mut W,
        stream: &mut S,
        input: &mut R,
        count: u64,
    ) -> Result<u64, Error> {
        let mut buf = vec![0u8; count as usize];
        let nr = input.read(&mut buf).map_err(Error::ReadError)?;
        fd.write_all(&buf[0..nr]).map_err(Error::WriteError)?;

        stream.add_bytes(nr as u64);

        Ok(nr as u64)
    }

    /// Stream header data from one Read to one Write
    fn stream_data<W: Write, R: Read + Seek, S: Streamer>(
        fd: &mut W,
        stream: &mut S,
        input: &mut R,
        count: u64,
    ) -> Result<u64, Error> {
        input
            .seek(SeekFrom::Start(stream.offset()))
            .map_err(Error::ReadError)?;

        StacksChainState::write_stream_data(fd, stream, input, count)
    }

    /// Stream a single header's data from disk
    /// If this method returns 0, it's because we're EOF on the header and should begin the next.
    fn stream_one_header<W: Write>(
        blocks_conn: &DBConn,
        block_path: &str,
        fd: &mut W,
        stream: &mut HeaderStreamData,
        count: u64,
    ) -> Result<u64, Error> {
        if stream.header_bytes.is_none() && stream.num_headers > 0 {
            let header =
                StacksChainState::load_block_header_indexed(block_path, &stream.index_block_hash)?
                    .ok_or(Error::NoSuchBlockError)?;

            let header_info =
                StacksChainState::load_staging_block_info(blocks_conn, &stream.index_block_hash)?
                    .ok_or(Error::NoSuchBlockError)?;

            let parent_index_block_hash = StacksBlockHeader::make_index_block_hash(
                &header_info.parent_consensus_hash,
                &header_info.parent_anchored_block_hash,
            );

            let mut header_bytes = vec![];
            let extended_header = ExtendedStacksHeader {
                consensus_hash: header_info.consensus_hash,
                header: header,
                parent_block_id: parent_index_block_hash,
            };

            serde_json::to_writer(&mut header_bytes, &extended_header).map_err(|e| {
                Error::NetError(net_error::SerializeError(format!(
                    "Failed to send as JSON: {:?}",
                    &e
                )))
            })?;

            if stream.num_headers > 1 {
                header_bytes.push(',' as u8);
            }

            test_debug!(
                "header_bytes: {}",
                String::from_utf8(header_bytes.clone()).unwrap()
            );

            stream.header_bytes = Some(header_bytes);
            stream.offset = 0;
        }

        if stream.header_bytes.is_some() {
            let header_bytes = stream
                .header_bytes
                .take()
                .expect("Do not have header bytes and did not set them");
            let res = (|| {
                if stream.offset >= (header_bytes.len() as u64) {
                    // EOF
                    return Ok(0);
                }

                let num_bytes = StacksChainState::write_stream_data(
                    fd,
                    stream,
                    &mut &header_bytes[(stream.offset as usize)..],
                    count,
                )?;
                test_debug!(
                    "Stream header hash={} offset={} total_bytes={}, num_bytes={} num_headers={}",
                    &stream.index_block_hash,
                    stream.offset,
                    stream.total_bytes,
                    num_bytes,
                    stream.num_headers
                );
                Ok(num_bytes)
            })();
            stream.header_bytes = Some(header_bytes);
            res
        } else {
            Ok(0)
        }
    }

    /// Stream multiple headers from disk, moving in reverse order from the chain tip back.
    /// Returns total number of bytes written (will be equal to the number of bytes read).
    /// Returns 0 if we run out of headers
    fn stream_headers<W: Write>(
        &self,
        fd: &mut W,
        stream: &mut HeaderStreamData,
        count: u64,
    ) -> Result<u64, Error> {
        let mut to_write = count;
        while to_write > 0 {
            let nw = match StacksChainState::stream_one_header(
                &self.db(),
                &self.blocks_path,
                fd,
                stream,
                to_write,
            ) {
                Ok(nw) => nw,
                Err(Error::DBError(db_error::NotFoundError)) => {
                    // out of headers
                    debug!(
                        "No more header to stream after {}",
                        &stream.index_block_hash
                    );
                    stream.header_bytes = None;
                    stream.end_of_stream = true;
                    break;
                }
                Err(e) => {
                    return Err(e);
                }
            };

            if nw == 0 {
                if stream.num_headers == 0 {
                    // out of headers
                    debug!(
                        "No more header to stream after {}",
                        &stream.index_block_hash
                    );
                    stream.header_bytes = None;
                    stream.end_of_stream = true;
                    break;
                }

                // EOF on header; move to the next one (its parent)
                let header_info = match StacksChainState::load_staging_block_info(
                    &self.db(),
                    &stream.index_block_hash,
                )? {
                    Some(x) => x,
                    None => {
                        // out of headers
                        debug!(
                            "Out of headers to stream after block {}",
                            &stream.index_block_hash
                        );
                        stream.header_bytes = None;
                        stream.end_of_stream = true;
                        break;
                    }
                };

                let parent_index_block_hash = StacksBlockHeader::make_index_block_hash(
                    &header_info.parent_consensus_hash,
                    &header_info.parent_anchored_block_hash,
                );

                stream.index_block_hash = parent_index_block_hash;
                stream.num_headers = stream
                    .num_headers
                    .checked_sub(1)
                    .expect("BUG: streamed more headers than called for");

                stream.header_bytes = None;
            } else {
                to_write = to_write
                    .checked_sub(nw)
                    .expect("BUG: wrote more data than called for");
            }

            debug!(
                "Streaming header={}: to_write={}, nw={}",
                &stream.index_block_hash, to_write, nw
            );
        }
        debug!(
            "Streamed headers ({} remaining): {} - {} = {}",
            stream.num_headers,
            count,
            to_write,
            count - to_write
        );
        Ok(count - to_write)
    }

    /// Stream a single microblock's data from the staging database.
    /// If this method returns 0, it's because we're EOF on the blob.
    fn stream_one_microblock<W: Write>(
        blocks_conn: &DBConn,
        fd: &mut W,
        stream: &mut MicroblockStreamData,
        count: u64,
    ) -> Result<u64, Error> {
        let rowid = match stream.rowid {
            None => {
                // need to get rowid in order to get the blob
                match StacksChainState::stream_microblock_get_rowid(
                    blocks_conn,
                    &stream.parent_index_block_hash,
                    &stream.microblock_hash,
                )? {
                    Some(rid) => rid,
                    None => {
                        test_debug!("Microblock hash={:?} not in DB", &stream.microblock_hash,);
                        return Err(Error::NoSuchBlockError);
                    }
                }
            }
            Some(rid) => rid,
        };

        stream.rowid = Some(rowid);
        let mut blob = blocks_conn
            .blob_open(
                DatabaseName::Main,
                "staging_microblocks_data",
                "block_data",
                rowid,
                true,
            )
            .map_err(|e| {
                match e {
                    sqlite_error::SqliteFailure(_, _) => {
                        // blob got moved out of staging
                        Error::NoSuchBlockError
                    }
                    _ => Error::DBError(db_error::SqliteError(e)),
                }
            })?;

        let num_bytes = StacksChainState::stream_data(fd, stream, &mut blob, count)?;
        test_debug!(
            "Stream microblock rowid={} hash={} offset={} total_bytes={}, num_bytes={}",
            rowid,
            &stream.microblock_hash,
            stream.offset,
            stream.total_bytes,
            num_bytes
        );
        Ok(num_bytes)
    }

    /// Stream multiple microblocks from staging, moving in reverse order from the stream tail to the stream head.
    /// Returns total number of bytes written (will be equal to the number of bytes read).
    /// Returns 0 if we run out of microblocks in the staging db
    fn stream_microblocks_confirmed<W: Write>(
        chainstate: &StacksChainState,
        fd: &mut W,
        stream: &mut MicroblockStreamData,
        count: u64,
    ) -> Result<u64, Error> {
        let mut to_write = count;
        while to_write > 0 {
            let nw =
                StacksChainState::stream_one_microblock(&chainstate.db(), fd, stream, to_write)?;
            if nw == 0 {
                // EOF on microblock blob; move to the next one (its parent)
                let mblock_info = match StacksChainState::load_staging_microblock_info(
                    &chainstate.db(),
                    &stream.parent_index_block_hash,
                    &stream.microblock_hash,
                )? {
                    Some(x) => x,
                    None => {
                        // out of mblocks
                        debug!(
                            "Out of microblocks to stream after confirmed microblock {}",
                            &stream.microblock_hash
                        );
                        break;
                    }
                };

                let rowid = match StacksChainState::stream_microblock_get_rowid(
                    &chainstate.db(),
                    &stream.parent_index_block_hash,
                    &mblock_info.parent_hash,
                )? {
                    Some(rid) => rid,
                    None => {
                        // out of mblocks
                        debug!(
                            "No rowid found for confirmed stream microblock {}",
                            &mblock_info.parent_hash
                        );
                        break;
                    }
                };

                stream.offset = 0;
                stream.rowid = Some(rowid);
                stream.microblock_hash = mblock_info.parent_hash;
            } else {
                to_write = to_write
                    .checked_sub(nw)
                    .expect("BUG: wrote more data than called for");
            }
            debug!(
                "Streaming microblock={}: to_write={}, nw={}",
                &stream.microblock_hash, to_write, nw
            );
        }
        debug!(
            "Streamed confirmed microblocks: {} - {} = {}",
            count,
            to_write,
            count - to_write
        );
        Ok(count - to_write)
    }

    /// Stream block data from the chunk store.
    fn stream_data_from_chunk_store<W: Write>(
        blocks_path: &str,
        fd: &mut W,
        stream: &mut BlockStreamData,
        count: u64,
    ) -> Result<u64, Error> {
        let block_path =
            StacksChainState::get_index_block_path(blocks_path, &stream.index_block_hash)?;

        // The reason we open a file on each call to stream data is because we don't want to
        // exhaust the supply of file descriptors.  Maybe a future version of this code will do
        // something like cache the set of open files so we don't have to keep re-opening them.
        let mut file_fd = fs::OpenOptions::new()
            .read(true)
            .write(false)
            .create(false)
            .truncate(false)
            .open(&block_path)
            .map_err(|e| {
                if e.kind() == io::ErrorKind::NotFound {
                    error!("File not found: {:?}", &block_path);
                    Error::NoSuchBlockError
                } else {
                    Error::ReadError(e)
                }
            })?;

        StacksChainState::stream_data(fd, stream, &mut file_fd, count)
    }

    /// Stream block data from the chain state.
    /// Returns the number of bytes written, and updates `stream` to point to the next point to
    /// read.  Writes the bytes streamed to `fd`.
    pub fn stream_block<W: Write>(
        &mut self,
        fd: &mut W,
        stream: &mut BlockStreamData,
        count: u64,
    ) -> Result<u64, Error> {
        StacksChainState::stream_data_from_chunk_store(&self.blocks_path, fd, stream, count)
    }

    /// Stream unconfirmed microblocks from the staging DB.  Pull only from the staging DB.
    /// Returns the number of bytes written, and updates `stream` to point to the next point to
    /// read.  Wrties the bytes streamed to `fd`.
    pub fn stream_microblocks_unconfirmed<W: Write>(
        chainstate: &StacksChainState,
        fd: &mut W,
        stream: &mut MicroblockStreamData,
        count: u64,
    ) -> Result<u64, Error> {
        let mut to_write = count;
        while to_write > 0 {
            let nw =
                StacksChainState::stream_one_microblock(&chainstate.db(), fd, stream, to_write)?;
            if nw == 0 {
                // EOF on microblock blob; move to the next one
                let next_seq = match stream.seq {
                    u16::MAX => {
                        return Err(Error::NoSuchBlockError);
                    }
                    x => x + 1,
                };
                let next_mblock_hash = match StacksChainState::load_next_descendant_microblock(
                    &chainstate.db(),
                    &stream.index_block_hash,
                    next_seq,
                )? {
                    Some(mblock) => {
                        test_debug!(
                            "Switch to {}-{} ({})",
                            &stream.index_block_hash,
                            &mblock.block_hash(),
                            next_seq
                        );
                        mblock.block_hash()
                    }
                    None => {
                        // EOF on stream
                        break;
                    }
                };

                let rowid = match StacksChainState::stream_microblock_get_rowid(
                    &chainstate.db(),
                    &stream.parent_index_block_hash,
                    &next_mblock_hash,
                )? {
                    Some(rid) => rid,
                    None => {
                        // out of mblocks
                        break;
                    }
                };

                stream.offset = 0;
                stream.rowid = Some(rowid);
                stream.microblock_hash = next_mblock_hash;
                stream.seq = next_seq;
            } else {
                to_write = to_write
                    .checked_sub(nw)
                    .expect("BUG: wrote more data than called for");
            }
        }
        Ok(count - to_write)
    }

    /// Check whether or not there exists a Stacks block at or higher than a given height that is
    /// unprocessed.  This is used by miners to determine whether or not the block-commit they're
    /// about to send is about to be invalidated
    pub fn has_higher_unprocessed_blocks(conn: &DBConn, height: u64) -> Result<bool, Error> {
        let sql =
            "SELECT 1 FROM staging_blocks WHERE orphaned = 0 AND processed = 0 AND height >= ?1";
        let args: &[&dyn ToSql] = &[&u64_to_sql(height)?];
        let res = conn
            .query_row(sql, args, |_r| Ok(()))
            .optional()
            .map(|x| x.is_some())?;
        Ok(res)
    }

    fn extract_signed_microblocks(
        parent_anchored_block_header: &StacksBlockHeader,
        microblocks: &Vec<StacksMicroblock>,
    ) -> Vec<StacksMicroblock> {
        let mut signed_microblocks = vec![];
        for microblock in microblocks.iter() {
            let mut dup = microblock.clone();
            if dup
                .verify(&parent_anchored_block_header.microblock_pubkey_hash)
                .is_err()
            {
                warn!(
                    "Microblock {} not signed by {}",
                    microblock.block_hash(),
                    parent_anchored_block_header.microblock_pubkey_hash
                );
                continue;
            }
            signed_microblocks.push(microblock.clone());
        }
        signed_microblocks
    }

    /// Given a microblock stream, does it connect the parent and child anchored blocks?
    /// * verify that the blocks are a contiguous sequence, with no duplicate sequence numbers
    /// * verify that each microblock is signed by the parent anchor block's key
    /// The stream must be in order by sequence number, and there must be no duplicates.
    /// If the stream connects to the anchored block, then
    /// return the index in the given microblocks vec that corresponds to the highest valid
    /// block -- i.e. the microblock indicated by the anchored header as the parent.
    /// If there was a duplicate sequence number, then also return a poison-microblock
    /// transaction for the two headers with the lowest duplicate sequence number.
    /// Return None if the stream does not connect to this block (e.g. it's incomplete or the like)
    pub fn validate_parent_microblock_stream(
        parent_anchored_block_header: &StacksBlockHeader,
        anchored_block_header: &StacksBlockHeader,
        microblocks: &Vec<StacksMicroblock>,
        verify_signatures: bool,
    ) -> Option<(usize, Option<TransactionPayload>)> {
        if anchored_block_header.is_first_mined() {
            // there had better be zero microblocks
            if anchored_block_header.parent_microblock == EMPTY_MICROBLOCK_PARENT_HASH
                && anchored_block_header.parent_microblock_sequence == 0
            {
                return Some((0, None));
            } else {
                warn!(
                    "Block {} has no ancestor, and should have no microblock parents",
                    anchored_block_header.block_hash()
                );
                return None;
            }
        }

        let signed_microblocks = if verify_signatures {
            StacksChainState::extract_signed_microblocks(&parent_anchored_block_header, microblocks)
        } else {
            microblocks.clone()
        };

        if signed_microblocks.len() == 0 {
            if anchored_block_header.parent_microblock == EMPTY_MICROBLOCK_PARENT_HASH
                && anchored_block_header.parent_microblock_sequence == 0
            {
                // expected empty
                debug!(
                    "No microblocks between {} and {}",
                    parent_anchored_block_header.block_hash(),
                    anchored_block_header.block_hash()
                );
                return Some((0, None));
            } else {
                // did not expect empty
                warn!(
                    "Missing microblocks between {} and {}",
                    parent_anchored_block_header.block_hash(),
                    anchored_block_header.block_hash()
                );
                return None;
            }
        }

        if signed_microblocks[0].header.sequence != 0 {
            // discontiguous -- must start with seq 0
            warn!(
                "Discontiguous stream -- first microblock header sequence is {}",
                signed_microblocks[0].header.sequence
            );
            return None;
        }

        if signed_microblocks[0].header.prev_block != parent_anchored_block_header.block_hash() {
            // discontiguous -- not connected to parent
            warn!("Discontiguous stream -- does not connect to parent");
            return None;
        }

        // sanity check -- in order by sequence and no sequence duplicates
        for i in 1..signed_microblocks.len() {
            if signed_microblocks[i - 1].header.sequence > signed_microblocks[i].header.sequence {
                panic!("BUG: out-of-sequence microblock stream");
            }
            let cur_seq = (signed_microblocks[i - 1].header.sequence as u32) + 1;
            if cur_seq < (signed_microblocks[i].header.sequence as u32) {
                // discontiguous
                warn!(
                    "Discontiguous stream -- {} < {}",
                    cur_seq, signed_microblocks[i].header.sequence
                );
                return None;
            }
        }

        // sanity check -- all parent block hashes are unique.  If there are duplicates, then the
        // miner equivocated.
        let mut parent_hashes: HashMap<BlockHeaderHash, StacksMicroblockHeader> = HashMap::new();
        for i in 0..signed_microblocks.len() {
            let signed_microblock = &signed_microblocks[i];
            if parent_hashes.contains_key(&signed_microblock.header.prev_block) {
                debug!(
                    "Deliberate microblock fork: duplicate parent {}",
                    signed_microblock.header.prev_block
                );
                let conflicting_microblock_header = parent_hashes
                    .get(&signed_microblock.header.prev_block)
                    .unwrap();

                return Some((
                    i - 1,
                    Some(TransactionPayload::PoisonMicroblock(
                        signed_microblock.header.clone(),
                        conflicting_microblock_header.clone(),
                    )),
                ));
            }
            parent_hashes.insert(
                signed_microblock.header.prev_block.clone(),
                signed_microblock.header.clone(),
            );
        }

        // hashes are contiguous enough -- for each seqnum, there is a microblock with seqnum+1 with the
        // microblock at seqnum as its parent.  There may be more than one.
        for i in 1..signed_microblocks.len() {
            if signed_microblocks[i - 1].header.sequence == signed_microblocks[i].header.sequence
                && signed_microblocks[i - 1].block_hash() != signed_microblocks[i].block_hash()
            {
                // deliberate microblock fork
                debug!(
                    "Deliberate microblock fork at sequence {}",
                    signed_microblocks[i - 1].header.sequence
                );
                return Some((
                    i - 1,
                    Some(TransactionPayload::PoisonMicroblock(
                        signed_microblocks[i - 1].header.clone(),
                        signed_microblocks[i].header.clone(),
                    )),
                ));
            }

            if signed_microblocks[i - 1].block_hash() != signed_microblocks[i].header.prev_block {
                // discontiguous
                debug!("Discontinuous stream -- blocks not linked by hash");
                return None;
            }
        }

        if anchored_block_header.parent_microblock == EMPTY_MICROBLOCK_PARENT_HASH
            && anchored_block_header.parent_microblock_sequence == 0
        {
            // expected empty
            debug!(
                "Empty microblock stream between {} and {}",
                parent_anchored_block_header.block_hash(),
                anchored_block_header.block_hash()
            );
            return Some((0, None));
        }

        let mut end = 0;
        let mut connects = false;
        for i in 0..signed_microblocks.len() {
            if signed_microblocks[i].block_hash() == anchored_block_header.parent_microblock {
                end = i + 1;
                connects = true;
                break;
            }
        }

        if !connects {
            // discontiguous
            debug!(
                "Discontiguous stream: block {} does not connect to tail",
                anchored_block_header.block_hash()
            );
            return None;
        }

        return Some((end, None));
    }

    /// Determine whether or not a block executed an epoch transition.  That is, did this block
    /// call `initialize_epoch_XYZ()` for some XYZ when it was processed.
    pub fn block_crosses_epoch_boundary(
        block_conn: &DBConn,
        parent_consensus_hash: &ConsensusHash,
        parent_block_hash: &BlockHeaderHash,
    ) -> Result<bool, db_error> {
        let sql = "SELECT 1 FROM epoch_transitions WHERE block_id = ?1";
        let args: &[&dyn ToSql] = &[&StacksBlockHeader::make_index_block_hash(
            parent_consensus_hash,
            parent_block_hash,
        )];
        let res = block_conn
            .query_row(sql, args, |_r| Ok(()))
            .optional()
            .map(|x| x.is_some())?;

        Ok(res)
    }

    /// Validate an anchored block against the burn chain state.  Determines if this given Stacks
    /// block can attach to the chainstate.  Called before inserting the block into the staging
    /// DB.
    ///
    /// Returns Some(commit burn, total burn) if valid
    /// Returns None if not valid
    /// * consensus_hash is the PoX history hash of the burnchain block whose sortition
    /// (ostensibly) selected this block for inclusion.
    fn validate_anchored_block_burnchain(
        blocks_conn: &DBConn,
        db_handle: &SortitionHandleConn,
        consensus_hash: &ConsensusHash,
        block: &StacksBlock,
        mainnet: bool,
        chain_id: u32,
    ) -> Result<Option<(u64, u64)>, Error> {
        // sortition-winning block commit for this block?
        let block_hash = block.block_hash();
        let (block_commit, parent_stacks_chain_tip) = match db_handle
            .get_block_snapshot_of_parent_stacks_block(consensus_hash, &block_hash)
        {
            Ok(Some(bc)) => bc,
            Ok(None) => {
                // unsoliciated
                warn!(
                    "Received unsolicited block: {}/{}",
                    consensus_hash, block_hash
                );
                return Ok(None);
            }
            Err(db_error::InvalidPoxSortition) => {
                warn!(
                    "Received unsolicited block on non-canonical PoX fork: {}/{}",
                    consensus_hash, block_hash
                );
                return Ok(None);
            }
            Err(e) => {
                return Err(e.into());
            }
        };

        // burn chain tip that selected this commit's block
        let burn_chain_tip = db_handle
            .get_block_snapshot(&block_commit.burn_header_hash)?
            .expect("FATAL: have block commit but no block snapshot");

        // this is the penultimate burnchain snapshot with the VRF seed that this
        // block's miner had to prove on to generate the block-commit and block itself.
        let penultimate_sortition_snapshot = db_handle
            .get_block_snapshot_by_height(block_commit.block_height - 1)?
            .expect("FATAL: have block commit but no sortition snapshot");

        // key of the winning leader
        let leader_key = db_handle
            .get_leader_key_at(
                block_commit.key_block_ptr as u64,
                block_commit.key_vtxindex as u32,
            )?
            .expect("FATAL: have block commit but no leader key");

        // attaches to burn chain
        match block.header.validate_burnchain(
            &burn_chain_tip,
            &penultimate_sortition_snapshot,
            &leader_key,
            &block_commit,
            &parent_stacks_chain_tip,
        ) {
            Ok(_) => {}
            Err(_) => {
                warn!(
                    "Invalid block, could not validate on burnchain: {}/{}",
                    consensus_hash, block_hash
                );

                return Ok(None);
            }
        };

        // NEW in 2.1: pass the current epoch, since this determines when new transaction types
        // become valid (such as coinbase-pay-to-contract)
        let cur_epoch =
            SortitionDB::get_stacks_epoch(db_handle.deref(), burn_chain_tip.block_height)?
                .expect("FATAL: no epoch defined for current Stacks block");

        test_debug!(
            "Block {}/{} in epoch {}",
            &consensus_hash,
            &block_hash,
            &cur_epoch.epoch_id
        );

        // static checks on transactions all pass
        let valid = block.validate_transactions_static(mainnet, chain_id, cur_epoch.epoch_id);
        if !valid {
            warn!(
                "Invalid block, transactions failed static checks: {}/{} (epoch {})",
                consensus_hash, block_hash, cur_epoch.epoch_id
            );
            return Ok(None);
        }

        // NEW in 2.05
        // if the parent block marks an epoch transition, then its children necessarily run in a
        // different Clarity epoch.  Its children therefore are not permitted to confirm any of
        // their parents' microblocks.
        if StacksChainState::block_crosses_epoch_boundary(
            blocks_conn,
            &parent_stacks_chain_tip.consensus_hash,
            &parent_stacks_chain_tip.winning_stacks_block_hash,
        )? {
            if block.has_microblock_parent() {
                warn!(
                    "Invalid block {}/{}: its parent {}/{} crossed the epoch boundary but this block confirmed its microblocks",
                    &consensus_hash,
                    &block.block_hash(),
                    &parent_stacks_chain_tip.consensus_hash,
                    &parent_stacks_chain_tip.winning_stacks_block_hash
                );
                return Ok(None);
            }
        }

        let sortition_burns = SortitionDB::get_block_burn_amount(db_handle, &burn_chain_tip)
            .expect("FATAL: have block commit but no total burns in its sortition");

        Ok(Some((block_commit.burn_fee, sortition_burns)))
    }

    /// Do we already have an anchored block?
    pub fn has_anchored_block(
        conn: &DBConn,
        blocks_path: &str,
        consensus_hash: &ConsensusHash,
        block: &StacksBlock,
    ) -> Result<bool, Error> {
        let index_block_hash =
            StacksBlockHeader::make_index_block_hash(consensus_hash, &block.block_hash());
        if StacksChainState::has_stored_block(
            &conn,
            blocks_path,
            consensus_hash,
            &block.block_hash(),
        )? {
            debug!(
                "Block already stored and processed: {}/{} ({})",
                consensus_hash,
                &block.block_hash(),
                &index_block_hash
            );
            return Ok(true);
        } else if StacksChainState::has_staging_block(conn, consensus_hash, &block.block_hash())? {
            debug!(
                "Block already stored (but not processed): {}/{} ({})",
                consensus_hash,
                &block.block_hash(),
                &index_block_hash
            );
            return Ok(true);
        } else if StacksChainState::has_block_indexed(&blocks_path, &index_block_hash)? {
            debug!(
                "Block already stored to chunk store: {}/{} ({})",
                consensus_hash,
                &block.block_hash(),
                &index_block_hash
            );
            return Ok(true);
        }

        Ok(false)
    }

    /// Pre-process and store an anchored block to staging, queuing it up for
    /// subsequent processing once all of its ancestors have been processed.
    ///
    /// Caller must have called SortitionDB::expects_stacks_block() to determine if this block belongs
    /// to the blockchain.  The consensus_hash is the hash of the burnchain block whose sortition
    /// elected the given Stacks block.
    ///
    /// If we find the same Stacks block in two or more burnchain forks, insert it there too.
    ///
    /// (New in 2.05+) If the anchored block descends from a parent anchored block in a different
    /// system epoch, then it *must not* have a parent microblock stream.
    ///
    /// (New in 2.1+) A block must contain only transactions that are valid in the parent block's
    /// epoch.  If not, then this method will *not* preprocess or store the block.
    ///
    /// Returns Ok(true) if the block was stored to the staging DB.
    /// Returns Ok(false) if not (i.e. the block is invalid, or already stored)
    /// Returns Err(..) on database errors
    ///
    /// sort_ic: an indexed connection to a sortition DB
    /// consensus_hash: this is the consensus hash of the sortition that chose this block
    /// block: the actual block data for this anchored Stacks block
    /// parent_consensus_hash: this the consensus hash of the sortition that chose this Stack's block's parent
    pub fn preprocess_anchored_block(
        &mut self,
        sort_ic: &SortitionDBConn,
        consensus_hash: &ConsensusHash,
        block: &StacksBlock,
        parent_consensus_hash: &ConsensusHash,
        download_time: u64,
    ) -> Result<bool, Error> {
        debug!(
            "preprocess anchored block {}/{}",
            consensus_hash,
            block.block_hash()
        );

        let sort_handle = SortitionHandleConn::open_reader_consensus(sort_ic, consensus_hash)?;

        let mainnet = self.mainnet;
        let chain_id = self.chain_id;
        let blocks_path = self.blocks_path.clone();

        // optimistic check (before opening a tx): already in queue or already processed?
        if StacksChainState::has_anchored_block(
            self.db(),
            &self.blocks_path,
            consensus_hash,
            block,
        )? {
            return Ok(false);
<<<<<<< HEAD
        } else if StacksChainState::has_valid_block_indexed(&blocks_path, &index_block_hash)? {
            debug!(
                "Block already stored to chunk store: {}/{} ({})",
                consensus_hash,
                &block.block_hash(),
                &index_block_hash
            );
=======
        }

        let mut block_tx = self.db_tx_begin()?;

        // already in queue or already processed (within the tx; things might have changed)
        if StacksChainState::has_anchored_block(&block_tx, &blocks_path, consensus_hash, block)? {
>>>>>>> 729c60ee
            return Ok(false);
        }

        // find all user burns that supported this block
        let user_burns = sort_handle.get_winning_user_burns_by_block()?;

        // does this block match the burnchain state? skip if not
        let validation_res = StacksChainState::validate_anchored_block_burnchain(
            &block_tx,
            &sort_handle,
            consensus_hash,
            block,
            mainnet,
            chain_id,
        )?;
        let (commit_burn, sortition_burn) = match validation_res {
            Some((commit_burn, sortition_burn)) => (commit_burn, sortition_burn),
            None => {
                let msg = format!(
                    "Invalid block {}: does not correspond to burn chain state",
                    block.block_hash()
                );
                warn!("{}", &msg);

                // orphan it if it's already stored
                match StacksChainState::set_block_processed(
                    &mut block_tx,
                    None,
                    &blocks_path,
                    consensus_hash,
                    &block.block_hash(),
                    false,
                ) {
                    Ok(_) => Ok(()),
                    Err(Error::DBError(db_error::NotFoundError)) => {
                        // no record of this block in the DB, so this is fine
                        Ok(())
                    }
                    Err(e) => Err(e),
                }?;

                block_tx.commit()?;
                return Err(Error::InvalidStacksBlock(msg));
            }
        };

        debug!("Storing staging block");

        // queue block up for processing
        StacksChainState::store_staging_block(
            &mut block_tx,
            &blocks_path,
            consensus_hash,
            &block,
            parent_consensus_hash,
            commit_burn,
            sortition_burn,
            download_time,
        )?;

        // store users who burned for this block so they'll get rewarded if we process it
        StacksChainState::store_staging_block_user_burn_supports(
            &mut block_tx,
            consensus_hash,
            &block.block_hash(),
            &user_burns,
        )?;

        block_tx.commit()?;

        // ready to go
        Ok(true)
    }

    /// Pre-process and store a microblock to staging, queueing it up for subsequent processing
    /// once all of its ancestors have been processed.
    ///
    /// The anchored block this microblock builds off of must have already been stored somewhere,
    /// staging or accepted, so we can verify the signature over this block.
    ///
    /// This method is `&mut self` to ensure that concurrent renames don't corrupt our chain state.
    ///
    /// If we find the same microblock in multiple burnchain forks, insert it into both.
    ///
    /// Return true if we stored the microblock.
    /// Return false if we did not store it (i.e. we already had it, we don't have its parent)
    /// Return Err(..) if the microblock is invalid, or we couldn't process it
    pub fn preprocess_streamed_microblock(
        &mut self,
        parent_consensus_hash: &ConsensusHash,
        parent_anchored_block_hash: &BlockHeaderHash,
        microblock: &StacksMicroblock,
    ) -> Result<bool, Error> {
        debug!(
            "preprocess microblock {}/{}-{}, parent {}",
            parent_consensus_hash,
            parent_anchored_block_hash,
            microblock.block_hash(),
            microblock.header.prev_block
        );

        let parent_index_hash = StacksBlockHeader::make_index_block_hash(
            parent_consensus_hash,
            parent_anchored_block_hash,
        );

        // already queued or already processed?
        if self.has_descendant_microblock_indexed(&parent_index_hash, &microblock.block_hash())? {
            debug!(
                "Microblock already stored and/or processed: {}/{} {} {}",
                parent_consensus_hash,
                &parent_anchored_block_hash,
                microblock.block_hash(),
                microblock.header.sequence
            );

            // try to process it nevertheless
            return Ok(false);
        }

        let mainnet = self.mainnet;
        let chain_id = self.chain_id;
        let blocks_path = self.blocks_path.clone();

        let mut blocks_tx = self.db_tx_begin()?;

        let pubkey_hash = if let Some(pubkh) = StacksChainState::load_block_pubkey_hash(
            &blocks_tx,
            &blocks_path,
            parent_consensus_hash,
            parent_anchored_block_hash,
        )? {
            pubkh
        } else {
            // don't have the parent
            return Ok(false);
        };

        let mut dup = microblock.clone();
        if let Err(e) = dup.verify(&pubkey_hash) {
            let msg = format!(
                "Invalid microblock {}: failed to verify signature with {}: {:?}",
                microblock.block_hash(),
                pubkey_hash,
                &e
            );
            warn!("{}", &msg);
            return Err(Error::InvalidStacksMicroblock(msg, microblock.block_hash()));
        }

        // static checks on transactions all pass
        let valid = microblock.validate_transactions_static(mainnet, chain_id);
        if !valid {
            let msg = format!(
                "Invalid microblock {}: one or more transactions failed static tests",
                microblock.block_hash()
            );
            warn!("{}", &msg);
            return Err(Error::InvalidStacksMicroblock(msg, microblock.block_hash()));
        }

        // add to staging
        StacksChainState::store_staging_microblock(
            &mut blocks_tx,
            parent_consensus_hash,
            parent_anchored_block_hash,
            microblock,
        )?;

        blocks_tx.commit()?;

        Ok(true)
    }

    /// Given a burnchain snapshot, a Stacks block and a microblock stream, preprocess them all.
    /// This does not work when forking
    #[cfg(test)]
    pub fn preprocess_stacks_epoch(
        &mut self,
        sort_ic: &SortitionDBConn,
        snapshot: &BlockSnapshot,
        block: &StacksBlock,
        microblocks: &Vec<StacksMicroblock>,
    ) -> Result<(), Error> {
        let parent_sn = match SortitionDB::get_block_snapshot_for_winning_stacks_block(
            sort_ic,
            &snapshot.sortition_id,
            &block.header.parent_block,
        )? {
            Some(sn) => sn,
            None => {
                return Err(Error::NoSuchBlockError);
            }
        };

        self.preprocess_anchored_block(
            sort_ic,
            &snapshot.consensus_hash,
            block,
            &parent_sn.consensus_hash,
            5,
        )?;
        let block_hash = block.block_hash();
        for mblock in microblocks.iter() {
            self.preprocess_streamed_microblock(&snapshot.consensus_hash, &block_hash, mblock)?;
        }
        Ok(())
    }

    /// Get the coinbase at this burn block height, in microSTX
    pub fn get_coinbase_reward(burn_block_height: u64, first_burn_block_height: u64) -> u128 {
        /*
        From https://forum.stacks.org/t/pox-consensus-and-stx-future-supply

        """

        1000 STX for years 0-4
        500 STX for years 4-8
        250 STX for years 8-12
        125 STX in perpetuity


        From the Token Whitepaper:

        We expect that once native mining goes live, approximately 4383 blocks will be pro-
        cessed per month, or approximately 52,596 blocks will be processed per year.

        """
        */
        // this is saturating subtraction for the initial reward calculation
        //   where we are computing the coinbase reward for blocks that occur *before*
        //   the `first_burn_block_height`
        let effective_ht = burn_block_height.saturating_sub(first_burn_block_height);
        let blocks_per_year = 52596;
        let stx_reward = if effective_ht < blocks_per_year * 4 {
            1000
        } else if effective_ht < blocks_per_year * 8 {
            500
        } else if effective_ht < blocks_per_year * 12 {
            250
        } else {
            125
        };

        stx_reward * (MICROSTACKS_PER_STACKS as u128)
    }

    /// Create the block reward.
    /// `coinbase_reward_ustx` is the total coinbase reward for this block, including any
    ///    accumulated rewards from missed sortitions or initial mining rewards.
    fn make_scheduled_miner_reward(
        mainnet: bool,
        epoch_id: StacksEpochId,
        parent_block_hash: &BlockHeaderHash,
        parent_consensus_hash: &ConsensusHash,
        block: &StacksBlock,
        block_consensus_hash: &ConsensusHash,
        block_height: u64,
        anchored_fees: u128,
        streamed_fees: u128,
        stx_burns: u128,
        burnchain_commit_burn: u64,
        burnchain_sortition_burn: u64,
        coinbase_reward_ustx: u128,
    ) -> Result<MinerPaymentSchedule, Error> {
        let coinbase_tx = block.get_coinbase_tx().ok_or(Error::InvalidStacksBlock(
            "No coinbase transaction".to_string(),
        ))?;
        let miner_auth = coinbase_tx.get_origin();
        let miner_addr = miner_auth.get_address(mainnet);

        let recipient = if epoch_id >= StacksEpochId::Epoch21 {
            // pay to tx-designated recipient, or if there is none, pay to the origin
            match coinbase_tx.try_as_coinbase() {
                Some((_, recipient_opt)) => recipient_opt
                    .cloned()
                    .unwrap_or(miner_addr.to_account_principal()),
                None => miner_addr.to_account_principal(),
            }
        } else {
            // pre-2.1, always pay to the origin
            miner_addr.to_account_principal()
        };

        // N.B. a `MinerPaymentSchedule` that pays to a contract can never be created before 2.1,
        // per the above check (and moreover, a Stacks block with a pay-to-alt-recipient coinbase would
        // not become valid until after 2.1 activates).
        let miner_reward = MinerPaymentSchedule {
            address: miner_addr,
            recipient: recipient,
            block_hash: block.block_hash(),
            consensus_hash: block_consensus_hash.clone(),
            parent_block_hash: parent_block_hash.clone(),
            parent_consensus_hash: parent_consensus_hash.clone(),
            coinbase: coinbase_reward_ustx,
            tx_fees_anchored: anchored_fees,
            tx_fees_streamed: streamed_fees,
            stx_burns: stx_burns,
            burnchain_commit_burn: burnchain_commit_burn,
            burnchain_sortition_burn: burnchain_sortition_burn,
            miner: true,
            stacks_block_height: block_height,
            vtxindex: 0,
        };

        Ok(miner_reward)
    }

    /// Given a staging block, load up its parent microblock stream from staging.
    /// All of the parent anchored block's microblocks will be loaded, if we have them and they're
    /// not orphaned.
    /// Return Ok(Some(microblocks)) if we got microblocks (even if it's an empty stream)
    /// Return Ok(None) if there are no staging microblocks yet
    pub fn find_parent_microblock_stream(
        blocks_conn: &DBConn,
        staging_block: &StagingBlock,
    ) -> Result<Option<Vec<StacksMicroblock>>, Error> {
        if staging_block.parent_microblock_hash == EMPTY_MICROBLOCK_PARENT_HASH
            && staging_block.parent_microblock_seq == 0
        {
            // no parent microblocks, ever
            return Ok(Some(vec![]));
        }

        // find the microblock stream fork that this block confirms
        match StacksChainState::load_microblock_stream_fork(
            blocks_conn,
            &staging_block.parent_consensus_hash,
            &staging_block.parent_anchored_block_hash,
            &staging_block.parent_microblock_hash,
        )? {
            Some(microblocks) => {
                return Ok(Some(microblocks));
            }
            None => {
                // parent microblocks haven't arrived yet, or there are none
                debug!(
                    "No parent microblock stream for {}: expected a stream with tail {},{}",
                    staging_block.anchored_block_hash,
                    staging_block.parent_microblock_hash,
                    staging_block.parent_microblock_seq
                );
                return Ok(None);
            }
        }
    }

    /// Find a block that we accepted to staging, but had a parent that we ended up
    /// rejecting.  Garbage-collect its data.
    /// Call this method repeatedly to remove long chains of orphaned blocks and microblocks from
    /// staging.
    /// Returns true if an orphan block was processed
    fn process_next_orphaned_staging_block<'a>(
        blocks_tx: &mut DBTx<'a>,
        blocks_path: &str,
    ) -> Result<bool, Error> {
        test_debug!("Find next orphaned block");

        // go through staging blocks and see if any of them have not been processed yet, but are
        // orphaned
        let sql = "SELECT * FROM staging_blocks WHERE processed = 0 AND orphaned = 1 ORDER BY RANDOM() LIMIT 1";
        let mut rows =
            query_rows::<StagingBlock, _>(blocks_tx, sql, NO_PARAMS).map_err(Error::DBError)?;
        if rows.len() == 0 {
            test_debug!("No orphans to remove");
            return Ok(false);
        }

        let orphan_block = rows.pop().unwrap();

        test_debug!(
            "Delete orphaned block {}/{} and its microblocks, and orphan its children",
            &orphan_block.consensus_hash,
            &orphan_block.anchored_block_hash
        );

        StacksChainState::delete_orphaned_epoch_data(
            blocks_tx,
            blocks_path,
            &orphan_block.consensus_hash,
            &orphan_block.anchored_block_hash,
        )?;
        Ok(true)
    }

    /// How many attachable staging blocks do we have, up to a limit, at or after the given
    /// timestamp?
    pub fn count_attachable_staging_blocks(
        blocks_conn: &DBConn,
        limit: u64,
        min_arrival_time: u64,
    ) -> Result<u64, Error> {
        let sql = "SELECT COUNT(*) FROM staging_blocks WHERE processed = 0 AND attachable = 1 AND orphaned = 0 AND arrival_time >= ?1 LIMIT ?2".to_string();
        let cnt = query_count(
            blocks_conn,
            &sql,
            &[&u64_to_sql(min_arrival_time)?, &u64_to_sql(limit)?],
        )
        .map_err(Error::DBError)?;
        Ok(cnt as u64)
    }

    /// How many processed staging blocks do we have, up to a limit, at or after the given
    /// timestamp?
    pub fn count_processed_staging_blocks(
        blocks_conn: &DBConn,
        limit: u64,
        min_arrival_time: u64,
    ) -> Result<u64, Error> {
        let sql = "SELECT COUNT(*) FROM staging_blocks WHERE processed = 1 AND orphaned = 0 AND processed_time > 0 AND processed_time >= ?1 LIMIT ?2".to_string();
        let cnt = query_count(
            blocks_conn,
            &sql,
            &[&u64_to_sql(min_arrival_time)?, &u64_to_sql(limit)?],
        )
        .map_err(Error::DBError)?;
        Ok(cnt as u64)
    }

    /// Measure how long a block waited in-between when it arrived and when it got processed.
    /// Includes both orphaned and accepted blocks.
    pub fn measure_block_wait_time(
        blocks_conn: &DBConn,
        start_height: u64,
        end_height: u64,
    ) -> Result<Vec<i64>, Error> {
        let sql = "SELECT processed_time - arrival_time FROM staging_blocks WHERE processed = 1 AND height >= ?1 AND height < ?2";
        let args: &[&dyn ToSql] = &[&u64_to_sql(start_height)?, &u64_to_sql(end_height)?];
        let list = query_rows::<i64, _>(blocks_conn, &sql, args)?;
        Ok(list)
    }

    /// Measure how long a block took to be downloaded (for blocks that we downloaded).
    /// Includes _all_ blocks.
    pub fn measure_block_download_time(
        blocks_conn: &DBConn,
        start_height: u64,
        end_height: u64,
    ) -> Result<Vec<i64>, Error> {
        let sql = "SELECT download_time FROM staging_blocks WHERE height >= ?1 AND height < ?2";
        let args: &[&dyn ToSql] = &[&u64_to_sql(start_height)?, &u64_to_sql(end_height)?];
        let list = query_rows::<i64, _>(blocks_conn, &sql, args)?;
        Ok(list)
    }

    /// Given access to the chain state (headers) and the staging blocks, find a staging block we
    /// can process, as well as its parent microblocks that it confirms
    /// Returns Some(microblocks, staging block) if we found a sequence of blocks to process.
    /// Returns None if not.
    fn find_next_staging_block<'a>(
        blocks_tx: &mut StacksDBTx<'a>,
        blocks_path: &str,
        sort_tx: &mut SortitionHandleTx,
    ) -> Result<Option<(Vec<StacksMicroblock>, StagingBlock)>, Error> {
        test_debug!("Find next staging block");

        let mut to_delete = vec![];

        // put this in a block so stmt goes out of scope before we start to delete PoX-orphaned
        // blocks
        {
            // go through staging blocks and see if any of them match headers, are attachable, and are
            // recent (i.e. less than 10 minutes old)
            // pick randomly -- don't allow the network sender to choose the processing order!
            let sql = "SELECT * FROM staging_blocks WHERE processed = 0 AND attachable = 1 AND orphaned = 0 ORDER BY RANDOM()".to_string();
            let mut stmt = blocks_tx
                .prepare(&sql)
                .map_err(|e| Error::DBError(db_error::SqliteError(e)))?;

            let mut rows = stmt
                .query(NO_PARAMS)
                .map_err(|e| Error::DBError(db_error::SqliteError(e)))?;

            while let Some(row) = rows.next().map_err(|e| db_error::SqliteError(e))? {
                let mut candidate = StagingBlock::from_row(&row).map_err(Error::DBError)?;

                // block must correspond to a valid PoX snapshot
                let sn_opt =
                    SortitionDB::get_block_snapshot_consensus(sort_tx, &candidate.consensus_hash)?;
                if sn_opt.is_none() {
                    info!(
                        "Block {}/{} does not correspond to a sortition",
                        &candidate.consensus_hash, &candidate.anchored_block_hash
                    );
                    to_delete.push((
                        candidate.consensus_hash.clone(),
                        candidate.anchored_block_hash.clone(),
                    ));
                    continue;
                } else if let Some(sn) = sn_opt {
                    if !sn.pox_valid {
                        info!(
                            "Block {}/{} corresponds to an invalid PoX sortition",
                            &candidate.consensus_hash, &candidate.anchored_block_hash
                        );
                        to_delete.push((
                            candidate.consensus_hash.clone(),
                            candidate.anchored_block_hash.clone(),
                        ));
                        continue;
                    }
                }

                debug!(
                    "Consider block {}/{} whose parent is {}/{} with {} parent microblocks tailed at {}",
                    &candidate.consensus_hash,
                    &candidate.anchored_block_hash,
                    &candidate.parent_consensus_hash,
                    &candidate.parent_anchored_block_hash,
                    if candidate.parent_microblock_hash != BlockHeaderHash([0u8; 32]) { (candidate.parent_microblock_seq as u32) + 1 } else { 0 },
                    &candidate.parent_microblock_hash
                );

                let can_attach = {
                    if candidate.parent_anchored_block_hash == FIRST_STACKS_BLOCK_HASH {
                        // this block's parent is the boot code -- it's the first-ever block,
                        // so it can be processed immediately
                        true
                    } else {
                        // not the first-ever block.  Does this connect to a previously-accepted
                        // block in the headers database?
                        let hdr_sql = "SELECT * FROM block_headers WHERE block_hash = ?1 AND consensus_hash = ?2".to_string();
                        let hdr_args: &[&dyn ToSql] = &[
                            &candidate.parent_anchored_block_hash,
                            &candidate.parent_consensus_hash,
                        ];
                        let hdr_row = query_row_panic::<StacksHeaderInfo, _, _>(
                            blocks_tx,
                            &hdr_sql,
                            hdr_args,
                            || {
                                format!(
                                    "Stored the same block twice: {}/{}",
                                    &candidate.parent_anchored_block_hash,
                                    &candidate.parent_consensus_hash
                                )
                            },
                        )?;
                        match hdr_row {
                            Some(_) => {
                                debug!(
                                    "Have parent {}/{} for this block, will process",
                                    &candidate.parent_consensus_hash,
                                    &candidate.parent_anchored_block_hash
                                );
                                true
                            }
                            None => {
                                // no parent processed for this block
                                debug!(
                                    "No such parent {}/{} for block, cannot process",
                                    &candidate.parent_consensus_hash,
                                    &candidate.parent_anchored_block_hash
                                );
                                false
                            }
                        }
                    }
                };

                if can_attach {
                    // load up the block data
                    candidate.block_data = match StacksChainState::load_block_bytes(
                        blocks_path,
                        &candidate.consensus_hash,
                        &candidate.anchored_block_hash,
                    )? {
                        Some(bytes) => {
                            if bytes.len() == 0 {
                                error!(
                                    "CORRUPTION: No block data for {}/{}",
                                    &candidate.consensus_hash, &candidate.anchored_block_hash
                                );
                                panic!();
                            }
                            bytes
                        }
                        None => {
                            error!(
                                "CORRUPTION: No block data for {}/{}",
                                &candidate.consensus_hash, &candidate.anchored_block_hash
                            );
                            panic!();
                        }
                    };

                    // find its microblock parent stream
                    match StacksChainState::find_parent_microblock_stream(blocks_tx, &candidate)? {
                        Some(parent_staging_microblocks) => {
                            return Ok(Some((parent_staging_microblocks, candidate)));
                        }
                        None => {
                            // no microblock data yet, so we can't process this block
                            continue;
                        }
                    }
                }
            }
        }

        for (consensus_hash, anchored_block_hash) in to_delete.into_iter() {
            info!("Orphan {}/{}: it does not connect to a previously-accepted block, because its consensus hash does not match an existing snapshot on the valid PoX fork.", &consensus_hash, &anchored_block_hash);
            let _ = StacksChainState::set_block_processed(
                blocks_tx,
                None,
                blocks_path,
                &consensus_hash,
                &anchored_block_hash,
                false,
            )
            .map_err(|e| {
                warn!(
                    "Failed to orphan {}/{}: {:?}",
                    &consensus_hash, &anchored_block_hash, &e
                );
                e
            });
        }

        // no blocks available
        Ok(None)
    }

    /// Process a stream of microblocks
    /// Return the fees and burns.
    pub fn process_microblocks_transactions(
        clarity_tx: &mut ClarityTx,
        microblocks: &Vec<StacksMicroblock>,
        ast_rules: ASTRules,
    ) -> Result<(u128, u128, Vec<StacksTransactionReceipt>), (Error, BlockHeaderHash)> {
        let mut fees = 0u128;
        let mut burns = 0u128;
        let mut receipts = vec![];
        for microblock in microblocks.iter() {
            debug!("Process microblock {}", &microblock.block_hash());
            for (tx_index, tx) in microblock.txs.iter().enumerate() {
                let (tx_fee, mut tx_receipt) =
                    StacksChainState::process_transaction(clarity_tx, tx, false, ast_rules)
                        .map_err(|e| (e, microblock.block_hash()))?;

                tx_receipt.microblock_header = Some(microblock.header.clone());
                tx_receipt.tx_index = tx_index as u32;
                fees = fees.checked_add(tx_fee as u128).expect("Fee overflow");
                burns = burns
                    .checked_add(tx_receipt.stx_burned as u128)
                    .expect("Burns overflow");
                receipts.push(tx_receipt);
            }
        }
        Ok((fees, burns, receipts))
    }

    /// If an epoch transition occurs at this Stacks block,
    ///   apply the transition and return any receipts from the transition.
    /// Return (applied?, receipts)
    pub fn process_epoch_transition(
        clarity_tx: &mut ClarityTx,
        chain_tip_burn_header_height: u32,
    ) -> Result<(bool, Vec<StacksTransactionReceipt>), Error> {
        // is this stacks block the first of a new epoch?
        let (stacks_parent_epoch, sortition_epoch) = clarity_tx.with_clarity_db_readonly(|db| {
            (
                db.get_clarity_epoch_version(),
                db.get_stacks_epoch(chain_tip_burn_header_height),
            )
        });

        let mut receipts = vec![];
        let mut applied = false;

        if let Some(sortition_epoch) = sortition_epoch {
            // the parent stacks block has a different epoch than what the Sortition DB
            //  thinks should be in place.
            if stacks_parent_epoch != sortition_epoch.epoch_id {
                info!("Applying epoch transition"; "new_epoch_id" => %sortition_epoch.epoch_id, "old_epoch_id" => %stacks_parent_epoch);
                // this assertion failing means that the _parent_ block was invalid: this is bad and should panic.
                assert!(stacks_parent_epoch < sortition_epoch.epoch_id, "The SortitionDB believes the epoch is earlier than this Stacks block's parent: sortition db epoch = {}, parent epoch = {}", sortition_epoch.epoch_id, stacks_parent_epoch);
                // time for special cases:
                match stacks_parent_epoch {
                    StacksEpochId::Epoch10 => {
                        panic!("Clarity VM believes it was running in 1.0: pre-Clarity.")
                    }
                    StacksEpochId::Epoch20 => match sortition_epoch.epoch_id {
                        StacksEpochId::Epoch2_05 => {
                            receipts.push(clarity_tx.block.initialize_epoch_2_05()?);
                            applied = true;
                        }
                        StacksEpochId::Epoch21 => {
                            receipts.push(clarity_tx.block.initialize_epoch_2_05()?);
                            receipts.push(clarity_tx.block.initialize_epoch_2_1()?);
                            applied = true;
                        }
                        _ => {
                            panic!("Bad Stacks epoch transition; parent_epoch = {}, current_epoch = {}", &stacks_parent_epoch, &sortition_epoch.epoch_id);
                        }
                    },
                    StacksEpochId::Epoch2_05 => {
                        assert_eq!(
                            sortition_epoch.epoch_id,
                            StacksEpochId::Epoch21,
                            "Should only transition from Epoch2_05 to Epoch21"
                        );
                        receipts.push(clarity_tx.block.initialize_epoch_2_1()?);
                        applied = true;
                    }
                    StacksEpochId::Epoch21 => {
                        panic!("No defined transition from Epoch21 forward")
                    }
                }
            }
        }
        Ok((applied, receipts))
    }

    /// Process any Stacking-related bitcoin operations
    ///  that haven't been processed in this Stacks fork yet.
    pub fn process_stacking_ops(
        clarity_tx: &mut ClarityTx,
        operations: Vec<StackStxOp>,
    ) -> Vec<StacksTransactionReceipt> {
        let mut all_receipts = vec![];
        let mainnet = clarity_tx.config.mainnet;
        let mut cost_so_far = clarity_tx.cost_so_far();
        for stack_stx_op in operations.into_iter() {
            let StackStxOp {
                sender,
                reward_addr,
                stacked_ustx,
                num_cycles,
                block_height,
                txid,
                burn_header_hash,
                ..
            } = stack_stx_op;
            let result = clarity_tx.connection().as_transaction(|tx| {
                tx.run_contract_call(
                    &sender.into(),
                    None,
                    &boot_code_id("pox", mainnet),
                    "stack-stx",
                    &[
                        Value::UInt(stacked_ustx),
                        // this .expect() should be unreachable since we coerce the hash mode when
                        // we parse the StackStxOp from a burnchain transaction
                        reward_addr
                            .as_clarity_tuple()
                            .expect("FATAL: stack-stx operation has no hash mode")
                            .into(),
                        Value::UInt(u128::from(block_height)),
                        Value::UInt(u128::from(num_cycles)),
                    ],
                    |_, _| false,
                )
            });
            match result {
                Ok((value, _, events)) => {
                    if let Value::Response(ref resp) = value {
                        if !resp.committed {
                            debug!("StackStx burn op rejected by PoX contract.";
                                   "txid" => %txid,
                                   "burn_block" => %burn_header_hash,
                                   "contract_call_ecode" => %resp.data);
                        } else {
                            debug!("Processed StackStx burnchain op"; "amount_ustx" => stacked_ustx, "num_cycles" => num_cycles, "burn_block_height" => block_height, "sender" => %sender, "reward_addr" => %reward_addr, "txid" => %txid);
                        }
                        let mut execution_cost = clarity_tx.cost_so_far();
                        execution_cost
                            .sub(&cost_so_far)
                            .expect("BUG: cost declined between executions");
                        cost_so_far = clarity_tx.cost_so_far();

                        let receipt = StacksTransactionReceipt {
                            transaction: TransactionOrigin::Burn(txid),
                            events,
                            result: value,
                            post_condition_aborted: false,
                            stx_burned: 0,
                            contract_analysis: None,
                            execution_cost,
                            microblock_header: None,
                            tx_index: 0,
                            vm_error: None,
                        };

                        all_receipts.push(receipt);
                    } else {
                        unreachable!(
                            "BUG: Non-response value returned by Stacking STX burnchain op"
                        )
                    }
                }
                Err(e) => {
                    info!("StackStx burn op processing error.";
                           "error" => %format!("{:?}", e),
                           "txid" => %txid,
                           "burn_block" => %burn_header_hash);
                }
            };
        }

        all_receipts
    }

    /// Process any STX transfer bitcoin operations
    ///  that haven't been processed in this Stacks fork yet.
    pub fn process_transfer_ops(
        clarity_tx: &mut ClarityTx,
        mut operations: Vec<TransferStxOp>,
    ) -> Vec<StacksTransactionReceipt> {
        operations.sort_by_key(|op| op.vtxindex);
        let (all_receipts, _) =
            clarity_tx.with_temporary_cost_tracker(LimitedCostTracker::new_free(), |clarity_tx| {
                operations
                    .into_iter()
                    .filter_map(|transfer_stx_op| {
                        let TransferStxOp {
                            sender,
                            recipient,
                            transfered_ustx,
                            txid,
                            burn_header_hash,
                            memo,
                            ..
                        } = transfer_stx_op;
                        let result = clarity_tx.connection().as_transaction(|tx| {
                            tx.run_stx_transfer(
                                &sender.into(),
                                &recipient.into(),
                                transfered_ustx,
                                &BuffData { data: memo },
                            )
                        });
                        match result {
                            Ok((value, _, events)) => {
                                debug!("Processed TransferStx burnchain op"; "transfered_ustx" => transfered_ustx, "sender" => %sender, "recipient" => %recipient, "txid" => %txid);
                                Some(StacksTransactionReceipt {
                                    transaction: TransactionOrigin::Burn(txid),
                                    events,
                                    result: value,
                                    post_condition_aborted: false,
                                    stx_burned: 0,
                                    contract_analysis: None,
                                    execution_cost: ExecutionCost::zero(),
                                    microblock_header: None,
                                    tx_index: 0,
                                    vm_error: None,
                                })
                            }
                            Err(e) => {
                                info!("TransferStx burn op processing error.";
                              "error" => ?e,
                              "txid" => %txid,
                              "burn_block" => %burn_header_hash);
                                None
                            }
                        }
                    })
                    .collect()
            });

        all_receipts
    }

    /// Process a single anchored block.
    /// Return the fees and burns.
    fn process_block_transactions(
        clarity_tx: &mut ClarityTx,
        block: &StacksBlock,
        mut tx_index: u32,
        ast_rules: ASTRules,
    ) -> Result<(u128, u128, Vec<StacksTransactionReceipt>), Error> {
        let mut fees = 0u128;
        let mut burns = 0u128;
        let mut receipts = vec![];
        for tx in block.txs.iter() {
            let (tx_fee, mut tx_receipt) =
                StacksChainState::process_transaction(clarity_tx, tx, false, ast_rules)?;
            fees = fees.checked_add(tx_fee as u128).expect("Fee overflow");
            tx_receipt.tx_index = tx_index;
            burns = burns
                .checked_add(tx_receipt.stx_burned as u128)
                .expect("Burns overflow");
            receipts.push(tx_receipt);
            tx_index += 1;
        }
        Ok((fees, burns, receipts))
    }

    /// Process a single matured miner reward.
    /// Grant it STX tokens.
    fn process_matured_miner_reward(
        clarity_tx: &mut ClarityTx,
        miner_reward: &MinerReward,
    ) -> Result<(), Error> {
        let evaluated_epoch = clarity_tx.get_epoch();
        let miner_reward_total = miner_reward.total();
        clarity_tx
            .connection()
            .as_transaction(|x| {
                x.with_clarity_db(|ref mut db| {
                    let recipient_principal =
                        // strictly speaking this check is defensive. It will never be the case
                        // that a `miner_reward` has a `recipient_contract` that is `Some(..)`
                        // unless the block was mined in Epoch 2.1.  But you can't be too
                        // careful... 
                        if evaluated_epoch >= StacksEpochId::Epoch21 {
                            // in 2.1 or later, the coinbase may optionally specify a contract into
                            // which the tokens get sent.  If this is not given, then they are sent 
                            // to the miner address.
                            miner_reward.recipient.clone()
                        }
                        else {
                            // pre-2.1, only the miner address can be paid
                            PrincipalData::Standard(StandardPrincipalData::from(
                                    miner_reward.address.clone(),
                            ))
                        };

                    let mut snapshot = db.get_stx_balance_snapshot(&recipient_principal);
                    snapshot.credit(miner_reward_total);

                    debug!(
                        "Balance available for {} is {} uSTX (earned {} uSTX)",
                        &recipient_principal,
                        snapshot.get_available_balance(),
                        miner_reward_total
                    );
                    snapshot.save();

                    Ok(())
                })
            })
            .map_err(Error::ClarityError)?;
        Ok(())
    }

    /// Process matured miner rewards for this block.
    /// Returns the number of liquid uSTX created -- i.e. the coinbase
    pub fn process_matured_miner_rewards<'a, 'b>(
        clarity_tx: &mut ClarityTx<'a, 'b>,
        miner_share: &MinerReward,
        users_share: &Vec<MinerReward>,
        parent_share: &MinerReward,
    ) -> Result<u128, Error> {
        let mut coinbase_reward = miner_share.coinbase;
        StacksChainState::process_matured_miner_reward(clarity_tx, miner_share)?;
        for reward in users_share.iter() {
            coinbase_reward += reward.coinbase;
            StacksChainState::process_matured_miner_reward(clarity_tx, reward)?;
        }

        // give the parent its confirmed share of the streamed microblocks
        assert_eq!(parent_share.total(), parent_share.tx_fees_streamed_produced);
        StacksChainState::process_matured_miner_reward(clarity_tx, parent_share)?;
        Ok(coinbase_reward)
    }

    /// Process all STX that unlock at this block height.
    /// Return the total number of uSTX unlocked in this block
    pub fn process_stx_unlocks<'a, 'b>(
        clarity_tx: &mut ClarityTx<'a, 'b>,
    ) -> Result<(u128, Vec<StacksTransactionEvent>), Error> {
        let mainnet = clarity_tx.config.mainnet;
        let lockup_contract_id = boot_code_id("lockup", mainnet);
        clarity_tx
            .connection()
            .as_transaction(|tx_connection| {
                let result = tx_connection.with_clarity_db(|db| {
                    let block_height = Value::UInt(db.get_current_block_height().into());
                    let res = db.fetch_entry_unknown_descriptor(
                        &lockup_contract_id,
                        "lockups",
                        &block_height,
                    )?;
                    Ok(res)
                })?;

                let entries = match result {
                    Value::Optional(_) => match result.expect_optional() {
                        Some(Value::Sequence(SequenceData::List(entries))) => entries.data,
                        _ => return Ok((0, vec![])),
                    },
                    _ => return Ok((0, vec![])),
                };

                let mut total_minted = 0;
                let mut events = vec![];
                for entry in entries.into_iter() {
                    let schedule: TupleData = entry.expect_tuple();
                    let amount = schedule
                        .get("amount")
                        .expect("Lockup malformed")
                        .to_owned()
                        .expect_u128();
                    let recipient = schedule
                        .get("recipient")
                        .expect("Lockup malformed")
                        .to_owned()
                        .expect_principal();
                    total_minted += amount;
                    StacksChainState::account_credit(tx_connection, &recipient, amount as u64);
                    let event = STXEventType::STXMintEvent(STXMintEventData { recipient, amount });
                    events.push(StacksTransactionEvent::STXEvent(event));
                }
                Ok((total_minted, events))
            })
            .map_err(Error::ClarityError)
    }

    /// Given the list of matured miners, find the miner reward schedule that produced the parent
    /// of the block whose coinbase just matured.
    pub fn get_parent_matured_miner(
        conn: &DBConn,
        mainnet: bool,
        latest_matured_miners: &Vec<MinerPaymentSchedule>,
    ) -> Result<MinerPaymentSchedule, Error> {
        let parent_miner = if let Some(ref miner) = latest_matured_miners.first().as_ref() {
            StacksChainState::get_scheduled_block_rewards_at_block(
                conn,
                &StacksBlockHeader::make_index_block_hash(
                    &miner.parent_consensus_hash,
                    &miner.parent_block_hash,
                ),
            )?
            .pop()
            .unwrap_or_else(|| {
                if miner.parent_consensus_hash == FIRST_BURNCHAIN_CONSENSUS_HASH
                    && miner.parent_block_hash == FIRST_STACKS_BLOCK_HASH
                {
                    MinerPaymentSchedule::genesis(mainnet)
                } else {
                    panic!(
                        "CORRUPTION: parent {}/{} of {}/{} not found in DB",
                        &miner.parent_consensus_hash,
                        &miner.parent_block_hash,
                        &miner.consensus_hash,
                        &miner.block_hash
                    );
                }
            })
        } else {
            MinerPaymentSchedule::genesis(mainnet)
        };

        Ok(parent_miner)
    }

    fn get_stacking_and_transfer_burn_ops_v205(
        sortdb_conn: &Connection,
        burn_tip: &BurnchainHeaderHash,
    ) -> Result<(Vec<StackStxOp>, Vec<TransferStxOp>), Error> {
        let stacking_burn_ops = SortitionDB::get_stack_stx_ops(sortdb_conn, burn_tip)?;
        let transfer_burn_ops = SortitionDB::get_transfer_stx_ops(sortdb_conn, burn_tip)?;
        Ok((stacking_burn_ops, transfer_burn_ops))
    }

    fn get_stacking_and_transfer_burn_ops_v210(
        chainstate_tx: &mut ChainstateTx,
        parent_index_hash: &StacksBlockId,
        sortdb_conn: &Connection,
        burn_tip: &BurnchainHeaderHash,
        burn_tip_height: u64,
        epoch_start_height: u64,
    ) -> Result<(Vec<StackStxOp>, Vec<TransferStxOp>), Error> {
        // only consider transactions in Stacks 2.1
        let search_window: u8 =
            if epoch_start_height + (BURNCHAIN_TX_SEARCH_WINDOW as u64) > burn_tip_height {
                burn_tip_height
                    .saturating_sub(epoch_start_height)
                    .try_into()
                    .expect("FATAL: search window exceeds u8")
            } else {
                BURNCHAIN_TX_SEARCH_WINDOW
            };

        debug!(
            "Search the last {} sortitions for burnchain-hosted stacks operations before {} ({})",
            search_window, burn_tip, burn_tip_height
        );
        let ancestor_burnchain_header_hashes = SortitionDB::get_ancestor_burnchain_header_hashes(
            sortdb_conn,
            burn_tip,
            search_window.into(),
        )?;
        let processed_burnchain_txids = StacksChainState::get_burnchain_txids_in_ancestors(
            chainstate_tx.deref().deref(),
            parent_index_hash,
            search_window.into(),
        )?;

        // Find the *new* transactions -- the ones that we *haven't* seen in this Stacks
        // fork yet.  Note that we search for the ones that we have seen by searching back
        // `BURNCHAIN_TX_SEARCH_WINDOW` *Stacks* blocks, whose sortitions may span more
        // than `BURNCHAIN_TX_SEARCH_WINDOW` burnchain blocks.  The inclusion of txids for
        // burnchain transactions in the latter query is not a problem, because these txids
        // are used to *exclude* transactions from the last `BURNCHAIN_TX_SEARCH_WINDOW`
        // burnchain blocks.  These excluded txids, if they were mined outside of this
        // window, are *already* excluded.

        let mut all_stacking_burn_ops = vec![];
        let mut all_transfer_burn_ops = vec![];

        // go from oldest burn header hash to newest
        for ancestor_bhh in ancestor_burnchain_header_hashes.iter().rev() {
            let stacking_ops = SortitionDB::get_stack_stx_ops(sortdb_conn, ancestor_bhh)?;
            let transfer_ops = SortitionDB::get_transfer_stx_ops(sortdb_conn, ancestor_bhh)?;

            for stacking_op in stacking_ops.into_iter() {
                if !processed_burnchain_txids.contains(&stacking_op.txid) {
                    all_stacking_burn_ops.push(stacking_op);
                }
            }

            for transfer_op in transfer_ops.into_iter() {
                if !processed_burnchain_txids.contains(&transfer_op.txid) {
                    all_transfer_burn_ops.push(transfer_op);
                }
            }
        }
        Ok((all_stacking_burn_ops, all_transfer_burn_ops))
    }

    /// Get the list of burnchain-hosted stacking and transfer operations to apply when evaluating
    /// the Stacks block that was selected for this burnchain block.
    /// The rules are different for different epochs:
    ///
    /// * In Stacks 2.0/2.05, only the operations in the burnchain block will be considered.
    /// So if a transaction was mined in burnchain block N, it will be processed in the Stacks
    /// block mined in burnchain block N (if there is one).
    ///
    /// * In Stacks 2.1+, the operations in the last K burnchain blocks that have not yet been
    /// considered in this Stacks block's fork will be processed in the order in which they are
    /// mined in the burnchain.  So if a transaction was mined in an burnchain block between N and
    /// N-K inclusive, it will be processed in each Stacks fork that contains at least one Stacks
    /// block mined in the same burnchain interval.
    ///
    /// The rationale for the new behavior in Stacks 2.1+ is that burnchain-hosted STX operations
    /// can get picked up in Stacks blocks that only live on short-lived forks, or get mined in
    /// burnchain blocks in which there was no sortiton.  In either case, the operation does not
    /// materialize on the canonical Stacks chain.  This is a bad user
    /// experience, because the act of sending a PreStxOp plus this StackStxOp / TransferStxOp is a
    /// time-consuming and tedious process that must then be repeated.
    ///
    /// The change in Stacks 2.1+ makes it so that it's overwhelmingly likely to work
    /// the first time -- the choice of K is significantly bigger than the length of short-lived
    /// forks or periods of time with no sortition than have been observed in practice.
    fn get_stacking_and_transfer_burn_ops(
        chainstate_tx: &mut ChainstateTx,
        parent_index_hash: &StacksBlockId,
        sortdb_conn: &Connection,
        burn_tip: &BurnchainHeaderHash,
        burn_tip_height: u64,
    ) -> Result<(Vec<StackStxOp>, Vec<TransferStxOp>), Error> {
        let cur_epoch = SortitionDB::get_stacks_epoch(sortdb_conn, burn_tip_height)?
            .expect("FATAL: no epoch defined for current burnchain tip height");

        match cur_epoch.epoch_id {
            StacksEpochId::Epoch10 => {
                panic!("FATAL: processed a block in Epoch 1.0");
            }
            StacksEpochId::Epoch20 | StacksEpochId::Epoch2_05 => {
                StacksChainState::get_stacking_and_transfer_burn_ops_v205(sortdb_conn, burn_tip)
            }
            StacksEpochId::Epoch21 => StacksChainState::get_stacking_and_transfer_burn_ops_v210(
                chainstate_tx,
                parent_index_hash,
                sortdb_conn,
                burn_tip,
                burn_tip_height,
                cur_epoch.start_height,
            ),
        }
    }

    /// Check if current PoX reward cycle (as of `burn_tip_height`) has handled any
    ///  Clarity VM work necessary at the start of the cycle (i.e., processing of accelerated unlocks
    ///  for failed stackers).
    /// If it has not yet been handled, then perform that work now.
    fn check_and_handle_reward_start(
        burn_tip_height: u64,
        burn_dbconn: &dyn BurnStateDB,
        sortition_dbconn: &dyn SortitionDBRef,
        clarity_tx: &mut ClarityTx,
        chain_tip: &StacksHeaderInfo,
        parent_sortition_id: &SortitionId,
    ) -> Result<Vec<StacksTransactionEvent>, Error> {
        let pox_reward_cycle = Burnchain::static_block_height_to_reward_cycle(
            burn_tip_height,
            burn_dbconn.get_burn_start_height().into(),
            burn_dbconn.get_pox_reward_cycle_length().into(),
        ).expect("FATAL: Unrecoverable chainstate corruption: Epoch 2.1 code evaluated before first burn block height");
        // Do not try to handle auto-unlocks on pox_reward_cycle 0
        // This cannot even occur in the mainchain, because 2.1 starts much
        //  after the 1st reward cycle, however, this could come up in mocknets or regtest.
        if pox_reward_cycle > 1 {
            // do not try to handle auto-unlocks before the reward set has been calculated (at block = 0 of cycle)
            //  or written to the sortition db (at block = 1 of cycle)
            if Burnchain::is_before_reward_cycle(
                burn_dbconn.get_burn_start_height().into(),
                burn_tip_height,
                burn_dbconn.get_pox_reward_cycle_length().into(),
            ) {
                return Ok(vec![]);
            }
            let handled = clarity_tx.with_clarity_db_readonly(|clarity_db| {
                Self::handled_pox_cycle_start(clarity_db, pox_reward_cycle)
            });

            if !handled {
                let pox_start_cycle_info = sortition_dbconn.get_pox_start_cycle_info(
                    parent_sortition_id,
                    chain_tip.burn_header_height.into(),
                    pox_reward_cycle,
                )?;
                let events = clarity_tx.block.as_free_transaction(|clarity_tx| {
                    Self::handle_pox_cycle_start(clarity_tx, pox_reward_cycle, pox_start_cycle_info)
                })?;
                return Ok(events);
            }
        }

        Ok(vec![])
    }

    /// Called in both follower and miner block assembly paths.
    ///
    /// Returns clarity_tx, list of receipts, microblock execution cost,
    /// microblock fees, microblock burns, list of microblock tx receipts,
    /// miner rewards tuples, the stacks epoch id, and a boolean that
    /// represents whether the epoch transition has been applied.
    ///
    /// The `burn_dbconn`, `sortition_dbconn`, and `conn` arguments
    ///  all reference the same sortition database through different
    ///  interfaces. `burn_dbconn` and `sortition_dbconn` should
    ///  reference the same object. The reason to provide both is that
    ///  `SortitionDBRef` captures trait functions that Clarity does
    ///  not need, and Rust does not support trait upcasting (even
    ///  though it would theoretically be safe).
    pub fn setup_block<'a, 'b>(
        chainstate_tx: &'b mut ChainstateTx,
        clarity_instance: &'a mut ClarityInstance,
        burn_dbconn: &'b dyn BurnStateDB,
        sortition_dbconn: &'b dyn SortitionDBRef,
        conn: &Connection, // connection to the sortition DB
        chain_tip: &StacksHeaderInfo,
        burn_tip: BurnchainHeaderHash,
        burn_tip_height: u32,
        parent_consensus_hash: ConsensusHash,
        parent_header_hash: BlockHeaderHash,
        parent_microblocks: &Vec<StacksMicroblock>,
        mainnet: bool,
        miner_id_opt: Option<usize>,
    ) -> Result<SetupBlockResult<'a, 'b>, Error> {
        let parent_index_hash = StacksBlockId::new(&parent_consensus_hash, &parent_header_hash);
        let parent_sortition_id = burn_dbconn
            .get_sortition_id_from_consensus_hash(&parent_consensus_hash)
            .expect("Failed to get parent SortitionID from ConsensusHash");

        let parent_burn_height =
            SortitionDB::get_block_snapshot_consensus(conn, &parent_consensus_hash)?
                .expect("Failed to get snapshot for parent's sortition")
                .block_height;
        let microblock_ast_rules = SortitionDB::get_ast_rules(conn, parent_burn_height)?;

        // find matured miner rewards, so we can grant them within the Clarity DB tx.
        let (latest_matured_miners, matured_miner_parent) = {
            let latest_miners = StacksChainState::get_scheduled_block_rewards(
                chainstate_tx.deref_mut(),
                chain_tip,
            )?;
            let parent_miner = StacksChainState::get_parent_matured_miner(
                chainstate_tx.deref_mut(),
                mainnet,
                &latest_miners,
            )?;
            (latest_miners, parent_miner)
        };

        let (stacking_burn_ops, transfer_burn_ops) =
            StacksChainState::get_stacking_and_transfer_burn_ops(
                chainstate_tx,
                &parent_index_hash,
                conn,
                &burn_tip,
                burn_tip_height.into(),
            )?;

        // load the execution cost of the parent block if the executor is the follower.
        // otherwise, if the executor is the miner, only load the parent cost if the parent
        // microblock stream is non-empty.
        let parent_block_cost = if miner_id_opt.is_none() || !parent_microblocks.is_empty() {
            let cost = StacksChainState::get_stacks_block_anchored_cost(
                &chainstate_tx.deref().deref(),
                &parent_index_hash,
            )?
            .ok_or_else(|| {
                Error::InvalidStacksBlock(format!(
                    "Failed to load parent block cost. parent_stacks_block_id = {}",
                    &parent_index_hash
                ))
            })?;

            debug!(
                "Parent block {}/{} cost {:?}",
                &parent_consensus_hash, &parent_header_hash, &cost
            );
            cost
        } else {
            ExecutionCost::zero()
        };

        let mut clarity_tx = StacksChainState::chainstate_block_begin(
            chainstate_tx,
            clarity_instance,
            burn_dbconn,
            &parent_consensus_hash,
            &parent_header_hash,
            &MINER_BLOCK_CONSENSUS_HASH,
            &MINER_BLOCK_HEADER_HASH,
        );

        let evaluated_epoch = clarity_tx.get_epoch();
        clarity_tx.reset_cost(parent_block_cost.clone());

        let matured_miner_rewards_opt = match StacksChainState::find_mature_miner_rewards(
            &mut clarity_tx,
            conn,
            &chain_tip,
            latest_matured_miners,
            matured_miner_parent,
        ) {
            Ok(miner_rewards_opt) => miner_rewards_opt,
            Err(e) => {
                if let Some(_) = miner_id_opt {
                    return Err(e);
                } else {
                    let msg = format!("Failed to load miner rewards: {:?}", &e);
                    warn!("{}", &msg);

                    clarity_tx.rollback_block();
                    return Err(Error::InvalidStacksBlock(msg));
                }
            }
        };

        if let Some(miner_id) = miner_id_opt {
            debug!(
                "Miner {}: Apply {} parent microblocks",
                miner_id,
                parent_microblocks.len()
            );
        }

        let t1 = get_epoch_time_ms();

        // process microblock stream.
        // If we go over-budget, then we can't process this block either (which is by design)
        let (microblock_fees, microblock_burns, microblock_txs_receipts) =
            match StacksChainState::process_microblocks_transactions(
                &mut clarity_tx,
                &parent_microblocks,
                microblock_ast_rules,
            ) {
                Ok((fees, burns, events)) => (fees, burns, events),
                Err((e, mblock_header_hash)) => {
                    let msg = format!(
                        "Invalid Stacks microblocks {},{} (offender {}): {:?}",
                        parent_consensus_hash, parent_header_hash, mblock_header_hash, &e
                    );
                    warn!("{}", &msg);

                    if miner_id_opt.is_none() {
                        clarity_tx.rollback_block();
                    }
                    return Err(Error::InvalidStacksMicroblock(msg, mblock_header_hash));
                }
            };

        let t2 = get_epoch_time_ms();

        if let Some(miner_id) = miner_id_opt {
            debug!(
                "Miner {}: Finished applying {} parent microblocks in {}ms\n",
                miner_id,
                parent_microblocks.len(),
                t2.saturating_sub(t1)
            );
        }
        // find microblock cost
        let mut microblock_execution_cost = clarity_tx.cost_so_far();
        microblock_execution_cost
            .sub(&parent_block_cost)
            .expect("BUG: block_cost + microblock_cost < block_cost");

        // if we get here, then we need to reset the block-cost back to 0 since this begins the
        // epoch defined by this miner.
        clarity_tx.reset_cost(ExecutionCost::zero());

        debug!("Evaluating block with epoch = {}", evaluated_epoch);
        if evaluated_epoch >= StacksEpochId::Epoch21 {
            Self::check_and_handle_reward_start(
                burn_tip_height.into(),
                burn_dbconn,
                sortition_dbconn,
                &mut clarity_tx,
                chain_tip,
                &parent_sortition_id,
            )?;
        }

        // is this stacks block the first of a new epoch?
        let (applied_epoch_transition, mut tx_receipts) =
            StacksChainState::process_epoch_transition(&mut clarity_tx, burn_tip_height)?;

        // process stacking & transfer operations from burnchain ops
        tx_receipts.extend(StacksChainState::process_stacking_ops(
            &mut clarity_tx,
            stacking_burn_ops.clone(),
        ));
        tx_receipts.extend(StacksChainState::process_transfer_ops(
            &mut clarity_tx,
            transfer_burn_ops.clone(),
        ));

        Ok(SetupBlockResult {
            clarity_tx,
            tx_receipts,
            microblock_execution_cost,
            microblock_fees,
            microblock_burns,
            microblock_txs_receipts,
            matured_miner_rewards_opt,
            evaluated_epoch,
            applied_epoch_transition,
            burn_stack_stx_ops: stacking_burn_ops,
            burn_transfer_stx_ops: transfer_burn_ops,
        })
    }

    /// This function is called in both `append_block` in blocks.rs (follower) and
    /// `mine_anchored_block` in miner.rs.
    /// Processes matured miner rewards, alters liquid supply of ustx, processes
    /// stx lock events, and marks the microblock public key as used
    /// Returns stx lockup events.
    pub fn finish_block(
        clarity_tx: &mut ClarityTx,
        miner_payouts: Option<&(MinerReward, Vec<MinerReward>, MinerReward, MinerRewardInfo)>,
        block_height: u32,
        mblock_pubkey_hash: Hash160,
    ) -> Result<Vec<StacksTransactionEvent>, Error> {
        // add miner payments
        if let Some((ref miner_reward, ref user_rewards, ref parent_reward, _)) = miner_payouts {
            // grant in order by miner, then users
            let matured_ustx = StacksChainState::process_matured_miner_rewards(
                clarity_tx,
                miner_reward,
                user_rewards,
                parent_reward,
            )?;

            clarity_tx.increment_ustx_liquid_supply(matured_ustx);
        }

        // process unlocks
        let (new_unlocked_ustx, lockup_events) = StacksChainState::process_stx_unlocks(clarity_tx)?;

        clarity_tx.increment_ustx_liquid_supply(new_unlocked_ustx);

        // mark microblock public key as used
        match StacksChainState::insert_microblock_pubkey_hash(
            clarity_tx,
            block_height,
            &mblock_pubkey_hash,
        ) {
            Ok(_) => {
                debug!(
                    "Added microblock public key {} at height {}",
                    &mblock_pubkey_hash, block_height
                );
            }
            Err(e) => {
                let msg = format!(
                    "Failed to insert microblock pubkey hash {} at height {}: {:?}",
                    &mblock_pubkey_hash, block_height, &e
                );
                warn!("{}", &msg);

                return Err(Error::InvalidStacksBlock(msg));
            }
        }

        Ok(lockup_events)
    }

    /// Process the next pre-processed staging block.
    /// We've already processed `parent_chain_tip`, whereas `chain_tip` refers to a block we have _not_
    /// processed yet.
    ///
    /// Returns a `StacksEpochReceipt` containing receipts and events from the transactions executed
    /// in the block, and a `PreCommitClarityBlock` struct.
    ///
    /// The `StacksEpochReceipts` contains the list of transaction
    /// receipts for both the preceeding microblock stream that the
    /// block confirms, as well as the transaction receipts for the
    /// anchored block's transactions. Finally, it returns the
    /// execution costs for the microblock stream and for the anchored
    /// block (separately).
    ///
    /// The `PreCommitClarityBlock` struct represents a finished
    /// Clarity block that has not been committed to the Clarity
    /// backing store (MARF and side storage) yet.  This struct is
    /// necessary so that the Headers database and Clarity database's
    /// transactions can commit very close to one another, after the
    /// event observer has emitted.
    fn append_block<'a>(
        chainstate_tx: &mut ChainstateTx,
        clarity_instance: &'a mut ClarityInstance,
        burn_dbconn: &mut SortitionHandleTx,
        parent_chain_tip: &StacksHeaderInfo,
        chain_tip_consensus_hash: &ConsensusHash,
        chain_tip_burn_header_hash: &BurnchainHeaderHash,
        chain_tip_burn_header_height: u32,
        chain_tip_burn_header_timestamp: u64,
        block: &StacksBlock,
        block_size: u64,
        microblocks: &Vec<StacksMicroblock>, // parent microblocks
        burnchain_commit_burn: u64,
        burnchain_sortition_burn: u64,
        user_burns: &Vec<StagingUserBurnSupport>,
    ) -> Result<(StacksEpochReceipt, PreCommitClarityBlock<'a>), Error> {
        debug!(
            "Process block {:?} with {} transactions",
            &block.block_hash().to_hex(),
            block.txs.len()
        );

        let ast_rules =
            SortitionDB::get_ast_rules(burn_dbconn.tx(), chain_tip_burn_header_height.into())?;

        let mainnet = chainstate_tx.get_config().mainnet;
        let next_block_height = block.header.total_work.work;

        // NEW in 2.05
        // if the parent marked an epoch transition -- i.e. its children necessarily run in
        // different Clarity epochs -- then this block cannot confirm any of its microblocks.
        if StacksChainState::block_crosses_epoch_boundary(
            chainstate_tx.deref(),
            &parent_chain_tip.consensus_hash,
            &parent_chain_tip.anchored_header.block_hash(),
        )? {
            debug!(
                "Block {}/{} (mblock parent {}) crosses epoch boundary from parent {}/{}",
                chain_tip_consensus_hash,
                &block.block_hash(),
                &block.header.parent_microblock,
                &parent_chain_tip.consensus_hash,
                &parent_chain_tip.anchored_header.block_hash()
            );
            if block.has_microblock_parent() {
                let msg =
                    "Invalid block, mined in different epoch than parent but confirms microblocks";
                warn!("{}", &msg);
                return Err(Error::InvalidStacksBlock(msg.to_string()));
            }
        }

        let (parent_consensus_hash, parent_block_hash) = if block.is_first_mined() {
            // has to be the sentinal hashes if this block has no parent
            (
                FIRST_BURNCHAIN_CONSENSUS_HASH.clone(),
                FIRST_STACKS_BLOCK_HASH.clone(),
            )
        } else {
            (
                parent_chain_tip.consensus_hash.clone(),
                parent_chain_tip.anchored_header.block_hash(),
            )
        };

        let (last_microblock_hash, last_microblock_seq) = if microblocks.len() > 0 {
            let _first_mblock_hash = microblocks[0].block_hash();
            let num_mblocks = microblocks.len();
            let last_microblock_hash = microblocks[num_mblocks - 1].block_hash();
            let last_microblock_seq = microblocks[num_mblocks - 1].header.sequence;

            debug!(
                "\n\nAppend {} microblocks {}/{}-{} off of {}/{}\n",
                num_mblocks,
                chain_tip_consensus_hash,
                _first_mblock_hash,
                last_microblock_hash,
                parent_consensus_hash,
                parent_block_hash
            );
            (last_microblock_hash, last_microblock_seq)
        } else {
            (EMPTY_MICROBLOCK_PARENT_HASH.clone(), 0)
        };

        if last_microblock_hash != block.header.parent_microblock
            || last_microblock_seq != block.header.parent_microblock_sequence
        {
            // the pre-processing step should prevent this from being reached
            panic!("BUG: received discontiguous headers for processing: {} (seq={}) does not connect to {} (microblock parent is {} (seq {}))",
                   last_microblock_hash, last_microblock_seq, block.block_hash(), block.header.parent_microblock, block.header.parent_microblock_sequence);
        }

        // get the burnchain block that precedes this block's sortition
        let parent_burn_hash = SortitionDB::get_block_snapshot_consensus(
            &burn_dbconn.tx(),
            &chain_tip_consensus_hash,
        )?
        .expect("BUG: Failed to load snapshot for block snapshot during Stacks block processing")
        .parent_burn_header_hash;

        let SetupBlockResult {
            mut clarity_tx,
            mut tx_receipts,
            microblock_execution_cost,
            microblock_fees,
            microblock_burns,
            microblock_txs_receipts,
            matured_miner_rewards_opt,
            evaluated_epoch,
            applied_epoch_transition,
            burn_stack_stx_ops,
            burn_transfer_stx_ops,
        } = StacksChainState::setup_block(
            chainstate_tx,
            clarity_instance,
            burn_dbconn,
            burn_dbconn,
            &burn_dbconn.tx(),
            &parent_chain_tip,
            parent_burn_hash,
            chain_tip_burn_header_height,
            parent_consensus_hash,
            parent_block_hash,
            microblocks,
            mainnet,
            None,
        )?;

        let block_limit = clarity_tx.block_limit().unwrap_or_else(|| {
            warn!("Failed to read transaction block limit");
            ExecutionCost::max_value()
        });

        let (
            scheduled_miner_reward,
            block_execution_cost,
            matured_rewards,
            miner_payouts_opt,
            parent_burn_block_hash,
            parent_burn_block_height,
            parent_burn_block_timestamp,
            clarity_commit,
        ) = {
            // get previous burn block stats
            let (parent_burn_block_hash, parent_burn_block_height, parent_burn_block_timestamp) =
                if block.is_first_mined() {
                    (BurnchainHeaderHash([0; 32]), 0, 0)
                } else {
                    match SortitionDB::get_block_snapshot_consensus(
                        burn_dbconn,
                        &parent_consensus_hash,
                    )? {
                        Some(sn) => (
                            sn.burn_header_hash,
                            sn.block_height as u32,
                            sn.burn_header_timestamp,
                        ),
                        None => {
                            // shouldn't happen
                            warn!(
                                "CORRUPTION: block {}/{} does not correspond to a burn block",
                                &parent_consensus_hash, &parent_block_hash
                            );
                            (BurnchainHeaderHash([0; 32]), 0, 0)
                        }
                    }
                };

            // validation check -- is this microblock public key hash new to this fork?  It must
            // be, or this block is invalid.
            match StacksChainState::has_microblock_pubkey_hash(
                &mut clarity_tx,
                &block.header.microblock_pubkey_hash,
            ) {
                Ok(Some(height)) => {
                    // already used
                    let msg = format!(
                        "Invalid stacks block {}/{} -- already used microblock pubkey hash {} at height {}",
                        chain_tip_consensus_hash,
                        block.block_hash(),
                        &block.header.microblock_pubkey_hash,
                        height
                    );
                    warn!("{}", &msg);

                    clarity_tx.rollback_block();
                    return Err(Error::InvalidStacksBlock(msg));
                }
                Ok(None) => {}
                Err(e) => {
                    let msg = format!(
                        "Failed to determine microblock if public key hash {} is used: {:?}",
                        &block.header.microblock_pubkey_hash, &e
                    );
                    warn!("{}", &msg);

                    clarity_tx.rollback_block();
                    return Err(e);
                }
            }

            debug!("Append block";
                   "block" => %format!("{}/{}", chain_tip_consensus_hash, block.block_hash()),
                   "parent_block" => %format!("{}/{}", parent_consensus_hash, parent_block_hash),
                   "stacks_height" => %block.header.total_work.work,
                   "total_burns" => %block.header.total_work.burn,
                   "microblock_parent" => %last_microblock_hash,
                   "microblock_parent_seq" => %last_microblock_seq,
                   "microblock_parent_count" => %microblocks.len(),
                   "evaluated_epoch" => %evaluated_epoch);

            // process anchored block
            let (block_fees, block_burns, txs_receipts) =
                match StacksChainState::process_block_transactions(
                    &mut clarity_tx,
                    &block,
                    microblock_txs_receipts.len() as u32,
                    ast_rules,
                ) {
                    Err(e) => {
                        let msg = format!("Invalid Stacks block {}: {:?}", block.block_hash(), &e);
                        warn!("{}", &msg);

                        clarity_tx.rollback_block();
                        return Err(Error::InvalidStacksBlock(msg));
                    }
                    Ok((block_fees, block_burns, txs_receipts)) => {
                        (block_fees, block_burns, txs_receipts)
                    }
                };

            tx_receipts.extend(txs_receipts.into_iter());

            let block_cost = clarity_tx.cost_so_far();

            // obtain reward info for receipt -- consolidate miner, user, and parent rewards into a
            // single list, but keep the miner/user/parent/info tuple for advancing the chain tip
            let (matured_rewards, miner_payouts_opt) =
                if let Some((miner_reward, mut user_rewards, parent_reward, reward_ptr)) =
                    matured_miner_rewards_opt
                {
                    let mut ret = vec![];
                    ret.push(miner_reward.clone());
                    ret.append(&mut user_rewards);
                    ret.push(parent_reward.clone());
                    (
                        ret,
                        Some((miner_reward, user_rewards, parent_reward, reward_ptr)),
                    )
                } else {
                    (vec![], None)
                };

            // total burns
            let total_burnt = block_burns
                .checked_add(microblock_burns)
                .expect("Overflow: Too many STX burnt");

            let mut lockup_events = match StacksChainState::finish_block(
                &mut clarity_tx,
                miner_payouts_opt.as_ref(),
                block.header.total_work.work as u32,
                block.header.microblock_pubkey_hash,
            ) {
                Err(Error::InvalidStacksBlock(e)) => {
                    clarity_tx.rollback_block();
                    return Err(Error::InvalidStacksBlock(e));
                }
                Err(e) => return Err(e),
                Ok(lockup_events) => lockup_events,
            };

            // if any, append lockups events to the coinbase receipt
            if lockup_events.len() > 0 {
                // Receipts are appended in order, so the first receipt should be
                // the one of the coinbase transaction
                if let Some(receipt) = tx_receipts.get_mut(0) {
                    if receipt.is_coinbase_tx() {
                        receipt.events.append(&mut lockup_events);
                    }
                } else {
                    warn!("Unable to attach lockups events, block's first transaction is not a coinbase transaction")
                }
            }

            let root_hash = clarity_tx.seal();
            if root_hash != block.header.state_index_root {
                let msg = format!(
                    "Block {} state root mismatch: expected {}, got {}",
                    block.block_hash(),
                    block.header.state_index_root,
                    root_hash,
                );
                warn!("{}", &msg);

                clarity_tx.rollback_block();
                return Err(Error::InvalidStacksBlock(msg));
            }

            debug!("Reached state root {}", root_hash;
                   "microblock cost" => %microblock_execution_cost,
                   "block cost" => %block_cost);

            // good to go!
            let clarity_commit =
                clarity_tx.precommit_to_block(chain_tip_consensus_hash, &block.block_hash());

            // figure out if there any accumulated rewards by
            //   getting the snapshot that elected this block.
            let accumulated_rewards = SortitionDB::get_block_snapshot_consensus(
                burn_dbconn.tx(),
                chain_tip_consensus_hash,
            )?
            .expect("CORRUPTION: failed to load snapshot that elected processed block")
            .accumulated_coinbase_ustx;

            let coinbase_at_block = StacksChainState::get_coinbase_reward(
                chain_tip_burn_header_height as u64,
                burn_dbconn.context.first_block_height,
            );

            let total_coinbase = coinbase_at_block.saturating_add(accumulated_rewards);

            // calculate reward for this block's miner
            let scheduled_miner_reward = StacksChainState::make_scheduled_miner_reward(
                mainnet,
                evaluated_epoch,
                &parent_block_hash,
                &parent_consensus_hash,
                &block,
                chain_tip_consensus_hash,
                next_block_height,
                block_fees,
                microblock_fees,
                total_burnt,
                burnchain_commit_burn,
                burnchain_sortition_burn,
                total_coinbase,
            )
            .expect("FATAL: parsed and processed a block without a coinbase");

            tx_receipts.extend(microblock_txs_receipts.into_iter());

            (
                scheduled_miner_reward,
                block_cost,
                matured_rewards,
                miner_payouts_opt,
                parent_burn_block_hash,
                parent_burn_block_height,
                parent_burn_block_timestamp,
                clarity_commit,
            )
        };

        let microblock_tail_opt = match microblocks.len() {
            0 => None,
            x => Some(microblocks[x - 1].header.clone()),
        };

        let matured_rewards_info = miner_payouts_opt
            .as_ref()
            .map(|(_, _, _, info)| info.clone());

        let new_tip = StacksChainState::advance_tip(
            &mut chainstate_tx.tx,
            &parent_chain_tip.anchored_header,
            &parent_chain_tip.consensus_hash,
            &block.header,
            chain_tip_consensus_hash,
            chain_tip_burn_header_hash,
            chain_tip_burn_header_height,
            chain_tip_burn_header_timestamp,
            microblock_tail_opt,
            &scheduled_miner_reward,
            user_burns,
            miner_payouts_opt,
            &block_execution_cost,
            block_size,
            applied_epoch_transition,
            burn_stack_stx_ops,
            burn_transfer_stx_ops,
        )
        .expect("FATAL: failed to advance chain tip");

        chainstate_tx.log_transactions_processed(&new_tip.index_block_hash(), &tx_receipts);

        set_last_block_transaction_count(block.txs.len() as u64);
        set_last_execution_cost_observed(&block_execution_cost, &block_limit);

        let epoch_receipt = StacksEpochReceipt {
            header: new_tip,
            tx_receipts,
            matured_rewards,
            matured_rewards_info,
            parent_microblocks_cost: microblock_execution_cost,
            anchored_block_cost: block_execution_cost,
            parent_burn_block_hash,
            parent_burn_block_height,
            parent_burn_block_timestamp,
            evaluated_epoch,
        };

        Ok((epoch_receipt, clarity_commit))
    }

    /// Verify that a Stacks anchored block attaches to its parent anchored block.
    /// * checks .header.total_work.work
    /// * checks .header.parent_block
    fn check_block_attachment(
        parent_block_header: &StacksBlockHeader,
        block_header: &StacksBlockHeader,
    ) -> bool {
        // must have the right height
        if parent_block_header
            .total_work
            .work
            .checked_add(1)
            .expect("Blockchain height overflow")
            != block_header.total_work.work
        {
            return false;
        }

        // must have right hash linkage
        if parent_block_header.block_hash() != block_header.parent_block {
            return false;
        }

        return true;
    }

    /// Get the parent header info for a block we're processing, if it's known.
    /// The header info will be pulled from the headers DB, so this method only succeeds if the
    /// parent block has been processed.
    /// If it's not known, return None.
    fn get_parent_header_info(
        chainstate_tx: &mut ChainstateTx,
        next_staging_block: &StagingBlock,
    ) -> Result<Option<StacksHeaderInfo>, Error> {
        let parent_block_header_info = match StacksChainState::get_anchored_block_header_info(
            &chainstate_tx.tx,
            &next_staging_block.parent_consensus_hash,
            &next_staging_block.parent_anchored_block_hash,
        )? {
            Some(parent_info) => {
                debug!(
                    "Found parent info {}/{}",
                    next_staging_block.parent_consensus_hash,
                    next_staging_block.parent_anchored_block_hash
                );
                parent_info
            }
            None => {
                if next_staging_block.is_first_mined() {
                    // this is the first-ever mined block
                    debug!("This is the first-ever block in this fork.  Parent is 00000000..00000000/00000000..00000000");
                    StacksChainState::get_anchored_block_header_info(
                        &chainstate_tx.tx,
                        &FIRST_BURNCHAIN_CONSENSUS_HASH,
                        &FIRST_STACKS_BLOCK_HASH,
                    )
                    .expect("FATAL: failed to load initial block header")
                    .expect("FATAL: initial block header not found in headers DB")
                } else {
                    // no parent stored
                    debug!(
                        "No parent block for {}/{} processed yet",
                        next_staging_block.consensus_hash, next_staging_block.anchored_block_hash
                    );
                    return Ok(None);
                }
            }
        };
        Ok(Some(parent_block_header_info))
    }

    /// Extract and parse the block from a loaded staging block, and verify its integrity.
    fn extract_stacks_block(next_staging_block: &StagingBlock) -> Result<StacksBlock, Error> {
        let block = {
            StacksBlock::consensus_deserialize(&mut &next_staging_block.block_data[..])
                .map_err(Error::CodecError)?
        };

        let block_hash = block.block_hash();
        if block_hash != next_staging_block.anchored_block_hash {
            // database corruption
            error!(
                "Staging DB corruption: expected block {}, got {} from disk",
                next_staging_block.anchored_block_hash, block_hash
            );
            return Err(Error::DBError(db_error::Corruption));
        }
        Ok(block)
    }

    /// Given the list of microblocks produced by the given block's parent (and given the parent's
    /// header info), determine which branch connects to the given block.  If there are multiple
    /// branches, punish the parent.  Return the portion of the branch that actually connects to
    /// the given block.
    fn extract_connecting_microblocks(
        parent_block_header_info: &StacksHeaderInfo,
        next_staging_block: &StagingBlock,
        block: &StacksBlock,
        mut next_microblocks: Vec<StacksMicroblock>,
    ) -> Result<Vec<StacksMicroblock>, Error> {
        // NOTE: since we got the microblocks from staging, where their signatures were already
        // validated, we don't need to validate them again.
        let microblock_terminus = match StacksChainState::validate_parent_microblock_stream(
            &parent_block_header_info.anchored_header,
            &block.header,
            &next_microblocks,
            false,
        ) {
            Some((terminus, _)) => terminus,
            None => {
                debug!(
                    "Stopping at block {}/{} -- discontiguous header stream",
                    next_staging_block.consensus_hash, next_staging_block.anchored_block_hash,
                );
                return Ok(vec![]);
            }
        };

        // do not consider trailing microblocks that this anchored block does _not_ confirm
        if microblock_terminus < next_microblocks.len() {
            debug!(
                "Truncate microblock stream from parent {}/{} from {} to {} items",
                parent_block_header_info.consensus_hash,
                parent_block_header_info.anchored_header.block_hash(),
                next_microblocks.len(),
                microblock_terminus
            );
            next_microblocks.truncate(microblock_terminus);
        }

        Ok(next_microblocks)
    }

    /// Find and process the next staging block.
    /// Return the next chain tip if we processed this block, or None if we couldn't.
    /// Return a poison microblock transaction payload if the microblock stream contains a
    /// deliberate miner fork (this is NOT consensus-critical information, but is instead meant for
    /// consumption by future miners).
    pub fn process_next_staging_block<'a, T: BlockEventDispatcher>(
        &mut self,
        sort_tx: &mut SortitionHandleTx,
        dispatcher_opt: Option<&'a T>,
    ) -> Result<(Option<StacksEpochReceipt>, Option<TransactionPayload>), Error> {
        let blocks_path = self.blocks_path.clone();
        let (mut chainstate_tx, clarity_instance) = self.chainstate_tx_begin()?;

        // this is a transaction against both the headers and staging blocks databases!
        let (next_microblocks, next_staging_block) =
            match StacksChainState::find_next_staging_block(
                &mut chainstate_tx.tx,
                &blocks_path,
                sort_tx,
            )? {
                Some((next_microblocks, next_staging_block)) => {
                    (next_microblocks, next_staging_block)
                }
                None => {
                    // no more work to do!
                    debug!("No staging blocks");

                    // save any orphaning we did
                    chainstate_tx.commit().map_err(Error::DBError)?;
                    return Ok((None, None));
                }
            };

        let (burn_header_hash, burn_header_height, burn_header_timestamp, winning_block_txid) =
            match SortitionDB::get_block_snapshot_consensus(
                sort_tx,
                &next_staging_block.consensus_hash,
            )? {
                Some(sn) => (
                    sn.burn_header_hash,
                    sn.block_height as u32,
                    sn.burn_header_timestamp,
                    sn.winning_block_txid,
                ),
                None => {
                    // shouldn't happen
                    panic!(
                        "CORRUPTION: staging block {}/{} does not correspond to a burn block",
                        &next_staging_block.consensus_hash, &next_staging_block.anchored_block_hash
                    );
                }
            };

        debug!(
            "Process staging block {}/{} in burn block {}, parent microblock {}",
            next_staging_block.consensus_hash,
            next_staging_block.anchored_block_hash,
            &burn_header_hash,
            &next_staging_block.parent_microblock_hash,
        );

        let parent_header_info = match StacksChainState::get_parent_header_info(
            &mut chainstate_tx,
            &next_staging_block,
        )? {
            Some(hinfo) => hinfo,
            None => return Ok((None, None)),
        };

        let block = StacksChainState::extract_stacks_block(&next_staging_block)?;
        let block_size = next_staging_block.block_data.len() as u64;

        // sanity check -- don't process this block again if we already did so
        if StacksChainState::has_stacks_block(
            chainstate_tx.tx.deref().deref(),
            &StacksBlockHeader::make_index_block_hash(
                &next_staging_block.consensus_hash,
                &next_staging_block.anchored_block_hash,
            ),
        )? || StacksChainState::has_stored_block(
            chainstate_tx.tx.deref().deref(),
            &blocks_path,
            &next_staging_block.consensus_hash,
            &next_staging_block.anchored_block_hash,
        )? {
            debug!(
                "Block already processed: {}/{}",
                &next_staging_block.consensus_hash, &next_staging_block.anchored_block_hash
            );

            // clear out
            StacksChainState::set_block_processed(
                chainstate_tx.deref_mut(),
                Some(sort_tx),
                &blocks_path,
                &next_staging_block.consensus_hash,
                &next_staging_block.anchored_block_hash,
                true,
            )?;
            chainstate_tx.commit().map_err(Error::DBError)?;

            return Ok((None, None));
        }

        // validation check -- the block must attach to its accepted parent
        if !StacksChainState::check_block_attachment(
            &parent_header_info.anchored_header,
            &block.header,
        ) {
            let msg = format!(
                "Invalid stacks block {}/{} -- does not attach to parent {}/{}",
                &next_staging_block.consensus_hash,
                block.block_hash(),
                parent_header_info.anchored_header.block_hash(),
                &parent_header_info.consensus_hash
            );
            warn!("{}", &msg);

            // clear out
            StacksChainState::set_block_processed(
                chainstate_tx.deref_mut(),
                None,
                &blocks_path,
                &next_staging_block.consensus_hash,
                &next_staging_block.anchored_block_hash,
                false,
            )?;
            chainstate_tx.commit().map_err(Error::DBError)?;

            return Err(Error::InvalidStacksBlock(msg));
        }

        // validation check -- validate parent microblocks and find the ones that connect the
        // block's parent to this block.
        let next_microblocks = StacksChainState::extract_connecting_microblocks(
            &parent_header_info,
            &next_staging_block,
            &block,
            next_microblocks,
        )?;
        let (last_microblock_hash, last_microblock_seq) = match next_microblocks.len() {
            0 => (EMPTY_MICROBLOCK_PARENT_HASH.clone(), 0),
            _ => {
                let l = next_microblocks.len();
                (
                    next_microblocks[l - 1].block_hash(),
                    next_microblocks[l - 1].header.sequence,
                )
            }
        };
        assert_eq!(
            next_staging_block.parent_microblock_hash,
            last_microblock_hash
        );
        assert_eq!(
            next_staging_block.parent_microblock_seq,
            last_microblock_seq
        );

        // find users that burned in support of this block, so we can calculate the miner reward
        let user_supports = StacksChainState::load_staging_block_user_supports(
            chainstate_tx.deref().deref(),
            &next_staging_block.consensus_hash,
            &next_staging_block.anchored_block_hash,
        )?;

        // attach the block to the chain state and calculate the next chain tip.
        // Execute the confirmed microblocks' transactions against the chain state, and then
        // execute the anchored block's transactions against the chain state.
        let (epoch_receipt, clarity_commit) = match StacksChainState::append_block(
            &mut chainstate_tx,
            clarity_instance,
            sort_tx,
            &parent_header_info,
            &next_staging_block.consensus_hash,
            &burn_header_hash,
            burn_header_height,
            burn_header_timestamp,
            &block,
            block_size,
            &next_microblocks,
            next_staging_block.commit_burn,
            next_staging_block.sortition_burn,
            &user_supports,
        ) {
            Ok(next_chain_tip_info) => next_chain_tip_info,
            Err(e) => {
                // something's wrong with this epoch -- either a microblock was invalid, or the
                // anchored block was invalid.  Either way, the anchored block will _never be_
                // valid, so we can drop it from the chunk store and orphan all of its descendants.
                test_debug!(
                    "Failed to append {}/{}",
                    &next_staging_block.consensus_hash,
                    &block.block_hash()
                );
                StacksChainState::set_block_processed(
                    chainstate_tx.deref_mut(),
                    None,
                    &blocks_path,
                    &next_staging_block.consensus_hash,
                    &block.header.block_hash(),
                    false,
                )?;
                StacksChainState::free_block_state(
                    &blocks_path,
                    &next_staging_block.consensus_hash,
                    &block.header,
                );

                match e {
                    Error::InvalidStacksMicroblock(ref msg, ref header_hash) => {
                        // specifically, an ancestor microblock was invalid.  Drop any descendant microblocks --
                        // they're never going to be valid in _any_ fork, even if they have a clone
                        // in a neighboring burnchain fork.
                        error!(
                            "Parent microblock stream from {}/{} is invalid at microblock {}: {}",
                            parent_header_info.consensus_hash,
                            parent_header_info.anchored_header.block_hash(),
                            header_hash,
                            msg
                        );
                        StacksChainState::drop_staging_microblocks(
                            chainstate_tx.deref_mut(),
                            &parent_header_info.consensus_hash,
                            &parent_header_info.anchored_header.block_hash(),
                            header_hash,
                        )?;
                    }
                    _ => {
                        // block was invalid, but this means all the microblocks it confirmed are
                        // still (potentially) valid.  However, they are not confirmed yet, so
                        // leave them in the staging database.
                    }
                }

                chainstate_tx.commit().map_err(Error::DBError)?;

                return Err(e);
            }
        };

        assert_eq!(
            epoch_receipt.header.anchored_header.block_hash(),
            block.block_hash()
        );
        assert_eq!(
            epoch_receipt.header.consensus_hash,
            next_staging_block.consensus_hash
        );
        assert_eq!(
            epoch_receipt.header.anchored_header.parent_microblock,
            last_microblock_hash
        );
        assert_eq!(
            epoch_receipt
                .header
                .anchored_header
                .parent_microblock_sequence,
            last_microblock_seq
        );

        debug!(
            "Reached chain tip {}/{} from {}/{}",
            epoch_receipt.header.consensus_hash,
            epoch_receipt.header.anchored_header.block_hash(),
            next_staging_block.parent_consensus_hash,
            next_staging_block.parent_anchored_block_hash
        );

        if next_staging_block.parent_microblock_hash != EMPTY_MICROBLOCK_PARENT_HASH
            || next_staging_block.parent_microblock_seq != 0
        {
            // confirmed one or more parent microblocks
            StacksChainState::set_microblocks_processed(
                chainstate_tx.deref_mut(),
                &next_staging_block.consensus_hash,
                &next_staging_block.anchored_block_hash,
                &next_staging_block.parent_microblock_hash,
            )?;
        }

        if let Some(dispatcher) = dispatcher_opt {
            let parent_id = StacksBlockId::new(
                &next_staging_block.parent_consensus_hash,
                &next_staging_block.parent_anchored_block_hash,
            );
            dispatcher.announce_block(
                &block,
                &epoch_receipt.header.clone(),
                &epoch_receipt.tx_receipts,
                &parent_id,
                winning_block_txid,
                &epoch_receipt.matured_rewards,
                epoch_receipt.matured_rewards_info.as_ref(),
                epoch_receipt.parent_burn_block_hash,
                epoch_receipt.parent_burn_block_height,
                epoch_receipt.parent_burn_block_timestamp,
                &epoch_receipt.anchored_block_cost,
                &epoch_receipt.parent_microblocks_cost,
            );
        }

        StacksChainState::set_block_processed(
            chainstate_tx.deref_mut(),
            Some(sort_tx),
            &blocks_path,
            &epoch_receipt.header.consensus_hash,
            &epoch_receipt.header.anchored_header.block_hash(),
            true,
        )?;

        // this will panic if the Clarity commit fails.
        clarity_commit.commit();
        chainstate_tx.commit()
            .unwrap_or_else(|e| {
                error!("Failed to commit chainstate transaction after committing Clarity block. The chainstate database is now corrupted.";
                       "error" => ?e);
                panic!()
            });

        Ok((Some(epoch_receipt), None))
    }

    /// Process staging blocks at the canonical chain tip,
    ///  this only needs to be used in contexts that aren't
    ///  PoX aware (i.e., unit tests, and old stacks-node loops),
    /// Elsewhere, block processing is invoked by the ChainsCoordinator,
    ///  which handles tracking the chain tip itself
    #[cfg(test)]
    pub fn process_blocks_at_tip(
        &mut self,
        sort_db: &mut SortitionDB,
        max_blocks: usize,
    ) -> Result<Vec<(Option<StacksEpochReceipt>, Option<TransactionPayload>)>, Error> {
        let tx = sort_db.tx_begin_at_tip();
        let null_event_dispatcher: Option<&DummyEventDispatcher> = None;
        self.process_blocks(tx, max_blocks, null_event_dispatcher)
    }

    /// Process some staging blocks, up to max_blocks.
    /// Return new chain tips, and optionally any poison microblock payloads for each chain tip
    /// found.  For each chain tip produced, return the header info, receipts, parent microblock
    /// stream execution cost, and block execution cost
    pub fn process_blocks<'a, T: BlockEventDispatcher>(
        &mut self,
        mut sort_tx: SortitionHandleTx,
        max_blocks: usize,
        dispatcher_opt: Option<&'a T>,
    ) -> Result<Vec<(Option<StacksEpochReceipt>, Option<TransactionPayload>)>, Error> {
        debug!("Process up to {} blocks", max_blocks);

        let mut ret = vec![];

        if max_blocks == 0 {
            // nothing to do
            return Ok(vec![]);
        }

        for i in 0..max_blocks {
            // process up to max_blocks pending blocks
            match self.process_next_staging_block(&mut sort_tx, dispatcher_opt) {
                Ok((next_tip_opt, next_microblock_poison_opt)) => match next_tip_opt {
                    Some(next_tip) => {
                        ret.push((Some(next_tip), next_microblock_poison_opt));
                    }
                    None => match next_microblock_poison_opt {
                        Some(poison) => {
                            ret.push((None, Some(poison)));
                        }
                        None => {
                            debug!("No more staging blocks -- processed {} in total", i);
                            break;
                        }
                    },
                },
                Err(Error::InvalidStacksBlock(msg)) => {
                    warn!("Encountered invalid block: {}", &msg);
                    continue;
                }
                Err(Error::InvalidStacksMicroblock(msg, hash)) => {
                    warn!("Encountered invalid microblock {}: {}", hash, &msg);
                    continue;
                }
                Err(Error::NetError(net_error::DeserializeError(msg))) => {
                    // happens if we load a zero-sized block (i.e. an invalid block)
                    warn!("Encountered invalid block: {}", &msg);
                    continue;
                }
                Err(e) => {
                    error!("Unrecoverable error when processing blocks: {:?}", &e);
                    return Err(e);
                }
            }
        }

        sort_tx.commit()?;

        let blocks_path = self.blocks_path.clone();
        let mut block_tx = self.db_tx_begin()?;
        for _ in 0..max_blocks {
            // delete up to max_blocks blocks
            let deleted =
                StacksChainState::process_next_orphaned_staging_block(&mut block_tx, &blocks_path)?;
            if !deleted {
                break;
            }
        }
        block_tx.commit()?;

        Ok(ret)
    }

    /// Is the given address version currently supported?
    /// NOTE: not consensus-critical; only used for mempool admission
    fn is_valid_address_version(mainnet: bool, version: u8) -> bool {
        if mainnet {
            version == C32_ADDRESS_VERSION_MAINNET_SINGLESIG
                || version == C32_ADDRESS_VERSION_MAINNET_MULTISIG
        } else {
            version == C32_ADDRESS_VERSION_TESTNET_SINGLESIG
                || version == C32_ADDRESS_VERSION_TESTNET_MULTISIG
        }
    }

    /// Get the highest processed block on the canonical burn chain.
    /// Break ties on lexigraphical ordering of the block hash
    /// (i.e. arbitrarily).  The staging block will be returned, but no block data will be filled
    /// in.
    pub fn get_stacks_chain_tip(
        &self,
        sortdb: &SortitionDB,
    ) -> Result<Option<StagingBlock>, Error> {
        let (consensus_hash, block_bhh) =
            SortitionDB::get_canonical_stacks_chain_tip_hash(sortdb.conn())?;
        let sql = "SELECT * FROM staging_blocks WHERE processed = 1 AND orphaned = 0 AND consensus_hash = ?1 AND anchored_block_hash = ?2";
        let args: &[&dyn ToSql] = &[&consensus_hash, &block_bhh];
        query_row(&self.db(), sql, args).map_err(Error::DBError)
    }

    /// Get the height of a staging block
    pub fn get_stacks_block_height(
        &self,
        consensus_hash: &ConsensusHash,
        block_hash: &BlockHeaderHash,
    ) -> Result<Option<u64>, Error> {
        let sql = "SELECT height FROM staging_blocks WHERE consensus_hash = ?1 AND anchored_block_hash = ?2";
        let args: &[&dyn ToSql] = &[consensus_hash, block_hash];
        query_row(&self.db(), sql, args).map_err(Error::DBError)
    }

    /// This runs checks for the validity of a transaction that
    ///   can be performed just by inspecting the transaction itself (i.e., without
    ///   consulting chain state).
    fn can_admit_mempool_semantic(
        tx: &StacksTransaction,
        is_mainnet: bool,
    ) -> Result<(), MemPoolRejection> {
        if is_mainnet != tx.is_mainnet() {
            return Err(MemPoolRejection::BadTransactionVersion);
        }
        match tx.payload {
            TransactionPayload::TokenTransfer(ref recipient, amount, ref _memo) => {
                let origin = PrincipalData::from(tx.origin_address());
                if &origin == recipient {
                    return Err(MemPoolRejection::TransferRecipientIsSender(origin));
                }
                if amount == 0 {
                    return Err(MemPoolRejection::TransferAmountMustBePositive);
                }
                if !StacksChainState::is_valid_address_version(is_mainnet, recipient.version()) {
                    return Err(MemPoolRejection::BadAddressVersionByte);
                }
                Ok(())
            }
            _ => Ok(()),
        }
    }

    /// Check to see if a transaction can be (potentially) appended on top of a given chain tip.
    /// Note that this only checks the transaction against the _anchored chain tip_, not the
    /// unconfirmed microblock stream trailing off of it.
    pub fn will_admit_mempool_tx(
        &mut self,
        current_consensus_hash: &ConsensusHash,
        current_block: &BlockHeaderHash,
        tx: &StacksTransaction,
        tx_size: u64,
    ) -> Result<(), MemPoolRejection> {
        let is_mainnet = self.clarity_state.is_mainnet();
        StacksChainState::can_admit_mempool_semantic(tx, is_mainnet)?;

        let conf = self.config();
        let staging_height =
            match self.get_stacks_block_height(current_consensus_hash, current_block) {
                Ok(Some(height)) => height,
                Ok(None) => {
                    if *current_consensus_hash == FIRST_BURNCHAIN_CONSENSUS_HASH {
                        0
                    } else {
                        return Err(MemPoolRejection::NoSuchChainTip(
                            current_consensus_hash.clone(),
                            current_block.clone(),
                        ));
                    }
                }
                Err(_e) => {
                    panic!("DB CORRUPTION: failed to query block height");
                }
            };

        let has_microblock_pubk = match tx.payload {
            TransactionPayload::PoisonMicroblock(ref microblock_header_1, _) => {
                let microblock_pkh_1 = microblock_header_1
                    .check_recover_pubkey()
                    .map_err(|_e| MemPoolRejection::InvalidMicroblocks)?;

                StacksChainState::has_blocks_with_microblock_pubkh(
                    &self.db(),
                    &microblock_pkh_1,
                    staging_height as i64,
                )
            }
            _ => false, // unused
        };

        let current_tip =
            StacksChainState::get_parent_index_block(current_consensus_hash, current_block);
        let res = match self.with_read_only_clarity_tx(&NULL_BURN_STATE_DB, &current_tip, |conn| {
            StacksChainState::can_include_tx(conn, &conf, has_microblock_pubk, tx, tx_size)
        }) {
            Some(r) => r,
            None => Err(MemPoolRejection::NoSuchChainTip(
                current_consensus_hash.clone(),
                current_block.clone(),
            )),
        };

        match res {
            Ok(x) => Ok(x),
            Err(MemPoolRejection::BadNonces(mismatch_error)) => {
                // try again, but against the _unconfirmed_ chain tip, if we
                // (a) have one, and (b) the expected nonce is less than the given one.
                if self.unconfirmed_state.is_some()
                    && mismatch_error.expected < mismatch_error.actual
                {
                    debug!("Transaction {} is unminable in the confirmed chain tip due to nonce {} != {}; trying the unconfirmed chain tip",
                           &tx.txid(), mismatch_error.expected, mismatch_error.actual);
                    self.with_read_only_unconfirmed_clarity_tx(&NULL_BURN_STATE_DB, |conn| {
                        StacksChainState::can_include_tx(
                            conn,
                            &conf,
                            has_microblock_pubk,
                            tx,
                            tx_size,
                        )
                    })
                    .map_err(|_| {
                        MemPoolRejection::NoSuchChainTip(
                            current_consensus_hash.clone(),
                            current_block.clone(),
                        )
                    })?
                    .expect("BUG: do not have unconfirmed state, despite being Some(..)")
                } else {
                    Err(MemPoolRejection::BadNonces(mismatch_error))
                }
            }
            Err(e) => Err(e),
        }
    }

    /// Given an outstanding clarity connection, can we append the tx to the chain state?
    /// Used when determining whether a transaction can be added to the mempool.
    fn can_include_tx<T: ClarityConnection>(
        clarity_connection: &mut T,
        chainstate_config: &DBConfig,
        has_microblock_pubkey: bool,
        tx: &StacksTransaction,
        tx_size: u64,
    ) -> Result<(), MemPoolRejection> {
        // 1: must parse (done)

        // 2: it must be validly signed.
        StacksChainState::process_transaction_precheck(&chainstate_config, &tx)
            .map_err(|e| MemPoolRejection::FailedToValidate(e))?;

        // 3: it must pay a tx fee
        let fee = tx.get_tx_fee();

        if fee < MINIMUM_TX_FEE || fee / tx_size < MINIMUM_TX_FEE_RATE_PER_BYTE {
            return Err(MemPoolRejection::FeeTooLow(
                fee,
                cmp::max(MINIMUM_TX_FEE, tx_size * MINIMUM_TX_FEE_RATE_PER_BYTE),
            ));
        }

        // 4: the account nonces must be correct
        let (origin, payer) =
            match StacksChainState::check_transaction_nonces(clarity_connection, &tx, true) {
                Ok(x) => x,
                // if errored, check if MEMPOOL_TX_CHAINING would admit this TX
                Err((e, (origin, payer))) => {
                    // if the nonce is less than expected, then TX_CHAINING would not allow in any case
                    if e.actual < e.expected {
                        return Err(e.into());
                    }

                    let tx_origin_nonce = tx.get_origin().nonce();

                    let origin_max_nonce = origin.nonce + 1 + MAXIMUM_MEMPOOL_TX_CHAINING;
                    if origin_max_nonce < tx_origin_nonce {
                        return Err(MemPoolRejection::TooMuchChaining {
                            max_nonce: origin_max_nonce,
                            actual_nonce: tx_origin_nonce,
                            principal: tx.origin_address().into(),
                            is_origin: true,
                        });
                    }

                    if let Some(sponsor_addr) = tx.sponsor_address() {
                        let tx_sponsor_nonce = tx.get_payer().nonce();
                        let sponsor_max_nonce = payer.nonce + 1 + MAXIMUM_MEMPOOL_TX_CHAINING;
                        if sponsor_max_nonce < tx_sponsor_nonce {
                            return Err(MemPoolRejection::TooMuchChaining {
                                max_nonce: sponsor_max_nonce,
                                actual_nonce: tx_sponsor_nonce,
                                principal: sponsor_addr.into(),
                                is_origin: false,
                            });
                        }
                    }
                    (origin, payer)
                }
            };

        if !StacksChainState::is_valid_address_version(
            chainstate_config.mainnet,
            origin.principal.version(),
        ) || !StacksChainState::is_valid_address_version(
            chainstate_config.mainnet,
            payer.principal.version(),
        ) {
            return Err(MemPoolRejection::BadAddressVersionByte);
        }

        let (block_height, v1_unlock_height) =
            clarity_connection.with_clarity_db_readonly(|ref mut db| {
                (
                    db.get_current_burnchain_block_height() as u64,
                    db.get_v1_unlock_height(),
                )
            });

        // 5: the paying account must have enough funds
        if !payer.stx_balance.can_transfer_at_burn_block(
            fee as u128,
            block_height,
            v1_unlock_height,
        ) {
            match &tx.payload {
                TransactionPayload::TokenTransfer(..) => {
                    // pass: we'll return a total_spent failure below.
                }
                _ => {
                    return Err(MemPoolRejection::NotEnoughFunds(
                        fee as u128,
                        payer
                            .stx_balance
                            .get_available_balance_at_burn_block(block_height, v1_unlock_height),
                    ));
                }
            }
        }

        // 6: payload-specific checks
        match &tx.payload {
            TransactionPayload::TokenTransfer(addr, amount, _memo) => {
                // version byte matches?
                if !StacksChainState::is_valid_address_version(
                    chainstate_config.mainnet,
                    addr.version(),
                ) {
                    return Err(MemPoolRejection::BadAddressVersionByte);
                }

                // does the owner have the funds for the token transfer?
                let total_spent = (*amount as u128) + if origin == payer { fee as u128 } else { 0 };
                if !origin.stx_balance.can_transfer_at_burn_block(
                    total_spent,
                    block_height,
                    v1_unlock_height,
                ) {
                    return Err(MemPoolRejection::NotEnoughFunds(
                        total_spent,
                        origin
                            .stx_balance
                            .get_available_balance_at_burn_block(block_height, v1_unlock_height),
                    ));
                }

                // if the payer for the tx is different from owner, check if they can afford fee
                if origin != payer {
                    if !payer.stx_balance.can_transfer_at_burn_block(
                        fee as u128,
                        block_height,
                        v1_unlock_height,
                    ) {
                        return Err(MemPoolRejection::NotEnoughFunds(
                            fee as u128,
                            payer.stx_balance.get_available_balance_at_burn_block(
                                block_height,
                                v1_unlock_height,
                            ),
                        ));
                    }
                }
            }
            TransactionPayload::ContractCall(TransactionContractCall {
                address,
                contract_name,
                function_name,
                function_args,
            }) => {
                // version byte matches?
                if !StacksChainState::is_valid_address_version(
                    chainstate_config.mainnet,
                    address.version,
                ) {
                    return Err(MemPoolRejection::BadAddressVersionByte);
                }

                let contract_identifier =
                    QualifiedContractIdentifier::new(address.clone().into(), contract_name.clone());

                clarity_connection.with_analysis_db_readonly(|db| {
                    let function_type = db
                        .get_public_function_type(&contract_identifier, &function_name)
                        .map_err(|_e| MemPoolRejection::NoSuchContract)?
                        .ok_or_else(|| MemPoolRejection::NoSuchPublicFunction)?;
                    function_type
                        .check_args_by_allowing_trait_cast(db, &function_args)
                        .map_err(|e| MemPoolRejection::BadFunctionArgument(e))
                })?;
            }
            TransactionPayload::SmartContract(
                TransactionSmartContract { name, code_body: _ },
                version_opt,
            ) => {
                let contract_identifier =
                    QualifiedContractIdentifier::new(tx.origin_address().into(), name.clone());

                let exists = clarity_connection
                    .with_analysis_db_readonly(|db| db.has_contract(&contract_identifier));

                if exists {
                    return Err(MemPoolRejection::ContractAlreadyExists(contract_identifier));
                }

                if let Some(_version) = version_opt.as_ref() {
                    if clarity_connection.get_epoch() < StacksEpochId::Epoch21 {
                        return Err(MemPoolRejection::Other(
                            "Versioned smart contract transactions are not supported in this epoch"
                                .to_string(),
                        ));
                    }
                }
            }
            TransactionPayload::PoisonMicroblock(microblock_header_1, microblock_header_2) => {
                if microblock_header_1.sequence != microblock_header_2.sequence
                    || microblock_header_1.prev_block != microblock_header_2.prev_block
                    || microblock_header_1.version != microblock_header_2.version
                {
                    return Err(MemPoolRejection::PoisonMicroblocksDoNotConflict);
                }

                let microblock_pkh_1 = microblock_header_1
                    .check_recover_pubkey()
                    .map_err(|_e| MemPoolRejection::InvalidMicroblocks)?;
                let microblock_pkh_2 = microblock_header_2
                    .check_recover_pubkey()
                    .map_err(|_e| MemPoolRejection::InvalidMicroblocks)?;

                if microblock_pkh_1 != microblock_pkh_2 {
                    return Err(MemPoolRejection::PoisonMicroblocksDoNotConflict);
                }

                if !has_microblock_pubkey {
                    return Err(MemPoolRejection::NoAnchorBlockWithPubkeyHash(
                        microblock_pkh_1,
                    ));
                }
            }
            TransactionPayload::Coinbase(..) => return Err(MemPoolRejection::NoCoinbaseViaMempool),
        };

        Ok(())
    }
}

#[cfg(test)]
pub mod test {
    use std::fs;

    use rand::thread_rng;
    use rand::Rng;

    use crate::burnchains::*;
    use crate::chainstate::burn::db::sortdb::*;
    use crate::chainstate::burn::*;
    use crate::chainstate::stacks::db::test::*;
    use crate::chainstate::stacks::db::*;
    use crate::chainstate::stacks::miner::*;
    use crate::chainstate::stacks::test::*;
    use crate::chainstate::stacks::tests::*;
    use crate::chainstate::stacks::Error as chainstate_error;
    use crate::chainstate::stacks::*;
    use crate::core::mempool::*;
    use crate::net::test::*;
    use crate::net::ExtendedStacksHeader;
    use crate::util_lib::db::Error as db_error;
    use crate::util_lib::db::*;
    use stacks_common::util::hash::*;
    use stacks_common::util::retry::*;

    use crate::cost_estimates::metrics::UnitMetric;
    use crate::cost_estimates::UnitEstimator;
    use crate::types::chainstate::{BlockHeaderHash, StacksWorkScore};

    use super::*;

    use clarity::vm::ast::ASTRules;
    use clarity::vm::types::StacksAddressExtensions;

    use serde_json;

    pub fn make_empty_coinbase_block(mblock_key: &StacksPrivateKey) -> StacksBlock {
        let privk = StacksPrivateKey::from_hex(
            "59e4d5e18351d6027a37920efe53c2f1cbadc50dca7d77169b7291dff936ed6d01",
        )
        .unwrap();
        let auth = TransactionAuth::from_p2pkh(&privk).unwrap();
        let proof_bytes = hex_bytes("9275df67a68c8745c0ff97b48201ee6db447f7c93b23ae24cdc2400f52fdb08a1a6ac7ec71bf9c9c76e96ee4675ebff60625af28718501047bfd87b810c2d2139b73c23bd69de66360953a642c2a330a").unwrap();
        let proof = VRFProof::from_bytes(&proof_bytes[..].to_vec()).unwrap();

        let mut tx_coinbase = StacksTransaction::new(
            TransactionVersion::Testnet,
            auth,
            TransactionPayload::Coinbase(CoinbasePayload([0u8; 32]), None),
        );
        tx_coinbase.anchor_mode = TransactionAnchorMode::OnChainOnly;
        let mut tx_signer = StacksTransactionSigner::new(&tx_coinbase);

        tx_signer.sign_origin(&privk).unwrap();

        let tx_coinbase_signed = tx_signer.get_tx().unwrap();
        let txs = vec![tx_coinbase_signed];

        let work_score = StacksWorkScore {
            burn: 123,
            work: 456,
        };

        let parent_header = StacksBlockHeader {
            version: 0x01,
            total_work: StacksWorkScore {
                burn: 234,
                work: 567,
            },
            proof: proof.clone(),
            parent_block: BlockHeaderHash([5u8; 32]),
            parent_microblock: BlockHeaderHash([6u8; 32]),
            parent_microblock_sequence: 4,
            tx_merkle_root: Sha512Trunc256Sum([7u8; 32]),
            state_index_root: TrieHash([8u8; 32]),
            microblock_pubkey_hash: Hash160([9u8; 20]),
        };

        let parent_microblock_header = StacksMicroblockHeader {
            version: 0x12,
            sequence: 0x34,
            prev_block: BlockHeaderHash([0x0au8; 32]),
            tx_merkle_root: Sha512Trunc256Sum([0x0bu8; 32]),
            signature: MessageSignature([0x0cu8; 65]),
        };

        let mblock_pubkey_hash =
            Hash160::from_node_public_key(&StacksPublicKey::from_private(mblock_key));
        let mut block = StacksBlock::from_parent(
            &parent_header,
            &parent_microblock_header,
            txs.clone(),
            &work_score,
            &proof,
            &TrieHash([2u8; 32]),
            &mblock_pubkey_hash,
        );
        block.header.version = 0x24;
        block
    }

    pub fn make_16k_block(mblock_key: &StacksPrivateKey) -> StacksBlock {
        let privk = StacksPrivateKey::from_hex(
            "59e4d5e18351d6027a37920efe53c2f1cbadc50dca7d77169b7291dff936ed6d01",
        )
        .unwrap();
        let auth = TransactionAuth::from_p2pkh(&privk).unwrap();
        let proof_bytes = hex_bytes("9275df67a68c8745c0ff97b48201ee6db447f7c93b23ae24cdc2400f52fdb08a1a6ac7ec71bf9c9c76e96ee4675ebff60625af28718501047bfd87b810c2d2139b73c23bd69de66360953a642c2a330a").unwrap();
        let proof = VRFProof::from_bytes(&proof_bytes[..].to_vec()).unwrap();

        let mut tx_coinbase = StacksTransaction::new(
            TransactionVersion::Testnet,
            auth.clone(),
            TransactionPayload::Coinbase(CoinbasePayload([0u8; 32]), None),
        );
        tx_coinbase.anchor_mode = TransactionAnchorMode::OnChainOnly;
        let mut tx_signer = StacksTransactionSigner::new(&tx_coinbase);

        tx_signer.sign_origin(&privk).unwrap();

        let tx_coinbase_signed = tx_signer.get_tx().unwrap();

        // 16k + 8 contract
        let contract_16k = {
            let mut parts = vec![];
            parts.push("(begin ".to_string());
            for i in 0..1024 {
                parts.push("(print \"abcdef\")".to_string()); // 16 bytes
            }
            parts.push(")".to_string());
            parts.join("")
        };

        let mut tx_big_contract = StacksTransaction::new(
            TransactionVersion::Testnet,
            auth.clone(),
            TransactionPayload::new_smart_contract(
                &format!("hello-world-{}", &thread_rng().gen::<u32>()),
                &contract_16k.to_string(),
                None,
            )
            .unwrap(),
        );

        tx_big_contract.anchor_mode = TransactionAnchorMode::OnChainOnly;
        let mut tx_signer = StacksTransactionSigner::new(&tx_big_contract);
        tx_signer.sign_origin(&privk).unwrap();

        let tx_big_contract_signed = tx_signer.get_tx().unwrap();

        let txs = vec![tx_coinbase_signed, tx_big_contract_signed];

        let work_score = StacksWorkScore {
            burn: 123,
            work: 456,
        };

        let parent_header = StacksBlockHeader {
            version: 0x01,
            total_work: StacksWorkScore {
                burn: 234,
                work: 567,
            },
            proof: proof.clone(),
            parent_block: BlockHeaderHash([5u8; 32]),
            parent_microblock: BlockHeaderHash([6u8; 32]),
            parent_microblock_sequence: 4,
            tx_merkle_root: Sha512Trunc256Sum([7u8; 32]),
            state_index_root: TrieHash([8u8; 32]),
            microblock_pubkey_hash: Hash160([9u8; 20]),
        };

        let parent_microblock_header = StacksMicroblockHeader {
            version: 0x12,
            sequence: 0x34,
            prev_block: BlockHeaderHash([0x0au8; 32]),
            tx_merkle_root: Sha512Trunc256Sum([0x0bu8; 32]),
            signature: MessageSignature([0x0cu8; 65]),
        };

        let mblock_pubkey_hash =
            Hash160::from_node_public_key(&StacksPublicKey::from_private(mblock_key));
        let mut block = StacksBlock::from_parent(
            &parent_header,
            &parent_microblock_header,
            txs.clone(),
            &work_score,
            &proof,
            &TrieHash([2u8; 32]),
            &mblock_pubkey_hash,
        );
        block.header.version = 0x24;
        block
    }

    pub fn make_sample_microblock_stream_fork(
        privk: &StacksPrivateKey,
        base: &BlockHeaderHash,
        initial_seq: u16,
    ) -> Vec<StacksMicroblock> {
        let mut all_txs = vec![];
        let mut microblocks: Vec<StacksMicroblock> = vec![];

        let mut rng = thread_rng();
        for i in 0..49 {
            let random_bytes = rng.gen::<[u8; 8]>();
            let random_bytes_str = to_hex(&random_bytes);
            let auth = TransactionAuth::from_p2pkh(&privk).unwrap();

            // 16k + 8 contract
            let contract_16k = {
                let mut parts = vec![];
                parts.push("(begin ".to_string());
                for i in 0..1024 {
                    parts.push("(print \"abcdef\")".to_string()); // 16 bytes
                }
                parts.push(")".to_string());
                parts.join("")
            };

            let mut tx_big_contract = StacksTransaction::new(
                TransactionVersion::Testnet,
                auth.clone(),
                TransactionPayload::new_smart_contract(
                    &format!("hello-world-{}", &thread_rng().gen::<u32>()),
                    &contract_16k.to_string(),
                    None,
                )
                .unwrap(),
            );

            tx_big_contract.anchor_mode = TransactionAnchorMode::OffChainOnly;
            let mut tx_signer = StacksTransactionSigner::new(&tx_big_contract);
            tx_signer.sign_origin(&privk).unwrap();

            let tx_big_contract_signed = tx_signer.get_tx().unwrap();
            all_txs.push(tx_big_contract_signed);
        }

        // make microblocks with 3 transactions each (or fewer)
        for i in 0..(all_txs.len() / 3) {
            let txs = vec![
                all_txs[3 * i].clone(),
                all_txs[3 * i + 1].clone(),
                all_txs[3 * i + 2].clone(),
            ];

            let txid_vecs = txs.iter().map(|tx| tx.txid().as_bytes().to_vec()).collect();

            let merkle_tree = MerkleTree::<Sha512Trunc256Sum>::new(&txid_vecs);
            let tx_merkle_root = merkle_tree.root();

            let prev_block = if i == 0 {
                base.clone()
            } else {
                let l = microblocks.len();
                microblocks[l - 1].block_hash()
            };

            let header = StacksMicroblockHeader {
                version: 0x12,
                sequence: initial_seq + (i as u16),
                prev_block: prev_block,
                tx_merkle_root: tx_merkle_root,
                signature: MessageSignature([0u8; 65]),
            };

            let mut mblock = StacksMicroblock {
                header: header,
                txs: txs,
            };

            mblock.sign(privk).unwrap();
            microblocks.push(mblock);
        }

        microblocks
    }

    pub fn make_sample_microblock_stream(
        privk: &StacksPrivateKey,
        anchored_block_hash: &BlockHeaderHash,
    ) -> Vec<StacksMicroblock> {
        make_sample_microblock_stream_fork(privk, anchored_block_hash, 0)
    }

    fn resign_microblocks(
        microblocks: &mut Vec<StacksMicroblock>,
        privk: &StacksPrivateKey,
    ) -> BlockHeaderHash {
        for i in 0..microblocks.len() {
            microblocks[i].header.signature = MessageSignature([0u8; 65]);
            microblocks[i].sign(privk).unwrap();
            if i + 1 < microblocks.len() {
                microblocks[i + 1].header.prev_block = microblocks[i].block_hash();
            }
        }
        let l = microblocks.len();
        microblocks[l - 1].block_hash()
    }

    fn assert_block_staging_not_processed(
        chainstate: &mut StacksChainState,
        consensus_hash: &ConsensusHash,
        block: &StacksBlock,
    ) -> () {
        assert!(StacksChainState::load_staging_block_data(
            &chainstate.db(),
            &chainstate.blocks_path,
            consensus_hash,
            &block.block_hash()
        )
        .unwrap()
        .is_some());
        assert_eq!(
            StacksChainState::load_staging_block_data(
                &chainstate.db(),
                &chainstate.blocks_path,
                consensus_hash,
                &block.block_hash()
            )
            .unwrap()
            .unwrap(),
            *block
        );
        assert_eq!(
            StacksChainState::get_staging_block_status(
                &chainstate.db(),
                consensus_hash,
                &block.block_hash()
            )
            .unwrap()
            .unwrap(),
            false
        );

        let index_block_hash =
            StacksBlockHeader::make_index_block_hash(consensus_hash, &block.block_hash());
        assert!(
            StacksChainState::has_block_indexed(&chainstate.blocks_path, &index_block_hash)
                .unwrap()
        );
    }

    fn assert_block_not_stored(
        chainstate: &mut StacksChainState,
        consensus_hash: &ConsensusHash,
        block: &StacksBlock,
    ) -> () {
        assert!(!StacksChainState::has_stored_block(
            &chainstate.db(),
            &chainstate.blocks_path,
            consensus_hash,
            &block.block_hash()
        )
        .unwrap());
        assert_eq!(
            StacksChainState::load_staging_block_pubkey_hash(
                &chainstate.db(),
                consensus_hash,
                &block.block_hash()
            )
            .unwrap()
            .unwrap(),
            block.header.microblock_pubkey_hash
        );
    }

    fn assert_block_stored_rejected(
        chainstate: &mut StacksChainState,
        consensus_hash: &ConsensusHash,
        block: &StacksBlock,
    ) -> () {
        assert!(StacksChainState::has_stored_block(
            &chainstate.db(),
            &chainstate.blocks_path,
            consensus_hash,
            &block.block_hash()
        )
        .unwrap());
        assert!(StacksChainState::load_block(
            &chainstate.blocks_path,
            consensus_hash,
            &block.block_hash()
        )
        .unwrap()
        .is_none());
        assert!(StacksChainState::load_block_header(
            &chainstate.blocks_path,
            consensus_hash,
            &block.block_hash()
        )
        .unwrap()
        .is_none());
        assert!(StacksChainState::load_staging_block_pubkey_hash(
            &chainstate.db(),
            consensus_hash,
            &block.block_hash()
        )
        .unwrap()
        .is_none());

        assert_eq!(
            StacksChainState::get_staging_block_status(
                &chainstate.db(),
                consensus_hash,
                &block.block_hash()
            )
            .unwrap()
            .unwrap(),
            true
        );
        assert!(StacksChainState::load_staging_block_data(
            &chainstate.db(),
            &chainstate.blocks_path,
            consensus_hash,
            &block.block_hash()
        )
        .unwrap()
        .is_none());

        let index_block_hash =
            StacksBlockHeader::make_index_block_hash(consensus_hash, &block.block_hash());
        assert!(
            StacksChainState::has_block_indexed(&chainstate.blocks_path, &index_block_hash)
                .unwrap()
        );
    }

    fn assert_block_stored_not_staging(
        chainstate: &mut StacksChainState,
        consensus_hash: &ConsensusHash,
        block: &StacksBlock,
    ) -> () {
        assert!(StacksChainState::has_stored_block(
            &chainstate.db(),
            &chainstate.blocks_path,
            consensus_hash,
            &block.block_hash()
        )
        .unwrap());
        assert!(StacksChainState::load_block(
            &chainstate.blocks_path,
            consensus_hash,
            &block.block_hash()
        )
        .unwrap()
        .is_some());
        assert_eq!(
            StacksChainState::load_block(
                &chainstate.blocks_path,
                consensus_hash,
                &block.block_hash()
            )
            .unwrap()
            .unwrap(),
            *block
        );
        assert_eq!(
            StacksChainState::load_block_header(
                &chainstate.blocks_path,
                consensus_hash,
                &block.block_hash()
            )
            .unwrap()
            .unwrap(),
            block.header
        );
        assert!(StacksChainState::load_staging_block_pubkey_hash(
            &chainstate.db(),
            consensus_hash,
            &block.block_hash()
        )
        .unwrap()
        .is_none());

        assert_eq!(
            StacksChainState::get_staging_block_status(
                &chainstate.db(),
                consensus_hash,
                &block.block_hash()
            )
            .unwrap()
            .unwrap(),
            true
        );
        assert!(StacksChainState::load_staging_block_data(
            &chainstate.db(),
            &chainstate.blocks_path,
            consensus_hash,
            &block.block_hash()
        )
        .unwrap()
        .is_none());

        let index_block_hash =
            StacksBlockHeader::make_index_block_hash(consensus_hash, &block.block_hash());
        assert!(
            StacksChainState::has_block_indexed(&chainstate.blocks_path, &index_block_hash)
                .unwrap()
        );
    }

    pub fn store_staging_block(
        chainstate: &mut StacksChainState,
        consensus_hash: &ConsensusHash,
        block: &StacksBlock,
        parent_consensus_hash: &ConsensusHash,
        commit_burn: u64,
        sortition_burn: u64,
    ) {
        let blocks_path = chainstate.blocks_path.clone();
        let mut tx = chainstate.db_tx_begin().unwrap();
        StacksChainState::store_staging_block(
            &mut tx,
            &blocks_path,
            consensus_hash,
            block,
            parent_consensus_hash,
            commit_burn,
            sortition_burn,
            5,
        )
        .unwrap();
        tx.commit().unwrap();

        let index_block_hash =
            StacksBlockHeader::make_index_block_hash(consensus_hash, &block.block_hash());
        assert!(
            StacksChainState::has_block_indexed(&chainstate.blocks_path, &index_block_hash)
                .unwrap()
        );
    }

    pub fn store_staging_microblock(
        chainstate: &mut StacksChainState,
        parent_consensus_hash: &ConsensusHash,
        parent_anchored_block_hash: &BlockHeaderHash,
        microblock: &StacksMicroblock,
    ) {
        let mut tx = chainstate.db_tx_begin().unwrap();
        StacksChainState::store_staging_microblock(
            &mut tx,
            parent_consensus_hash,
            parent_anchored_block_hash,
            microblock,
        )
        .unwrap();
        tx.commit().unwrap();

        let parent_index_block_hash = StacksBlockHeader::make_index_block_hash(
            parent_consensus_hash,
            parent_anchored_block_hash,
        );
        assert!(chainstate
            .has_microblocks_indexed(&parent_index_block_hash)
            .unwrap());
    }

    pub fn set_block_processed(
        chainstate: &mut StacksChainState,
        consensus_hash: &ConsensusHash,
        anchored_block_hash: &BlockHeaderHash,
        accept: bool,
    ) {
        let index_block_hash =
            StacksBlockHeader::make_index_block_hash(consensus_hash, anchored_block_hash);
        assert!(
            StacksChainState::has_block_indexed(&chainstate.blocks_path, &index_block_hash)
                .unwrap()
        );
        let blocks_path = chainstate.blocks_path.clone();

        let mut tx = chainstate.db_tx_begin().unwrap();
        StacksChainState::set_block_processed(
            &mut tx,
            None,
            &blocks_path,
            consensus_hash,
            anchored_block_hash,
            accept,
        )
        .unwrap();
        tx.commit().unwrap();

        assert!(
            StacksChainState::has_block_indexed(&chainstate.blocks_path, &index_block_hash)
                .unwrap()
        );
    }

    pub fn set_block_orphaned(
        chainstate: &mut StacksChainState,
        consensus_hash: &ConsensusHash,
        anchored_block_hash: &BlockHeaderHash,
    ) {
        let blocks_path = chainstate.blocks_path.clone();

        let mut tx = chainstate.db_tx_begin().unwrap();
        StacksChainState::set_block_orphaned(
            &mut tx,
            &blocks_path,
            consensus_hash,
            anchored_block_hash,
        )
        .unwrap();
        tx.commit().unwrap();
    }

    pub fn set_microblocks_processed(
        chainstate: &mut StacksChainState,
        child_consensus_hash: &ConsensusHash,
        child_anchored_block_hash: &BlockHeaderHash,
        tail_microblock_hash: &BlockHeaderHash,
    ) {
        let child_index_block_hash = StacksBlockHeader::make_index_block_hash(
            child_consensus_hash,
            child_anchored_block_hash,
        );
        let (parent_consensus_hash, parent_block_hash) =
            StacksChainState::get_parent_block_header_hashes(
                &chainstate.db(),
                &child_index_block_hash,
            )
            .unwrap()
            .unwrap();
        let parent_index_block_hash =
            StacksBlockHeader::make_index_block_hash(&parent_consensus_hash, &parent_block_hash);

        let parent_microblock_index_hash =
            StacksBlockHeader::make_index_block_hash(&parent_consensus_hash, &tail_microblock_hash);

        let mut tx = chainstate.db_tx_begin().unwrap();

        StacksChainState::set_microblocks_processed(
            &mut tx,
            child_consensus_hash,
            child_anchored_block_hash,
            &tail_microblock_hash,
        )
        .unwrap();
        tx.commit().unwrap();

        assert!(chainstate
            .has_microblocks_indexed(&parent_index_block_hash)
            .unwrap());
        assert!(StacksChainState::has_processed_microblocks_indexed(
            chainstate.db(),
            &parent_microblock_index_hash
        )
        .unwrap());
    }

    fn process_next_orphaned_staging_block(chainstate: &mut StacksChainState) -> bool {
        let blocks_path = chainstate.blocks_path.clone();
        let mut tx = chainstate.db_tx_begin().unwrap();
        let res =
            StacksChainState::process_next_orphaned_staging_block(&mut tx, &blocks_path).unwrap();
        tx.commit().unwrap();
        res
    }

    fn drop_staging_microblocks(
        chainstate: &mut StacksChainState,
        consensus_hash: &ConsensusHash,
        anchored_block_hash: &BlockHeaderHash,
        invalid_microblock: &BlockHeaderHash,
    ) {
        let mut tx = chainstate.db_tx_begin().unwrap();
        StacksChainState::drop_staging_microblocks(
            &mut tx,
            consensus_hash,
            anchored_block_hash,
            invalid_microblock,
        )
        .unwrap();
        tx.commit().unwrap();
    }

    #[test]
    fn stacks_db_block_load_store_empty() {
        let chainstate =
            instantiate_chainstate(false, 0x80000000, "stacks_db_block_load_store_empty");

        let path = StacksChainState::get_block_path(
            &chainstate.blocks_path,
            &ConsensusHash([1u8; 20]),
            &BlockHeaderHash([2u8; 32]),
        )
        .unwrap();
        assert!(fs::metadata(&path).is_err());
        assert!(!StacksChainState::has_stored_block(
            &chainstate.db(),
            &chainstate.blocks_path,
            &ConsensusHash([1u8; 20]),
            &BlockHeaderHash([2u8; 32])
        )
        .unwrap());

        StacksChainState::store_empty_block(
            &chainstate.blocks_path,
            &ConsensusHash([1u8; 20]),
            &BlockHeaderHash([2u8; 32]),
        )
        .unwrap();
        assert!(fs::metadata(&path).is_ok());

        // empty block is considered _not_ stored
        assert!(!StacksChainState::has_stored_block(
            &chainstate.db(),
            &chainstate.blocks_path,
            &ConsensusHash([1u8; 20]),
            &BlockHeaderHash([2u8; 32])
        )
        .unwrap());
        assert!(StacksChainState::load_block(
            &chainstate.blocks_path,
            &ConsensusHash([1u8; 20]),
            &BlockHeaderHash([2u8; 32])
        )
        .unwrap()
        .is_none());
    }

    #[test]
    fn stacks_db_block_load_store() {
        let mut chainstate =
            instantiate_chainstate(false, 0x80000000, "stacks_db_block_load_store");
        let privk = StacksPrivateKey::from_hex(
            "eb05c83546fdd2c79f10f5ad5434a90dd28f7e3acb7c092157aa1bc3656b012c01",
        )
        .unwrap();

        let mut block = make_empty_coinbase_block(&privk);

        // don't worry about freeing microblcok state yet
        block.header.parent_microblock_sequence = 0;
        block.header.parent_microblock = EMPTY_MICROBLOCK_PARENT_HASH.clone();

        let path = StacksChainState::get_block_path(
            &chainstate.blocks_path,
            &ConsensusHash([1u8; 20]),
            &block.block_hash(),
        )
        .unwrap();
        assert!(fs::metadata(&path).is_err());
        assert!(!StacksChainState::has_stored_block(
            &chainstate.db(),
            &chainstate.blocks_path,
            &ConsensusHash([1u8; 20]),
            &block.block_hash()
        )
        .unwrap());

        assert!(!StacksChainState::has_stored_block(
            &chainstate.db(),
            &chainstate.blocks_path,
            &ConsensusHash([1u8; 20]),
            &block.block_hash()
        )
        .unwrap());

        store_staging_block(
            &mut chainstate,
            &ConsensusHash([1u8; 20]),
            &block,
            &ConsensusHash([2u8; 20]),
            1,
            2,
        );

        set_block_processed(
            &mut chainstate,
            &ConsensusHash([1u8; 20]),
            &block.block_hash(),
            true,
        );

        assert!(StacksChainState::has_stored_block(
            &chainstate.db(),
            &chainstate.blocks_path,
            &ConsensusHash([1u8; 20]),
            &block.block_hash()
        )
        .unwrap());

        assert!(StacksChainState::load_block(
            &chainstate.blocks_path,
            &ConsensusHash([1u8; 20]),
            &block.block_hash()
        )
        .unwrap()
        .is_some());
        assert_eq!(
            StacksChainState::load_block(
                &chainstate.blocks_path,
                &ConsensusHash([1u8; 20]),
                &block.block_hash()
            )
            .unwrap()
            .unwrap(),
            block
        );
        assert_eq!(
            StacksChainState::load_block_header(
                &chainstate.blocks_path,
                &ConsensusHash([1u8; 20]),
                &block.block_hash()
            )
            .unwrap()
            .unwrap(),
            block.header
        );

        StacksChainState::free_block_state(
            &chainstate.blocks_path,
            &ConsensusHash([1u8; 20]),
            &block.header,
        );

        // database determines that it's still there
        assert!(StacksChainState::has_stored_block(
            &chainstate.db(),
            &chainstate.blocks_path,
            &ConsensusHash([1u8; 20]),
            &block.block_hash()
        )
        .unwrap());
        assert!(StacksChainState::load_block(
            &chainstate.blocks_path,
            &ConsensusHash([1u8; 20]),
            &block.block_hash()
        )
        .unwrap()
        .is_none());

        set_block_processed(
            &mut chainstate,
            &ConsensusHash([1u8; 20]),
            &block.block_hash(),
            false,
        );

        // still technically stored -- we processed it
        assert!(StacksChainState::has_stored_block(
            &chainstate.db(),
            &chainstate.blocks_path,
            &ConsensusHash([1u8; 20]),
            &block.block_hash()
        )
        .unwrap());

        let mut dbtx = chainstate.db_tx_begin().unwrap();
        StacksChainState::forget_orphaned_epoch_data(
            &mut dbtx,
            &ConsensusHash([1u8; 20]),
            &block.block_hash(),
        )
        .unwrap();
        dbtx.commit().unwrap();

        // *now* it's not there
        assert!(!StacksChainState::has_stored_block(
            &chainstate.db(),
            &chainstate.blocks_path,
            &ConsensusHash([1u8; 20]),
            &block.block_hash()
        )
        .unwrap());

        assert!(StacksChainState::load_block(
            &chainstate.blocks_path,
            &ConsensusHash([1u8; 20]),
            &block.block_hash()
        )
        .unwrap()
        .is_none());
        assert!(StacksChainState::load_block_header(
            &chainstate.blocks_path,
            &ConsensusHash([1u8; 20]),
            &block.block_hash()
        )
        .unwrap()
        .is_none());
    }

    #[test]
    fn stacks_db_staging_block_load_store_accept() {
        let mut chainstate = instantiate_chainstate(
            false,
            0x80000000,
            "stacks_db_staging_block_load_store_accept",
        );
        let privk = StacksPrivateKey::from_hex(
            "eb05c83546fdd2c79f10f5ad5434a90dd28f7e3acb7c092157aa1bc3656b012c01",
        )
        .unwrap();

        let block = make_empty_coinbase_block(&privk);

        assert!(StacksChainState::load_staging_block_data(
            &chainstate.db(),
            &chainstate.blocks_path,
            &ConsensusHash([2u8; 20]),
            &block.block_hash()
        )
        .unwrap()
        .is_none());

        store_staging_block(
            &mut chainstate,
            &ConsensusHash([2u8; 20]),
            &block,
            &ConsensusHash([1u8; 20]),
            1,
            2,
        );

        assert_block_staging_not_processed(&mut chainstate, &ConsensusHash([2u8; 20]), &block);
        assert_block_not_stored(&mut chainstate, &ConsensusHash([2u8; 20]), &block);

        set_block_processed(
            &mut chainstate,
            &ConsensusHash([2u8; 20]),
            &block.block_hash(),
            true,
        );

        assert_block_stored_not_staging(&mut chainstate, &ConsensusHash([2u8; 20]), &block);

        // should be idempotent
        set_block_processed(
            &mut chainstate,
            &ConsensusHash([2u8; 20]),
            &block.block_hash(),
            true,
        );

        assert_block_stored_not_staging(&mut chainstate, &ConsensusHash([2u8; 20]), &block);
    }

    #[test]
    fn stacks_db_staging_block_load_store_reject() {
        let mut chainstate = instantiate_chainstate(
            false,
            0x80000000,
            "stacks_db_staging_block_load_store_reject",
        );
        let privk = StacksPrivateKey::from_hex(
            "eb05c83546fdd2c79f10f5ad5434a90dd28f7e3acb7c092157aa1bc3656b012c01",
        )
        .unwrap();

        let block = make_empty_coinbase_block(&privk);

        assert!(StacksChainState::load_staging_block_data(
            &chainstate.db(),
            &chainstate.blocks_path,
            &ConsensusHash([2u8; 20]),
            &block.block_hash()
        )
        .unwrap()
        .is_none());

        store_staging_block(
            &mut chainstate,
            &ConsensusHash([2u8; 20]),
            &block,
            &ConsensusHash([1u8; 20]),
            1,
            2,
        );

        assert_block_staging_not_processed(&mut chainstate, &ConsensusHash([2u8; 20]), &block);
        assert_block_not_stored(&mut chainstate, &ConsensusHash([2u8; 20]), &block);

        set_block_processed(
            &mut chainstate,
            &ConsensusHash([2u8; 20]),
            &block.block_hash(),
            false,
        );

        assert_block_stored_rejected(&mut chainstate, &ConsensusHash([2u8; 20]), &block);

        // should be idempotent
        set_block_processed(
            &mut chainstate,
            &ConsensusHash([2u8; 20]),
            &block.block_hash(),
            false,
        );

        assert_block_stored_rejected(&mut chainstate, &ConsensusHash([2u8; 20]), &block);
    }

    #[test]
    fn stacks_db_load_store_microblock_stream() {
        let mut chainstate =
            instantiate_chainstate(false, 0x80000000, "stacks_db_load_store_microblock_stream");
        let privk = StacksPrivateKey::from_hex(
            "eb05c83546fdd2c79f10f5ad5434a90dd28f7e3acb7c092157aa1bc3656b012c01",
        )
        .unwrap();

        let block = make_empty_coinbase_block(&privk);
        let microblocks = make_sample_microblock_stream(&privk, &block.block_hash());

        assert!(!StacksChainState::has_stored_block(
            &chainstate.db(),
            &chainstate.blocks_path,
            &ConsensusHash([2u8; 20]),
            &microblocks[0].block_hash()
        )
        .unwrap());

        assert!(StacksChainState::load_microblock_stream_fork(
            &chainstate.db(),
            &ConsensusHash([2u8; 20]),
            &block.block_hash(),
            &microblocks.last().as_ref().unwrap().block_hash(),
        )
        .unwrap()
        .is_none());

        for mblock in microblocks.iter() {
            store_staging_microblock(
                &mut chainstate,
                &ConsensusHash([2u8; 20]),
                &block.block_hash(),
                mblock,
            );
        }

        assert_eq!(
            StacksChainState::load_microblock_stream_fork(
                &chainstate.db(),
                &ConsensusHash([2u8; 20]),
                &block.block_hash(),
                &microblocks.last().as_ref().unwrap().block_hash(),
            )
            .unwrap()
            .unwrap(),
            microblocks
        );

        // not processed
        assert!(StacksChainState::load_processed_microblock_stream_fork(
            &chainstate.db(),
            &ConsensusHash([2u8; 20]),
            &block.block_hash(),
            &microblocks.last().as_ref().unwrap().block_hash(),
        )
        .unwrap()
        .is_none());
    }

    #[test]
    fn stacks_db_staging_microblock_stream_load_store_confirm_all() {
        let mut chainstate = instantiate_chainstate(
            false,
            0x80000000,
            "stacks_db_staging_microblock_stream_load_store_confirm_all",
        );
        let privk = StacksPrivateKey::from_hex(
            "eb05c83546fdd2c79f10f5ad5434a90dd28f7e3acb7c092157aa1bc3656b012c01",
        )
        .unwrap();

        let block = make_empty_coinbase_block(&privk);
        let microblocks = make_sample_microblock_stream(&privk, &block.block_hash());
        let mut child_block = make_empty_coinbase_block(&privk);

        child_block.header.parent_block = block.block_hash();
        child_block.header.parent_microblock = microblocks.last().as_ref().unwrap().block_hash();
        child_block.header.parent_microblock_sequence =
            microblocks.last().as_ref().unwrap().header.sequence;

        assert!(StacksChainState::load_staging_microblock(
            &chainstate.db(),
            &ConsensusHash([2u8; 20]),
            &block.block_hash(),
            &microblocks[0].block_hash()
        )
        .unwrap()
        .is_none());

        assert!(StacksChainState::load_descendant_staging_microblock_stream(
            &chainstate.db(),
            &StacksBlockHeader::make_index_block_hash(
                &ConsensusHash([2u8; 20]),
                &block.block_hash()
            ),
            0,
            u16::MAX
        )
        .unwrap()
        .is_none());

        store_staging_block(
            &mut chainstate,
            &ConsensusHash([2u8; 20]),
            &block,
            &ConsensusHash([1u8; 20]),
            1,
            2,
        );
        for mb in microblocks.iter() {
            store_staging_microblock(
                &mut chainstate,
                &ConsensusHash([2u8; 20]),
                &block.block_hash(),
                mb,
            );
        }
        store_staging_block(
            &mut chainstate,
            &ConsensusHash([3u8; 20]),
            &child_block,
            &ConsensusHash([2u8; 20]),
            1,
            2,
        );

        // block should be stored to staging
        assert_block_staging_not_processed(&mut chainstate, &ConsensusHash([2u8; 20]), &block);
        assert_block_staging_not_processed(
            &mut chainstate,
            &ConsensusHash([3u8; 20]),
            &child_block,
        );

        // microblock stream should be stored to staging
        assert!(StacksChainState::load_staging_microblock(
            &chainstate.db(),
            &ConsensusHash([2u8; 20]),
            &block.block_hash(),
            &microblocks[0].block_hash()
        )
        .unwrap()
        .is_some());

        assert_eq!(
            StacksChainState::load_staging_microblock(
                &chainstate.db(),
                &ConsensusHash([2u8; 20]),
                &block.block_hash(),
                &microblocks[0].block_hash()
            )
            .unwrap()
            .unwrap()
            .try_into_microblock()
            .unwrap(),
            microblocks[0]
        );
        assert_eq!(
            StacksChainState::load_descendant_staging_microblock_stream(
                &chainstate.db(),
                &StacksBlockHeader::make_index_block_hash(
                    &ConsensusHash([2u8; 20]),
                    &block.block_hash()
                ),
                0,
                u16::MAX
            )
            .unwrap()
            .unwrap(),
            microblocks
        );

        // block should _not_ be in the chunk store
        assert_block_not_stored(&mut chainstate, &ConsensusHash([2u8; 20]), &block);

        // microblocks present
        assert_eq!(
            StacksChainState::load_microblock_stream_fork(
                &chainstate.db(),
                &ConsensusHash([2u8; 20]),
                &block.block_hash(),
                &microblocks.last().as_ref().unwrap().block_hash(),
            )
            .unwrap()
            .unwrap(),
            microblocks
        );

        // microblocks not processed yet
        assert!(StacksChainState::load_processed_microblock_stream_fork(
            &chainstate.db(),
            &ConsensusHash([2u8; 20]),
            &block.block_hash(),
            &microblocks.last().as_ref().unwrap().block_hash(),
        )
        .unwrap()
        .is_none());

        set_block_processed(
            &mut chainstate,
            &ConsensusHash([2u8; 20]),
            &block.block_hash(),
            true,
        );
        set_block_processed(
            &mut chainstate,
            &ConsensusHash([3u8; 20]),
            &child_block.block_hash(),
            true,
        );
        set_microblocks_processed(
            &mut chainstate,
            &ConsensusHash([3u8; 20]),
            &child_block.block_hash(),
            &microblocks.last().as_ref().unwrap().block_hash(),
        );

        // block should be stored to chunk store now
        assert_block_stored_not_staging(&mut chainstate, &ConsensusHash([2u8; 20]), &block);
        assert_block_stored_not_staging(&mut chainstate, &ConsensusHash([3u8; 20]), &child_block);

        assert_eq!(
            StacksChainState::load_microblock_stream_fork(
                &chainstate.db(),
                &ConsensusHash([2u8; 20]),
                &block.block_hash(),
                &microblocks.last().as_ref().unwrap().block_hash(),
            )
            .unwrap()
            .unwrap(),
            microblocks
        );

        // microblocks should be absent from staging
        for mb in microblocks.iter() {
            assert!(chainstate
                .get_microblock_status(
                    &ConsensusHash([2u8; 20]),
                    &block.block_hash(),
                    &mb.block_hash()
                )
                .unwrap()
                .is_some());
            assert_eq!(
                chainstate
                    .get_microblock_status(
                        &ConsensusHash([2u8; 20]),
                        &block.block_hash(),
                        &mb.block_hash()
                    )
                    .unwrap()
                    .unwrap(),
                true
            );
        }

        // but we should still load the full stream if asked
        assert!(StacksChainState::load_descendant_staging_microblock_stream(
            &chainstate.db(),
            &StacksBlockHeader::make_index_block_hash(
                &ConsensusHash([2u8; 20]),
                &block.block_hash()
            ),
            0,
            u16::MAX
        )
        .unwrap()
        .is_some());
        assert_eq!(
            StacksChainState::load_descendant_staging_microblock_stream(
                &chainstate.db(),
                &StacksBlockHeader::make_index_block_hash(
                    &ConsensusHash([2u8; 20]),
                    &block.block_hash()
                ),
                0,
                u16::MAX
            )
            .unwrap()
            .unwrap(),
            microblocks
        );
    }

    #[test]
    fn stacks_db_staging_microblock_stream_load_store_partial_confirm() {
        let mut chainstate = instantiate_chainstate(
            false,
            0x80000000,
            "stacks_db_staging_microblock_stream_load_store_partial_confirm",
        );
        let privk = StacksPrivateKey::from_hex(
            "eb05c83546fdd2c79f10f5ad5434a90dd28f7e3acb7c092157aa1bc3656b012c01",
        )
        .unwrap();

        let block = make_empty_coinbase_block(&privk);
        let microblocks = make_sample_microblock_stream(&privk, &block.block_hash());
        let mut child_block = make_empty_coinbase_block(&privk);

        child_block.header.parent_block = block.block_hash();
        child_block.header.parent_microblock = microblocks.first().as_ref().unwrap().block_hash();
        child_block.header.parent_microblock_sequence =
            microblocks.first().as_ref().unwrap().header.sequence;

        assert!(StacksChainState::load_staging_microblock(
            &chainstate.db(),
            &ConsensusHash([2u8; 20]),
            &block.block_hash(),
            &microblocks[0].block_hash()
        )
        .unwrap()
        .is_none());
        assert!(StacksChainState::load_descendant_staging_microblock_stream(
            &chainstate.db(),
            &StacksBlockHeader::make_index_block_hash(
                &ConsensusHash([2u8; 20]),
                &block.block_hash()
            ),
            0,
            u16::MAX
        )
        .unwrap()
        .is_none());

        store_staging_block(
            &mut chainstate,
            &ConsensusHash([2u8; 20]),
            &block,
            &ConsensusHash([1u8; 20]),
            1,
            2,
        );
        for mb in microblocks.iter() {
            store_staging_microblock(
                &mut chainstate,
                &ConsensusHash([2u8; 20]),
                &block.block_hash(),
                mb,
            );
        }
        store_staging_block(
            &mut chainstate,
            &ConsensusHash([3u8; 20]),
            &child_block,
            &ConsensusHash([2u8; 20]),
            1,
            2,
        );

        // block should be stored to staging
        assert_block_staging_not_processed(&mut chainstate, &ConsensusHash([2u8; 20]), &block);
        assert_block_staging_not_processed(
            &mut chainstate,
            &ConsensusHash([3u8; 20]),
            &child_block,
        );
        assert_block_not_stored(&mut chainstate, &ConsensusHash([2u8; 20]), &block);
        assert_block_not_stored(&mut chainstate, &ConsensusHash([3u8; 20]), &child_block);

        // microblock stream should be stored to staging
        assert!(StacksChainState::load_staging_microblock(
            &chainstate.db(),
            &ConsensusHash([2u8; 20]),
            &block.block_hash(),
            &microblocks[0].block_hash()
        )
        .unwrap()
        .is_some());
        assert_eq!(
            StacksChainState::load_staging_microblock(
                &chainstate.db(),
                &ConsensusHash([2u8; 20]),
                &block.block_hash(),
                &microblocks[0].block_hash()
            )
            .unwrap()
            .unwrap()
            .try_into_microblock()
            .unwrap(),
            microblocks[0]
        );
        assert_eq!(
            StacksChainState::load_descendant_staging_microblock_stream(
                &chainstate.db(),
                &StacksBlockHeader::make_index_block_hash(
                    &ConsensusHash([2u8; 20]),
                    &block.block_hash()
                ),
                0,
                u16::MAX
            )
            .unwrap()
            .unwrap(),
            microblocks
        );
        assert_eq!(
            StacksChainState::load_microblock_stream_fork(
                &chainstate.db(),
                &ConsensusHash([2u8; 20]),
                &block.block_hash(),
                &microblocks.last().as_ref().unwrap().block_hash(),
            )
            .unwrap()
            .unwrap(),
            microblocks
        );

        // not processed
        assert!(StacksChainState::load_processed_microblock_stream_fork(
            &chainstate.db(),
            &ConsensusHash([2u8; 20]),
            &block.block_hash(),
            &microblocks.last().as_ref().unwrap().block_hash(),
        )
        .unwrap()
        .is_none());

        // confirm the 0th microblock, but not the 1st or later.
        // do not confirm the block.
        set_block_processed(
            &mut chainstate,
            &ConsensusHash([2u8; 20]),
            &block.block_hash(),
            true,
        );
        set_block_processed(
            &mut chainstate,
            &ConsensusHash([3u8; 20]),
            &child_block.block_hash(),
            true,
        );
        set_microblocks_processed(
            &mut chainstate,
            &ConsensusHash([3u8; 20]),
            &child_block.block_hash(),
            &microblocks[0].block_hash(),
        );

        // block should be processed in staging, but the data should not be in the staging DB
        assert_block_stored_not_staging(&mut chainstate, &ConsensusHash([2u8; 20]), &block);
        assert_block_stored_not_staging(&mut chainstate, &ConsensusHash([3u8; 20]), &child_block);

        // microblocks should not be in the chunk store, except for block 0 which was confirmed
        assert_eq!(
            StacksChainState::load_microblock_stream_fork(
                &chainstate.db(),
                &ConsensusHash([2u8; 20]),
                &block.block_hash(),
                &microblocks.last().as_ref().unwrap().block_hash(),
            )
            .unwrap()
            .unwrap(),
            microblocks
        );

        assert_eq!(
            StacksChainState::load_processed_microblock_stream_fork(
                &chainstate.db(),
                &ConsensusHash([2u8; 20]),
                &block.block_hash(),
                &microblocks.first().as_ref().unwrap().block_hash(),
            )
            .unwrap()
            .unwrap(),
            vec![microblocks[0].clone()]
        );

        assert_eq!(
            StacksChainState::load_processed_microblock_stream_fork(
                &chainstate.db(),
                &ConsensusHash([2u8; 20]),
                &block.block_hash(),
                &microblocks[1].block_hash(),
            )
            .unwrap(),
            None
        );

        // microblocks should be present in staging, except for block 0
        for mb in microblocks.iter() {
            assert!(chainstate
                .get_microblock_status(
                    &ConsensusHash([2u8; 20]),
                    &block.block_hash(),
                    &mb.block_hash()
                )
                .unwrap()
                .is_some());

            if mb.header.sequence == 0 {
                assert_eq!(
                    chainstate
                        .get_microblock_status(
                            &ConsensusHash([2u8; 20]),
                            &block.block_hash(),
                            &mb.block_hash()
                        )
                        .unwrap()
                        .unwrap(),
                    true
                );
            } else {
                // not processed since seq=0 was the last block to be accepted
                assert_eq!(
                    chainstate
                        .get_microblock_status(
                            &ConsensusHash([2u8; 20]),
                            &block.block_hash(),
                            &mb.block_hash()
                        )
                        .unwrap()
                        .unwrap(),
                    false
                );
            }
        }

        // can load the entire stream still
        assert!(StacksChainState::load_descendant_staging_microblock_stream(
            &chainstate.db(),
            &StacksBlockHeader::make_index_block_hash(
                &ConsensusHash([2u8; 20]),
                &block.block_hash()
            ),
            0,
            u16::MAX
        )
        .unwrap()
        .is_some());
        assert_eq!(
            StacksChainState::load_descendant_staging_microblock_stream(
                &chainstate.db(),
                &StacksBlockHeader::make_index_block_hash(
                    &ConsensusHash([2u8; 20]),
                    &block.block_hash()
                ),
                0,
                u16::MAX
            )
            .unwrap()
            .unwrap(),
            microblocks
        );
    }

    #[test]
    fn stacks_db_staging_microblock_stream_load_continuous_streams() {
        let mut chainstate = instantiate_chainstate(
            false,
            0x80000000,
            "stacks_db_staging_microblock_stream_load_continuous_streams",
        );
        let privk = StacksPrivateKey::from_hex(
            "eb05c83546fdd2c79f10f5ad5434a90dd28f7e3acb7c092157aa1bc3656b012c01",
        )
        .unwrap();

        let block = make_empty_coinbase_block(&privk);
        let microblocks = make_sample_microblock_stream(&privk, &block.block_hash());
        let mut child_block = make_empty_coinbase_block(&privk);

        child_block.header.parent_block = block.block_hash();
        child_block.header.parent_microblock = microblocks.first().as_ref().unwrap().block_hash();
        child_block.header.parent_microblock_sequence =
            microblocks.first().as_ref().unwrap().header.sequence;

        assert!(StacksChainState::load_staging_microblock(
            &chainstate.db(),
            &ConsensusHash([2u8; 20]),
            &block.block_hash(),
            &microblocks[0].block_hash()
        )
        .unwrap()
        .is_none());
        assert!(StacksChainState::load_descendant_staging_microblock_stream(
            &chainstate.db(),
            &StacksBlockHeader::make_index_block_hash(
                &ConsensusHash([2u8; 20]),
                &block.block_hash()
            ),
            0,
            u16::MAX
        )
        .unwrap()
        .is_none());

        store_staging_block(
            &mut chainstate,
            &ConsensusHash([2u8; 20]),
            &block,
            &ConsensusHash([1u8; 20]),
            1,
            2,
        );

        // don't store the first microblock, but store the rest
        for (i, mb) in microblocks.iter().enumerate() {
            if i > 0 {
                store_staging_microblock(
                    &mut chainstate,
                    &ConsensusHash([2u8; 20]),
                    &block.block_hash(),
                    mb,
                );
            }
        }
        store_staging_block(
            &mut chainstate,
            &ConsensusHash([3u8; 20]),
            &child_block,
            &ConsensusHash([2u8; 20]),
            1,
            2,
        );

        // block should be stored to staging
        assert_block_staging_not_processed(&mut chainstate, &ConsensusHash([2u8; 20]), &block);
        assert_block_staging_not_processed(
            &mut chainstate,
            &ConsensusHash([3u8; 20]),
            &child_block,
        );
        assert_block_not_stored(&mut chainstate, &ConsensusHash([2u8; 20]), &block);
        assert_block_not_stored(&mut chainstate, &ConsensusHash([3u8; 20]), &child_block);

        // missing head
        assert!(StacksChainState::load_staging_microblock(
            &chainstate.db(),
            &ConsensusHash([2u8; 20]),
            &block.block_hash(),
            &microblocks[0].block_hash()
        )
        .unwrap()
        .is_none());

        // subsequent microblock stream should be stored to staging
        assert!(StacksChainState::load_staging_microblock(
            &chainstate.db(),
            &ConsensusHash([2u8; 20]),
            &block.block_hash(),
            &microblocks[1].block_hash()
        )
        .unwrap()
        .is_some());
        assert_eq!(
            StacksChainState::load_staging_microblock(
                &chainstate.db(),
                &ConsensusHash([2u8; 20]),
                &block.block_hash(),
                &microblocks[1].block_hash()
            )
            .unwrap()
            .unwrap()
            .try_into_microblock()
            .unwrap(),
            microblocks[1]
        );

        // can't load descendent stream because missing head
        assert!(StacksChainState::load_descendant_staging_microblock_stream(
            &chainstate.db(),
            &StacksBlockHeader::make_index_block_hash(
                &ConsensusHash([2u8; 20]),
                &block.block_hash()
            ),
            0,
            u16::MAX
        )
        .unwrap()
        .is_none());
    }

    #[test]
    fn stacks_db_validate_parent_microblock_stream() {
        let privk = StacksPrivateKey::from_hex(
            "eb05c83546fdd2c79f10f5ad5434a90dd28f7e3acb7c092157aa1bc3656b012c01",
        )
        .unwrap();
        let block = make_empty_coinbase_block(&privk);
        let microblocks = make_sample_microblock_stream(&privk, &block.block_hash());
        let num_mblocks = microblocks.len();

        let proof_bytes = hex_bytes("9275df67a68c8745c0ff97b48201ee6db447f7c93b23ae24cdc2400f52fdb08a1a6ac7ec71bf9c9c76e96ee4675ebff60625af28718501047bfd87b810c2d2139b73c23bd69de66360953a642c2a330a").unwrap();
        let proof = VRFProof::from_bytes(&proof_bytes[..].to_vec()).unwrap();

        let child_block_header = StacksBlockHeader {
            version: 0x01,
            total_work: StacksWorkScore {
                burn: 234,
                work: 567,
            },
            proof: proof.clone(),
            parent_block: block.block_hash(),
            parent_microblock: microblocks[num_mblocks - 1].block_hash(),
            parent_microblock_sequence: microblocks[num_mblocks - 1].header.sequence,
            tx_merkle_root: Sha512Trunc256Sum([7u8; 32]),
            state_index_root: TrieHash([8u8; 32]),
            microblock_pubkey_hash: Hash160([9u8; 20]),
        };

        // contiguous, non-empty stream
        {
            let res = StacksChainState::validate_parent_microblock_stream(
                &block.header,
                &child_block_header,
                &microblocks,
                true,
            );
            assert!(res.is_some());

            let (cutoff, poison_opt) = res.unwrap();
            assert!(poison_opt.is_none());
            assert_eq!(cutoff, num_mblocks);
        }

        // empty stream
        {
            let mut child_block_header_empty = child_block_header.clone();
            child_block_header_empty.parent_microblock = EMPTY_MICROBLOCK_PARENT_HASH.clone();
            child_block_header_empty.parent_microblock_sequence = 0;

            let res = StacksChainState::validate_parent_microblock_stream(
                &block.header,
                &child_block_header_empty,
                &vec![],
                true,
            );
            assert!(res.is_some());

            let (cutoff, poison_opt) = res.unwrap();
            assert!(poison_opt.is_none());
            assert_eq!(cutoff, 0);
        }

        // non-empty stream, but child drops all microblocks
        {
            let mut child_block_header_empty = child_block_header.clone();
            child_block_header_empty.parent_microblock = EMPTY_MICROBLOCK_PARENT_HASH.clone();
            child_block_header_empty.parent_microblock_sequence = 0;

            let res = StacksChainState::validate_parent_microblock_stream(
                &block.header,
                &child_block_header_empty,
                &microblocks,
                true,
            );
            assert!(res.is_some());

            let (cutoff, poison_opt) = res.unwrap();
            assert!(poison_opt.is_none());
            assert_eq!(cutoff, 0);
        }

        // non-empty stream, but child drops some microblocks
        {
            for i in 0..num_mblocks - 1 {
                let mut child_block_header_trunc = child_block_header.clone();
                child_block_header_trunc.parent_microblock = microblocks[i].block_hash();
                child_block_header_trunc.parent_microblock_sequence =
                    microblocks[i].header.sequence;

                let res = StacksChainState::validate_parent_microblock_stream(
                    &block.header,
                    &child_block_header_trunc,
                    &microblocks,
                    true,
                );
                assert!(res.is_some());

                let (cutoff, poison_opt) = res.unwrap();
                assert!(poison_opt.is_none());
                assert_eq!(cutoff, i + 1);
            }
        }

        // non-empty stream, but child does not identify any block as its parent
        {
            let mut child_block_header_broken = child_block_header.clone();
            child_block_header_broken.parent_microblock = BlockHeaderHash([1u8; 32]);
            child_block_header_broken.parent_microblock_sequence = 5;

            let res = StacksChainState::validate_parent_microblock_stream(
                &block.header,
                &child_block_header_broken,
                &microblocks,
                true,
            );
            assert!(res.is_none());
        }

        // non-empty stream, but missing first microblock
        {
            let mut broken_microblocks = vec![];
            for i in 1..num_mblocks {
                broken_microblocks.push(microblocks[i].clone());
            }

            let mut new_child_block_header = child_block_header.clone();
            new_child_block_header.parent_microblock =
                resign_microblocks(&mut broken_microblocks, &privk);

            let res = StacksChainState::validate_parent_microblock_stream(
                &block.header,
                &new_child_block_header,
                &broken_microblocks,
                true,
            );
            assert!(res.is_none());
        }

        // non-empty stream, but missing intermediate microblock
        {
            let mut broken_microblocks = vec![];
            let missing = num_mblocks / 2;
            for i in 0..num_mblocks {
                if i != missing {
                    broken_microblocks.push(microblocks[i].clone());
                }
            }

            let mut new_child_block_header = child_block_header.clone();
            new_child_block_header.parent_microblock =
                resign_microblocks(&mut broken_microblocks, &privk);

            let res = StacksChainState::validate_parent_microblock_stream(
                &block.header,
                &new_child_block_header,
                &broken_microblocks,
                true,
            );
            assert!(res.is_none());
        }

        // nonempty stream, but discontiguous first microblock (doesn't connect to parent block)
        {
            let mut broken_microblocks = microblocks.clone();
            broken_microblocks[0].header.prev_block = BlockHeaderHash([1u8; 32]);

            let mut new_child_block_header = child_block_header.clone();
            new_child_block_header.parent_microblock =
                resign_microblocks(&mut broken_microblocks, &privk);

            let res = StacksChainState::validate_parent_microblock_stream(
                &block.header,
                &new_child_block_header,
                &broken_microblocks,
                true,
            );
            assert!(res.is_none());
        }

        // nonempty stream, but discontiguous first microblock (wrong sequence)
        {
            let mut broken_microblocks = microblocks.clone();
            broken_microblocks[0].header.sequence = 1;

            let mut new_child_block_header = child_block_header.clone();
            new_child_block_header.parent_microblock =
                resign_microblocks(&mut broken_microblocks, &privk);

            let res = StacksChainState::validate_parent_microblock_stream(
                &block.header,
                &new_child_block_header,
                &broken_microblocks,
                true,
            );
            assert!(res.is_none());
        }

        // nonempty stream, but discontiguous hash chain
        {
            let mut broken_microblocks = microblocks.clone();

            let mut new_child_block_header = child_block_header.clone();

            for i in 0..broken_microblocks.len() {
                broken_microblocks[i].header.signature = MessageSignature([0u8; 65]);
                broken_microblocks[i].sign(&privk).unwrap();
                if i + 1 < broken_microblocks.len() {
                    if i != num_mblocks / 2 {
                        broken_microblocks[i + 1].header.prev_block =
                            broken_microblocks[i].block_hash();
                    } else {
                        broken_microblocks[i + 1].header.prev_block = BlockHeaderHash([1u8; 32]);
                    }
                }
            }
            let l = broken_microblocks.len();
            new_child_block_header.parent_microblock = broken_microblocks[l - 1].block_hash();

            let res = StacksChainState::validate_parent_microblock_stream(
                &block.header,
                &new_child_block_header,
                &broken_microblocks,
                true,
            );
            assert!(res.is_none());
        }

        // nonempty string, but bad signature
        {
            let mut broken_microblocks = microblocks.clone();
            broken_microblocks[num_mblocks / 2].header.signature = MessageSignature([1u8; 65]);

            let res = StacksChainState::validate_parent_microblock_stream(
                &block.header,
                &child_block_header,
                &broken_microblocks,
                true,
            );
            assert!(res.is_none());
        }

        // deliberate miner fork
        {
            let mut broken_microblocks = microblocks.clone();
            let mut forked_microblocks = vec![];

            let mut new_child_block_header = child_block_header.clone();
            let mut conflicting_microblock = microblocks[0].clone();

            for i in 0..broken_microblocks.len() {
                broken_microblocks[i].header.signature = MessageSignature([0u8; 65]);
                broken_microblocks[i].sign(&privk).unwrap();
                if i + 1 < broken_microblocks.len() {
                    broken_microblocks[i + 1].header.prev_block =
                        broken_microblocks[i].block_hash();
                }

                forked_microblocks.push(broken_microblocks[i].clone());
                if i == num_mblocks / 2 {
                    conflicting_microblock = broken_microblocks[i].clone();

                    let extra_tx = {
                        let auth = TransactionAuth::from_p2pkh(&privk).unwrap();
                        let tx_smart_contract = StacksTransaction::new(
                            TransactionVersion::Testnet,
                            auth.clone(),
                            TransactionPayload::new_smart_contract(
                                &"name-contract".to_string(),
                                &format!("conflicting smart contract {}", i),
                                None,
                            )
                            .unwrap(),
                        );
                        let mut tx_signer = StacksTransactionSigner::new(&tx_smart_contract);
                        tx_signer.sign_origin(&privk).unwrap();
                        tx_signer.get_tx().unwrap()
                    };

                    conflicting_microblock.txs.push(extra_tx);

                    let txid_vecs = conflicting_microblock
                        .txs
                        .iter()
                        .map(|tx| tx.txid().as_bytes().to_vec())
                        .collect();

                    let merkle_tree = MerkleTree::<Sha512Trunc256Sum>::new(&txid_vecs);

                    conflicting_microblock.header.tx_merkle_root = merkle_tree.root();

                    conflicting_microblock.sign(&privk).unwrap();
                    forked_microblocks.push(conflicting_microblock.clone());
                }
            }

            let l = broken_microblocks.len();
            new_child_block_header.parent_microblock = broken_microblocks[l - 1].block_hash();

            let res = StacksChainState::validate_parent_microblock_stream(
                &block.header,
                &child_block_header,
                &forked_microblocks,
                true,
            );
            assert!(res.is_some());

            let (cutoff, poison_opt) = res.unwrap();
            assert_eq!(cutoff, num_mblocks / 2);
            assert!(poison_opt.is_some());

            let poison = poison_opt.unwrap();
            match poison {
                TransactionPayload::PoisonMicroblock(ref h1, ref h2) => {
                    assert_eq!(*h2, forked_microblocks[num_mblocks / 2].header);
                    assert_eq!(*h1, conflicting_microblock.header);
                }
                _ => {
                    assert!(false);
                }
            }
        }
    }

    #[test]
    fn stacks_db_staging_block_load_store_accept_attachable() {
        let mut chainstate = instantiate_chainstate(
            false,
            0x80000000,
            "stacks_db_staging_block_load_store_accept_attachable",
        );
        let privk = StacksPrivateKey::from_hex(
            "eb05c83546fdd2c79f10f5ad5434a90dd28f7e3acb7c092157aa1bc3656b012c01",
        )
        .unwrap();

        let mut block_1 = make_empty_coinbase_block(&privk);
        let mut block_2 = make_empty_coinbase_block(&privk);
        let mut block_3 = make_empty_coinbase_block(&privk);
        let mut block_4 = make_empty_coinbase_block(&privk);

        block_1.header.parent_block = FIRST_STACKS_BLOCK_HASH;
        block_2.header.parent_block = block_1.block_hash();
        block_3.header.parent_block = block_2.block_hash();
        block_4.header.parent_block = block_3.block_hash();

        let consensus_hashes = vec![
            ConsensusHash([2u8; 20]),
            ConsensusHash([3u8; 20]),
            ConsensusHash([4u8; 20]),
            ConsensusHash([5u8; 20]),
        ];

        let parent_consensus_hashes = vec![
            FIRST_BURNCHAIN_CONSENSUS_HASH,
            ConsensusHash([2u8; 20]),
            ConsensusHash([3u8; 20]),
            ConsensusHash([4u8; 20]),
        ];

        let blocks = &[&block_1, &block_2, &block_3, &block_4];

        // store each block
        for ((block, consensus_hash), parent_consensus_hash) in blocks
            .iter()
            .zip(&consensus_hashes)
            .zip(&parent_consensus_hashes)
        {
            assert!(StacksChainState::load_staging_block_data(
                &chainstate.db(),
                &chainstate.blocks_path,
                consensus_hash,
                &block.block_hash()
            )
            .unwrap()
            .is_none());
            store_staging_block(
                &mut chainstate,
                consensus_hash,
                block,
                parent_consensus_hash,
                1,
                2,
            );
            assert_block_staging_not_processed(&mut chainstate, consensus_hash, block);
        }

        // first block is attachable, but all the rest are not
        assert_eq!(
            StacksChainState::load_staging_block(
                &chainstate.db(),
                &chainstate.blocks_path,
                &consensus_hashes[0],
                &block_1.block_hash()
            )
            .unwrap()
            .unwrap()
            .attachable,
            true
        );

        for (block, consensus_hash) in blocks[1..].iter().zip(&consensus_hashes[1..]) {
            assert_eq!(
                StacksChainState::load_staging_block(
                    &chainstate.db(),
                    &chainstate.blocks_path,
                    consensus_hash,
                    &block.block_hash()
                )
                .unwrap()
                .unwrap()
                .attachable,
                false
            );
        }

        // process all blocks, and check that processing a parent makes the child attachable
        for (i, (block, consensus_hash)) in blocks.iter().zip(&consensus_hashes).enumerate() {
            // child block is not attachable
            if i + 1 < consensus_hashes.len() {
                let child_consensus_hash = &consensus_hashes[i + 1];
                let child_block = &blocks[i + 1];
                assert_eq!(
                    StacksChainState::load_staging_block(
                        &chainstate.db(),
                        &chainstate.blocks_path,
                        child_consensus_hash,
                        &child_block.block_hash()
                    )
                    .unwrap()
                    .unwrap()
                    .attachable,
                    false
                );
            }

            // block not stored yet
            assert_block_not_stored(&mut chainstate, consensus_hash, block);

            set_block_processed(&mut chainstate, consensus_hash, &block.block_hash(), true);

            // block is now stored
            assert_block_stored_not_staging(&mut chainstate, consensus_hash, block);

            // child block is attachable
            if i + 1 < consensus_hashes.len() {
                let child_consensus_hash = &consensus_hashes[i + 1];
                let child_block = &blocks[i + 1];
                assert_eq!(
                    StacksChainState::load_staging_block(
                        &chainstate.db(),
                        &chainstate.blocks_path,
                        child_consensus_hash,
                        &child_block.block_hash()
                    )
                    .unwrap()
                    .unwrap()
                    .attachable,
                    true
                );
            }
        }
    }

    #[test]
    fn stacks_db_staging_block_load_store_accept_attachable_reversed() {
        let mut chainstate = instantiate_chainstate(
            false,
            0x80000000,
            "stx_db_staging_block_load_store_accept_attachable_r",
        );
        let privk = StacksPrivateKey::from_hex(
            "eb05c83546fdd2c79f10f5ad5434a90dd28f7e3acb7c092157aa1bc3656b012c01",
        )
        .unwrap();

        let mut block_1 = make_empty_coinbase_block(&privk);
        let mut block_2 = make_empty_coinbase_block(&privk);
        let mut block_3 = make_empty_coinbase_block(&privk);
        let mut block_4 = make_empty_coinbase_block(&privk);

        block_1.header.parent_block = FIRST_STACKS_BLOCK_HASH;
        block_2.header.parent_block = block_1.block_hash();
        block_3.header.parent_block = block_2.block_hash();
        block_4.header.parent_block = block_3.block_hash();

        let consensus_hashes = vec![
            ConsensusHash([2u8; 20]),
            ConsensusHash([3u8; 20]),
            ConsensusHash([4u8; 20]),
            ConsensusHash([5u8; 20]),
        ];

        let parent_consensus_hashes = vec![
            FIRST_BURNCHAIN_CONSENSUS_HASH,
            ConsensusHash([2u8; 20]),
            ConsensusHash([3u8; 20]),
            ConsensusHash([4u8; 20]),
        ];

        let blocks = &[&block_1, &block_2, &block_3, &block_4];

        // store each block, in reverse order!
        for ((block, consensus_hash), parent_consensus_hash) in blocks
            .iter()
            .zip(&consensus_hashes)
            .zip(&parent_consensus_hashes)
            .rev()
        {
            assert!(StacksChainState::load_staging_block_data(
                &chainstate.db(),
                &chainstate.blocks_path,
                consensus_hash,
                &block.block_hash()
            )
            .unwrap()
            .is_none());
            store_staging_block(
                &mut chainstate,
                consensus_hash,
                block,
                parent_consensus_hash,
                1,
                2,
            );
            assert_block_staging_not_processed(&mut chainstate, consensus_hash, block);
        }

        // first block is accepted, but all the rest are not
        assert_eq!(
            StacksChainState::load_staging_block(
                &chainstate.db(),
                &chainstate.blocks_path,
                &consensus_hashes[0],
                &block_1.block_hash()
            )
            .unwrap()
            .unwrap()
            .attachable,
            true
        );

        for (block, consensus_hash) in blocks[1..].iter().zip(&consensus_hashes[1..]) {
            assert_eq!(
                StacksChainState::load_staging_block(
                    &chainstate.db(),
                    &chainstate.blocks_path,
                    consensus_hash,
                    &block.block_hash()
                )
                .unwrap()
                .unwrap()
                .attachable,
                false
            );
        }

        // process all blocks, and check that processing a parent makes the child attachable
        for (i, (block, consensus_hash)) in blocks.iter().zip(&consensus_hashes).enumerate() {
            // child block is not attachable
            if i + 1 < consensus_hashes.len() {
                let child_consensus_hash = &consensus_hashes[i + 1];
                let child_block = &blocks[i + 1];
                assert_eq!(
                    StacksChainState::load_staging_block(
                        &chainstate.db(),
                        &chainstate.blocks_path,
                        child_consensus_hash,
                        &child_block.block_hash()
                    )
                    .unwrap()
                    .unwrap()
                    .attachable,
                    false
                );
            }

            // block not stored yet
            assert_block_not_stored(&mut chainstate, consensus_hash, block);

            set_block_processed(&mut chainstate, consensus_hash, &block.block_hash(), true);

            // block is now stored
            assert_block_stored_not_staging(&mut chainstate, consensus_hash, block);

            // child block is attachable
            if i + 1 < consensus_hashes.len() {
                let child_consensus_hash = &consensus_hashes[i + 1];
                let child_block = &blocks[i + 1];
                assert_eq!(
                    StacksChainState::load_staging_block(
                        &chainstate.db(),
                        &chainstate.blocks_path,
                        child_consensus_hash,
                        &child_block.block_hash()
                    )
                    .unwrap()
                    .unwrap()
                    .attachable,
                    true
                );
            }
        }
    }

    #[test]
    fn stacks_db_staging_block_load_store_accept_attachable_fork() {
        let mut chainstate = instantiate_chainstate(
            false,
            0x80000000,
            "stx_db_staging_block_load_store_accept_attachable_f",
        );
        let privk = StacksPrivateKey::from_hex(
            "eb05c83546fdd2c79f10f5ad5434a90dd28f7e3acb7c092157aa1bc3656b012c01",
        )
        .unwrap();

        let mut block_1 = make_empty_coinbase_block(&privk);
        let mut block_2 = make_empty_coinbase_block(&privk);
        let mut block_3 = make_empty_coinbase_block(&privk);
        let mut block_4 = make_empty_coinbase_block(&privk);

        //            block_3 -- block_4
        // block_1 --/
        //           \
        //            block_2
        //
        // storing block_1 to staging renders block_2 and block_3 unattachable
        // processing and accepting block_1 renders both block_2 and block_3 attachable again

        block_1.header.parent_block = FIRST_STACKS_BLOCK_HASH;
        block_2.header.parent_block = block_1.block_hash();
        block_3.header.parent_block = block_1.block_hash();
        block_4.header.parent_block = block_3.block_hash();

        let consensus_hashes = vec![
            ConsensusHash([2u8; 20]),
            ConsensusHash([3u8; 20]),
            ConsensusHash([4u8; 20]),
            ConsensusHash([5u8; 20]),
        ];

        let parent_consensus_hashes = vec![
            FIRST_BURNCHAIN_CONSENSUS_HASH,
            ConsensusHash([2u8; 20]),
            ConsensusHash([3u8; 20]),
            ConsensusHash([4u8; 20]),
        ];

        let blocks = &[&block_1, &block_2, &block_3, &block_4];

        // store each block in reverse order, except for block_1
        for ((block, consensus_hash), parent_consensus_hash) in blocks[1..]
            .iter()
            .zip(&consensus_hashes[1..])
            .zip(&parent_consensus_hashes[1..])
            .rev()
        {
            assert!(StacksChainState::load_staging_block_data(
                &chainstate.db(),
                &chainstate.blocks_path,
                consensus_hash,
                &block.block_hash()
            )
            .unwrap()
            .is_none());
            store_staging_block(
                &mut chainstate,
                consensus_hash,
                block,
                parent_consensus_hash,
                1,
                2,
            );
            assert_block_staging_not_processed(&mut chainstate, consensus_hash, block);
        }

        // blocks 2, 3, and 4 are not attachable since block 1 isn't in staging_blocks
        for (block, consensus_hash) in [&block_2, &block_3, &block_4].iter().zip(&[
            &consensus_hashes[1],
            &consensus_hashes[2],
            &consensus_hashes[3],
        ]) {
            assert_eq!(
                StacksChainState::load_staging_block(
                    &chainstate.db(),
                    &chainstate.blocks_path,
                    consensus_hash,
                    &block.block_hash()
                )
                .unwrap()
                .unwrap()
                .attachable,
                false
            );
        }

        // store block 1
        assert!(StacksChainState::load_staging_block_data(
            &chainstate.db(),
            &chainstate.blocks_path,
            &consensus_hashes[0],
            &block_1.block_hash()
        )
        .unwrap()
        .is_none());
        store_staging_block(
            &mut chainstate,
            &consensus_hashes[0],
            &block_1,
            &parent_consensus_hashes[0],
            1,
            2,
        );
        assert_block_staging_not_processed(&mut chainstate, &consensus_hashes[0], &block_1);

        // first block is attachable
        assert_eq!(
            StacksChainState::load_staging_block(
                &chainstate.db(),
                &chainstate.blocks_path,
                &consensus_hashes[0],
                &block_1.block_hash()
            )
            .unwrap()
            .unwrap()
            .attachable,
            true
        );

        // blocks 2 and 3 are not attachable
        for (block, consensus_hash) in [&block_2, &block_3]
            .iter()
            .zip(&[&consensus_hashes[1], &consensus_hashes[2]])
        {
            assert_eq!(
                StacksChainState::load_staging_block(
                    &chainstate.db(),
                    &chainstate.blocks_path,
                    consensus_hash,
                    &block.block_hash()
                )
                .unwrap()
                .unwrap()
                .attachable,
                false
            );
        }

        // process block 1, and confirm that it makes block 2 and 3 attachable
        assert_block_not_stored(&mut chainstate, &consensus_hashes[0], &block_1);
        set_block_processed(
            &mut chainstate,
            &consensus_hashes[0],
            &block_1.block_hash(),
            true,
        );
        assert_block_stored_not_staging(&mut chainstate, &consensus_hashes[0], &block_1);

        // now block 2 and 3 are attachable
        for (block, consensus_hash) in blocks[1..3].iter().zip(&consensus_hashes[1..3]) {
            assert_eq!(
                StacksChainState::load_staging_block(
                    &chainstate.db(),
                    &chainstate.blocks_path,
                    consensus_hash,
                    &block.block_hash()
                )
                .unwrap()
                .unwrap()
                .attachable,
                true
            );
        }

        // and block 4 is still not
        assert_eq!(
            StacksChainState::load_staging_block(
                &chainstate.db(),
                &chainstate.blocks_path,
                &consensus_hashes[3],
                &block_4.block_hash()
            )
            .unwrap()
            .unwrap()
            .attachable,
            false
        );
    }

    #[test]
    fn stacks_db_staging_microblocks_multiple_descendants() {
        // multiple anchored blocks build off of different microblock parents
        let mut chainstate = instantiate_chainstate(
            false,
            0x80000000,
            "stacks_db_staging_microblocks_multiple_descendants",
        );
        let privk = StacksPrivateKey::from_hex(
            "eb05c83546fdd2c79f10f5ad5434a90dd28f7e3acb7c092157aa1bc3656b012c01",
        )
        .unwrap();

        let block_1 = make_empty_coinbase_block(&privk);
        let mut block_2 = make_empty_coinbase_block(&privk);
        let mut block_3 = make_empty_coinbase_block(&privk);
        let mut block_4 = make_empty_coinbase_block(&privk);

        let mut mblocks = make_sample_microblock_stream(&privk, &block_1.block_hash());
        mblocks.truncate(3);

        //
        //
        // block_1 --> mblocks[0] --> mblocks[1] --> mblocks[2] --> block_4
        //             \              \
        //              block_2        block_3
        //

        block_2.header.parent_block = block_1.block_hash();
        block_3.header.parent_block = block_1.block_hash();
        block_4.header.parent_block = block_1.block_hash();

        block_2.header.parent_microblock = mblocks[0].block_hash();
        block_2.header.parent_microblock_sequence = mblocks[0].header.sequence;

        block_3.header.parent_microblock = mblocks[1].block_hash();
        block_3.header.parent_microblock_sequence = mblocks[1].header.sequence;

        block_4.header.parent_microblock = mblocks[2].block_hash();
        block_4.header.parent_microblock_sequence = mblocks[2].header.sequence;

        let consensus_hashes = vec![
            ConsensusHash([2u8; 20]),
            ConsensusHash([3u8; 20]),
            ConsensusHash([4u8; 20]),
            ConsensusHash([5u8; 20]),
        ];

        let parent_consensus_hash = ConsensusHash([1u8; 20]);

        let blocks = &[&block_1, &block_2, &block_3, &block_4];

        // store all microblocks to staging
        for mblock in mblocks.iter() {
            store_staging_microblock(
                &mut chainstate,
                &consensus_hashes[0],
                &blocks[0].block_hash(),
                mblock,
            );
        }

        // store block 1 to staging
        assert!(StacksChainState::load_staging_block_data(
            &chainstate.db(),
            &chainstate.blocks_path,
            &consensus_hashes[0],
            &blocks[0].block_hash()
        )
        .unwrap()
        .is_none());
        store_staging_block(
            &mut chainstate,
            &consensus_hashes[0],
            &blocks[0],
            &parent_consensus_hash,
            1,
            2,
        );
        assert_block_staging_not_processed(&mut chainstate, &consensus_hashes[0], &blocks[0]);

        set_block_processed(
            &mut chainstate,
            &consensus_hashes[0],
            &blocks[0].block_hash(),
            true,
        );
        assert_block_stored_not_staging(&mut chainstate, &consensus_hashes[0], &blocks[0]);

        // process and store blocks 1 and N, as well as microblocks in-between
        let len = blocks.len();
        for i in 1..len {
            // this is what happens at the end of append_block()
            // store block to staging and process it
            assert!(StacksChainState::load_staging_block_data(
                &chainstate.db(),
                &chainstate.blocks_path,
                &consensus_hashes[i],
                &blocks[i].block_hash()
            )
            .unwrap()
            .is_none());
            store_staging_block(
                &mut chainstate,
                &consensus_hashes[i],
                &blocks[i],
                &consensus_hashes[0],
                1,
                2,
            );
            assert_block_staging_not_processed(&mut chainstate, &consensus_hashes[i], &blocks[i]);

            set_block_processed(
                &mut chainstate,
                &consensus_hashes[i],
                &blocks[i].block_hash(),
                true,
            );

            // set different parts of this stream as confirmed
            set_microblocks_processed(
                &mut chainstate,
                &consensus_hashes[i],
                &blocks[i].block_hash(),
                &blocks[i].header.parent_microblock,
            );

            assert_block_stored_not_staging(&mut chainstate, &consensus_hashes[i], &blocks[i]);

            let mblocks_confirmed = StacksChainState::load_processed_microblock_stream_fork(
                &chainstate.db(),
                &consensus_hashes[0],
                &blocks[0].block_hash(),
                &blocks[i].header.parent_microblock,
            )
            .unwrap()
            .unwrap();
            assert_eq!(mblocks_confirmed.as_slice(), &mblocks[0..i]);
        }
    }

    #[test]
    fn stacks_db_staging_blocks_orphaned() {
        let mut chainstate =
            instantiate_chainstate(false, 0x80000000, "stacks_db_staging_blocks_orphaned");
        let privk = StacksPrivateKey::from_hex(
            "eb05c83546fdd2c79f10f5ad5434a90dd28f7e3acb7c092157aa1bc3656b012c01",
        )
        .unwrap();

        let block_1 = make_empty_coinbase_block(&privk);
        let block_2 = make_empty_coinbase_block(&privk);
        let block_3 = make_empty_coinbase_block(&privk);
        let block_4 = make_empty_coinbase_block(&privk);

        let mut blocks = vec![block_1, block_2, block_3, block_4];

        let mut microblocks = vec![];

        for i in 0..blocks.len() {
            // make a sample microblock stream for block i
            let mut mblocks = make_sample_microblock_stream(&privk, &blocks[i].block_hash());
            mblocks.truncate(3);

            if i + 1 < blocks.len() {
                blocks[i + 1].header.parent_block = blocks[i].block_hash();
                blocks[i + 1].header.parent_microblock = mblocks[2].block_hash();
                blocks[i + 1].header.parent_microblock_sequence = mblocks[2].header.sequence;
            }

            microblocks.push(mblocks);
        }

        let consensus_hashes = vec![
            ConsensusHash([2u8; 20]),
            ConsensusHash([3u8; 20]),
            ConsensusHash([4u8; 20]),
            ConsensusHash([5u8; 20]),
        ];

        let parent_consensus_hashes = vec![
            ConsensusHash([1u8; 20]),
            ConsensusHash([2u8; 20]),
            ConsensusHash([3u8; 20]),
            ConsensusHash([4u8; 20]),
        ];

        // store all microblocks to staging
        for ((block, consensus_hash), mblocks) in
            blocks.iter().zip(&consensus_hashes).zip(&microblocks)
        {
            for mblock in mblocks {
                store_staging_microblock(
                    &mut chainstate,
                    consensus_hash,
                    &block.block_hash(),
                    mblock,
                );
                assert!(StacksChainState::load_staging_microblock(
                    &chainstate.db(),
                    consensus_hash,
                    &block.block_hash(),
                    &mblock.block_hash()
                )
                .unwrap()
                .is_some());
            }
        }

        // store blocks to staging
        for i in 0..blocks.len() {
            assert!(StacksChainState::load_staging_block_data(
                &chainstate.db(),
                &chainstate.blocks_path,
                &consensus_hashes[i],
                &blocks[i].block_hash()
            )
            .unwrap()
            .is_none());
            store_staging_block(
                &mut chainstate,
                &consensus_hashes[i],
                &blocks[i],
                &parent_consensus_hashes[i],
                1,
                2,
            );
            assert_block_staging_not_processed(&mut chainstate, &consensus_hashes[i], &blocks[i]);
        }

        // reject block 1
        set_block_processed(
            &mut chainstate,
            &consensus_hashes[0],
            &blocks[0].block_hash(),
            false,
        );

        // destroy all descendants
        for i in 0..blocks.len() {
            // confirm that block i is deleted, as are its microblocks
            assert_block_stored_rejected(&mut chainstate, &consensus_hashes[i], &blocks[i]);

            // block i's microblocks should all be marked as processed, orphaned, and deleted
            for mblock in microblocks[i].iter() {
                assert!(StacksChainState::load_staging_microblock(
                    &chainstate.db(),
                    &consensus_hashes[i],
                    &blocks[i].block_hash(),
                    &mblock.block_hash()
                )
                .unwrap()
                .is_none());

                assert!(StacksChainState::load_staging_microblock_bytes(
                    &chainstate.db(),
                    &mblock.block_hash()
                )
                .unwrap()
                .is_none());
            }

            if i + 1 < blocks.len() {
                // block i+1 should be marked as an orphan, but its data should still be there
                assert!(StacksChainState::load_staging_block(
                    &chainstate.db(),
                    &chainstate.blocks_path,
                    &consensus_hashes[i + 1],
                    &blocks[i + 1].block_hash()
                )
                .unwrap()
                .is_none());
                assert!(
                    StacksChainState::load_block_bytes(
                        &chainstate.blocks_path,
                        &consensus_hashes[i + 1],
                        &blocks[i + 1].block_hash()
                    )
                    .unwrap()
                    .unwrap()
                    .len()
                        > 0
                );

                for mblock in microblocks[i + 1].iter() {
                    let staging_mblock = StacksChainState::load_staging_microblock(
                        &chainstate.db(),
                        &consensus_hashes[i + 1],
                        &blocks[i + 1].block_hash(),
                        &mblock.block_hash(),
                    )
                    .unwrap()
                    .unwrap();
                    assert!(!staging_mblock.processed);
                    assert!(!staging_mblock.orphaned);
                    assert!(staging_mblock.block_data.len() > 0);
                }
            }

            // process next orphan block (should be block i+1)
            let res = process_next_orphaned_staging_block(&mut chainstate);

            if i < blocks.len() - 1 {
                // have more to do
                assert!(res);
            } else {
                // should be done
                assert!(!res);
            }
        }
    }

    #[test]
    fn stacks_db_drop_staging_microblocks() {
        let mut chainstate =
            instantiate_chainstate(false, 0x80000000, "stacks_db_drop_staging_microblocks_1");
        let privk = StacksPrivateKey::from_hex(
            "eb05c83546fdd2c79f10f5ad5434a90dd28f7e3acb7c092157aa1bc3656b012c01",
        )
        .unwrap();

        let block = make_empty_coinbase_block(&privk);
        let mut mblocks = make_sample_microblock_stream(&privk, &block.block_hash());
        mblocks.truncate(3);

        let consensus_hash = ConsensusHash([2u8; 20]);
        let parent_consensus_hash = ConsensusHash([1u8; 20]);

        // store microblocks to staging
        for mblock in mblocks.iter() {
            store_staging_microblock(
                &mut chainstate,
                &consensus_hash,
                &block.block_hash(),
                mblock,
            );
            assert!(StacksChainState::load_staging_microblock(
                &chainstate.db(),
                &consensus_hash,
                &block.block_hash(),
                &mblock.block_hash()
            )
            .unwrap()
            .is_some());
        }

        // store block to staging
        assert!(StacksChainState::load_staging_block_data(
            &chainstate.db(),
            &chainstate.blocks_path,
            &consensus_hash,
            &block.block_hash()
        )
        .unwrap()
        .is_none());
        store_staging_block(
            &mut chainstate,
            &consensus_hash,
            &block,
            &parent_consensus_hash,
            1,
            2,
        );
        assert_block_staging_not_processed(&mut chainstate, &consensus_hash, &block);

        // drop microblocks
        let len = mblocks.len();
        for i in 0..len {
            drop_staging_microblocks(
                &mut chainstate,
                &consensus_hash,
                &block.block_hash(),
                &mblocks[len - i - 1].block_hash(),
            );
            if i < len - 1 {
                assert_eq!(
                    StacksChainState::load_descendant_staging_microblock_stream(
                        &chainstate.db(),
                        &StacksBlockHeader::make_index_block_hash(
                            &consensus_hash,
                            &block.block_hash()
                        ),
                        0,
                        u16::MAX
                    )
                    .unwrap()
                    .unwrap()
                    .as_slice(),
                    &mblocks[0..len - i - 1]
                );
            } else {
                // last time we do this, there will be no more stream
                assert!(StacksChainState::load_descendant_staging_microblock_stream(
                    &chainstate.db(),
                    &StacksBlockHeader::make_index_block_hash(&consensus_hash, &block.block_hash()),
                    0,
                    u16::MAX
                )
                .unwrap()
                .is_none());
            }
        }
    }

    #[test]
    fn stacks_db_has_blocks_and_microblocks() {
        let mut chainstate =
            instantiate_chainstate(false, 0x80000000, "stacks_db_has_blocks_and_microblocks");
        let privk = StacksPrivateKey::from_hex(
            "eb05c83546fdd2c79f10f5ad5434a90dd28f7e3acb7c092157aa1bc3656b012c01",
        )
        .unwrap();

        let block = make_empty_coinbase_block(&privk);
        let mut mblocks = make_sample_microblock_stream(&privk, &block.block_hash());
        mblocks.truncate(3);

        let mut child_block = make_empty_coinbase_block(&privk);

        child_block.header.parent_block = block.block_hash();
        child_block.header.parent_microblock = mblocks.last().as_ref().unwrap().block_hash();
        child_block.header.parent_microblock_sequence =
            mblocks.last().as_ref().unwrap().header.sequence;

        let consensus_hash = ConsensusHash([2u8; 20]);
        let parent_consensus_hash = ConsensusHash([1u8; 20]);
        let child_consensus_hash = ConsensusHash([3u8; 20]);

        let index_block_header =
            StacksBlockHeader::make_index_block_hash(&consensus_hash, &block.block_hash());
        assert!(
            !StacksChainState::has_block_indexed(&chainstate.blocks_path, &index_block_header)
                .unwrap()
        );
        assert!(!chainstate
            .has_microblocks_indexed(&index_block_header)
            .unwrap());

        let child_index_block_header = StacksBlockHeader::make_index_block_hash(
            &child_consensus_hash,
            &child_block.block_hash(),
        );
        assert!(!StacksChainState::has_block_indexed(
            &chainstate.blocks_path,
            &child_index_block_header
        )
        .unwrap());
        assert!(!chainstate
            .has_microblocks_indexed(&child_index_block_header)
            .unwrap());

        assert_eq!(
            StacksChainState::stream_microblock_get_info(&chainstate.db(), &index_block_header)
                .unwrap()
                .len(),
            0
        );

        // store microblocks to staging
        for (i, mblock) in mblocks.iter().enumerate() {
            assert!(StacksChainState::stream_microblock_get_rowid(
                &chainstate.db(),
                &index_block_header,
                &mblock.header.block_hash(),
            )
            .unwrap()
            .is_none());

            store_staging_microblock(
                &mut chainstate,
                &consensus_hash,
                &block.block_hash(),
                mblock,
            );
            assert!(StacksChainState::load_staging_microblock(
                &chainstate.db(),
                &consensus_hash,
                &block.block_hash(),
                &mblock.block_hash()
            )
            .unwrap()
            .is_some());

            assert!(chainstate
                .has_microblocks_indexed(&index_block_header)
                .unwrap());
            assert!(StacksChainState::stream_microblock_get_rowid(
                &chainstate.db(),
                &index_block_header,
                &mblock.header.block_hash(),
            )
            .unwrap()
            .is_some());

            assert!(!StacksChainState::has_block_indexed(
                &chainstate.blocks_path,
                &index_block_header
            )
            .unwrap());

            let mblock_info =
                StacksChainState::stream_microblock_get_info(&chainstate.db(), &index_block_header)
                    .unwrap();
            assert_eq!(mblock_info.len(), i + 1);

            let last_mblock_info = mblock_info.last().unwrap();
            assert_eq!(last_mblock_info.consensus_hash, consensus_hash);
            assert_eq!(last_mblock_info.anchored_block_hash, block.block_hash());
            assert_eq!(last_mblock_info.microblock_hash, mblock.block_hash());
            assert_eq!(last_mblock_info.sequence, mblock.header.sequence);
            assert!(!last_mblock_info.processed);
            assert!(!last_mblock_info.orphaned);
            assert_eq!(last_mblock_info.block_data.len(), 0);
        }

        // store block to staging
        store_staging_block(
            &mut chainstate,
            &consensus_hash,
            &block,
            &parent_consensus_hash,
            1,
            2,
        );
        store_staging_block(
            &mut chainstate,
            &child_consensus_hash,
            &child_block,
            &consensus_hash,
            1,
            2,
        );

        assert!(
            StacksChainState::has_block_indexed(&chainstate.blocks_path, &index_block_header)
                .unwrap()
        );
        assert!(StacksChainState::has_block_indexed(
            &chainstate.blocks_path,
            &child_index_block_header
        )
        .unwrap());

        // accept it
        set_block_processed(&mut chainstate, &consensus_hash, &block.block_hash(), true);
        assert!(
            StacksChainState::has_block_indexed(&chainstate.blocks_path, &index_block_header)
                .unwrap()
        );
        set_block_processed(
            &mut chainstate,
            &child_consensus_hash,
            &child_block.block_hash(),
            true,
        );
        assert!(StacksChainState::has_block_indexed(
            &chainstate.blocks_path,
            &child_index_block_header
        )
        .unwrap());

        for i in 0..mblocks.len() {
            assert!(StacksChainState::stream_microblock_get_rowid(
                &chainstate.db(),
                &index_block_header,
                &mblocks[i].block_hash(),
            )
            .unwrap()
            .is_some());

            // set different parts of this stream as confirmed
            set_microblocks_processed(
                &mut chainstate,
                &child_consensus_hash,
                &child_block.block_hash(),
                &mblocks[i].block_hash(),
            );
            assert!(chainstate
                .has_microblocks_indexed(&index_block_header)
                .unwrap());

            let mblock_info =
                StacksChainState::stream_microblock_get_info(&chainstate.db(), &index_block_header)
                    .unwrap();
            assert_eq!(mblock_info.len(), mblocks.len());

            let this_mblock_info = &mblock_info[i];
            test_debug!("Pass {} (seq {})", &i, &this_mblock_info.sequence);

            assert_eq!(this_mblock_info.consensus_hash, consensus_hash);
            assert_eq!(this_mblock_info.anchored_block_hash, block.block_hash());
            assert_eq!(this_mblock_info.microblock_hash, mblocks[i].block_hash());
            assert_eq!(this_mblock_info.sequence, mblocks[i].header.sequence);
            assert!(this_mblock_info.processed);
            assert!(!this_mblock_info.orphaned);
            assert_eq!(this_mblock_info.block_data.len(), 0);
        }
    }

    fn stream_one_header_to_vec(
        blocks_conn: &DBConn,
        blocks_path: &str,
        stream: &mut StreamCursor,
        count: u64,
    ) -> Result<Vec<u8>, chainstate_error> {
        if let StreamCursor::Headers(ref mut stream) = stream {
            let mut bytes = vec![];
            StacksChainState::stream_one_header(blocks_conn, blocks_path, &mut bytes, stream, count)
                .map(|nr| {
                    assert_eq!(bytes.len(), nr as usize);

                    // truncate trailing ',' if it exists
                    let len = bytes.len();
                    if len > 0 {
                        if bytes[len - 1] == ',' as u8 {
                            let _ = bytes.pop();
                        }
                    }
                    bytes
                })
        } else {
            panic!("not a header stream");
        }
    }

    fn stream_one_staging_microblock_to_vec(
        blocks_conn: &DBConn,
        stream: &mut StreamCursor,
        count: u64,
    ) -> Result<Vec<u8>, chainstate_error> {
        if let StreamCursor::Microblocks(ref mut stream) = stream {
            let mut bytes = vec![];
            StacksChainState::stream_one_microblock(blocks_conn, &mut bytes, stream, count).map(
                |nr| {
                    assert_eq!(bytes.len(), nr as usize);
                    bytes
                },
            )
        } else {
            panic!("not a microblock stream");
        }
    }

    fn stream_chunk_to_vec(
        blocks_path: &str,
        stream: &mut StreamCursor,
        count: u64,
    ) -> Result<Vec<u8>, chainstate_error> {
        if let StreamCursor::Block(ref mut stream) = stream {
            let mut bytes = vec![];
            StacksChainState::stream_data_from_chunk_store(blocks_path, &mut bytes, stream, count)
                .map(|nr| {
                    assert_eq!(bytes.len(), nr as usize);
                    bytes
                })
        } else {
            panic!("not a block stream");
        }
    }

    fn stream_headers_to_vec(
        chainstate: &mut StacksChainState,
        stream: &mut StreamCursor,
        count: u64,
    ) -> Result<Vec<u8>, chainstate_error> {
        let mempool = MemPoolDB::open_test(
            chainstate.mainnet,
            chainstate.chain_id,
            &chainstate.root_path,
        )
        .unwrap();
        let mut bytes = vec![];
        stream
            .stream_to(&mempool, chainstate, &mut bytes, count)
            .map(|nr| {
                assert_eq!(bytes.len(), nr as usize);
                bytes
            })
    }

    fn stream_unconfirmed_microblocks_to_vec(
        chainstate: &mut StacksChainState,
        stream: &mut StreamCursor,
        count: u64,
    ) -> Result<Vec<u8>, chainstate_error> {
        let mempool = MemPoolDB::open_test(
            chainstate.mainnet,
            chainstate.chain_id,
            &chainstate.root_path,
        )
        .unwrap();
        let mut bytes = vec![];
        stream
            .stream_to(&mempool, chainstate, &mut bytes, count)
            .map(|nr| {
                assert_eq!(bytes.len(), nr as usize);
                bytes
            })
    }

    fn stream_confirmed_microblocks_to_vec(
        chainstate: &mut StacksChainState,
        stream: &mut StreamCursor,
        count: u64,
    ) -> Result<Vec<u8>, chainstate_error> {
        let mempool = MemPoolDB::open_test(
            chainstate.mainnet,
            chainstate.chain_id,
            &chainstate.root_path,
        )
        .unwrap();
        let mut bytes = vec![];
        stream
            .stream_to(&mempool, chainstate, &mut bytes, count)
            .map(|nr| {
                assert_eq!(bytes.len(), nr as usize);
                bytes
            })
    }

    fn decode_microblock_stream(mblock_bytes: &Vec<u8>) -> Vec<StacksMicroblock> {
        // decode stream
        let mut mblock_ptr = mblock_bytes.as_slice();
        let mut mblocks = vec![];
        loop {
            test_debug!("decoded {}", mblocks.len());
            {
                let mut debug_reader = LogReader::from_reader(&mut mblock_ptr);
                let next_mblock = StacksMicroblock::consensus_deserialize(&mut debug_reader)
                    .map_err(|e| {
                        eprintln!("Failed to decode microblock {}: {:?}", mblocks.len(), &e);
                        eprintln!("Bytes consumed:");
                        for buf in debug_reader.log().iter() {
                            eprintln!("  {}", to_hex(buf));
                        }
                        assert!(false);
                        unreachable!();
                    })
                    .unwrap();
                mblocks.push(next_mblock);
            }
            if mblock_ptr.len() == 0 {
                break;
            }
        }
        mblocks
    }

    #[test]
    fn stacks_db_stream_blocks() {
        let mut chainstate = instantiate_chainstate(false, 0x80000000, "stacks_db_stream_blocks");
        let privk = StacksPrivateKey::from_hex(
            "eb05c83546fdd2c79f10f5ad5434a90dd28f7e3acb7c092157aa1bc3656b012c01",
        )
        .unwrap();

        let block = make_16k_block(&privk);

        let consensus_hash = ConsensusHash([2u8; 20]);
        let parent_consensus_hash = ConsensusHash([1u8; 20]);
        let index_block_header =
            StacksBlockHeader::make_index_block_hash(&consensus_hash, &block.block_hash());

        // can't stream a non-existant block
        let mut stream = StreamCursor::new_block(index_block_header.clone());
        assert!(stream_chunk_to_vec(&chainstate.blocks_path, &mut stream, 123).is_err());

        // stream unmodified
        let stream_2 = StreamCursor::new_block(index_block_header.clone());
        assert_eq!(stream, stream_2);

        // store block to staging
        store_staging_block(
            &mut chainstate,
            &consensus_hash,
            &block,
            &parent_consensus_hash,
            1,
            2,
        );

        // stream it back
        let mut all_block_bytes = vec![];
        loop {
            let mut next_bytes =
                stream_chunk_to_vec(&chainstate.blocks_path, &mut stream, 16).unwrap();
            if next_bytes.len() == 0 {
                break;
            }
            test_debug!(
                "Got {} more bytes from staging; add to {} total",
                next_bytes.len(),
                all_block_bytes.len()
            );
            all_block_bytes.append(&mut next_bytes);
        }

        // should decode back into the block
        let staging_block = StacksBlock::consensus_deserialize(&mut &all_block_bytes[..]).unwrap();
        assert_eq!(staging_block, block);

        // accept it
        set_block_processed(&mut chainstate, &consensus_hash, &block.block_hash(), true);

        // can still stream it
        let mut stream = StreamCursor::new_block(index_block_header.clone());

        // stream from chunk store
        let mut all_block_bytes = vec![];
        loop {
            let mut next_bytes =
                stream_chunk_to_vec(&chainstate.blocks_path, &mut stream, 16).unwrap();
            if next_bytes.len() == 0 {
                break;
            }
            test_debug!(
                "Got {} more bytes from chunkstore; add to {} total",
                next_bytes.len(),
                all_block_bytes.len()
            );
            all_block_bytes.append(&mut next_bytes);
        }

        // should decode back into the block
        let staging_block = StacksBlock::consensus_deserialize(&mut &all_block_bytes[..]).unwrap();
        assert_eq!(staging_block, block);
    }

    #[test]
    fn stacks_db_stream_headers() {
        let mut chainstate = instantiate_chainstate(false, 0x80000000, "stacks_db_stream_headers");
        let privk = StacksPrivateKey::from_hex(
            "eb05c83546fdd2c79f10f5ad5434a90dd28f7e3acb7c092157aa1bc3656b012c01",
        )
        .unwrap();

        let mut blocks: Vec<StacksBlock> = vec![];
        let mut blocks_index_hashes: Vec<StacksBlockId> = vec![];

        // make a linear stream
        for i in 0..32 {
            let mut block = make_empty_coinbase_block(&privk);

            if i == 0 {
                block.header.total_work.work = 1;
                block.header.total_work.burn = 1;
            }
            if i > 0 {
                block.header.parent_block = blocks.get(i - 1).unwrap().block_hash();
                block.header.total_work.work =
                    blocks.get(i - 1).unwrap().header.total_work.work + 1;
                block.header.total_work.burn =
                    blocks.get(i - 1).unwrap().header.total_work.burn + 1;
            }

            let consensus_hash = ConsensusHash([((i + 1) as u8); 20]);
            let parent_consensus_hash = ConsensusHash([(i as u8); 20]);

            store_staging_block(
                &mut chainstate,
                &consensus_hash,
                &block,
                &parent_consensus_hash,
                i as u64,
                i as u64,
            );

            blocks_index_hashes.push(StacksBlockHeader::make_index_block_hash(
                &consensus_hash,
                &block.block_hash(),
            ));
            blocks.push(block);
        }

        let mut blocks_fork = blocks[0..16].to_vec();
        let mut blocks_fork_index_hashes = blocks_index_hashes[0..16].to_vec();

        // make a stream that branches off
        for i in 16..32 {
            let mut block = make_empty_coinbase_block(&privk);

            if i == 16 {
                block.header.parent_block = blocks.get(i - 1).unwrap().block_hash();
                block.header.total_work.work =
                    blocks.get(i - 1).unwrap().header.total_work.work + 1;
                block.header.total_work.burn =
                    blocks.get(i - 1).unwrap().header.total_work.burn + 2;
            } else {
                block.header.parent_block = blocks_fork.get(i - 1).unwrap().block_hash();
                block.header.total_work.work =
                    blocks_fork.get(i - 1).unwrap().header.total_work.work + 1;
                block.header.total_work.burn =
                    blocks_fork.get(i - 1).unwrap().header.total_work.burn + 2;
            }

            let consensus_hash = ConsensusHash([((i + 1) as u8) | 0x80; 20]);
            let parent_consensus_hash = if i == 16 {
                ConsensusHash([(i as u8); 20])
            } else {
                ConsensusHash([(i as u8) | 0x80; 20])
            };

            store_staging_block(
                &mut chainstate,
                &consensus_hash,
                &block,
                &parent_consensus_hash,
                i as u64,
                i as u64,
            );

            blocks_fork_index_hashes.push(StacksBlockHeader::make_index_block_hash(
                &consensus_hash,
                &block.block_hash(),
            ));
            blocks_fork.push(block);
        }

        // can't stream a non-existant header
        assert!(StreamCursor::new_headers(&chainstate, &StacksBlockId([0x11; 32]), 1).is_err());

        // stream back individual headers
        for i in 0..blocks.len() {
            let mut stream =
                StreamCursor::new_headers(&chainstate, &blocks_index_hashes[i], 1).unwrap();
            let mut next_header_bytes = vec![];
            loop {
                // torture test
                let mut next_bytes = stream_one_header_to_vec(
                    &chainstate.db(),
                    &chainstate.blocks_path,
                    &mut stream,
                    25,
                )
                .unwrap();
                if next_bytes.len() == 0 {
                    break;
                }
                next_header_bytes.append(&mut next_bytes);
            }
            test_debug!("Got {} total bytes", next_header_bytes.len());
            let header: ExtendedStacksHeader =
                serde_json::from_reader(&mut &next_header_bytes[..]).unwrap();

            assert_eq!(header.consensus_hash, ConsensusHash([(i + 1) as u8; 20]));
            assert_eq!(header.header, blocks[i].header);

            if i > 0 {
                assert_eq!(header.parent_block_id, blocks_index_hashes[i - 1]);
            }
        }

        // stream back a run of headers
        let block_expected_headers: Vec<StacksBlockHeader> =
            blocks.iter().rev().map(|blk| blk.header.clone()).collect();

        let block_expected_index_hashes: Vec<StacksBlockId> = blocks_index_hashes
            .iter()
            .rev()
            .map(|idx| idx.clone())
            .collect();

        let block_fork_expected_headers: Vec<StacksBlockHeader> = blocks_fork
            .iter()
            .rev()
            .map(|blk| blk.header.clone())
            .collect();

        let block_fork_expected_index_hashes: Vec<StacksBlockId> = blocks_fork_index_hashes
            .iter()
            .rev()
            .map(|idx| idx.clone())
            .collect();

        // get them all -- ask for more than there is
        let mut stream =
            StreamCursor::new_headers(&chainstate, blocks_index_hashes.last().unwrap(), 4096)
                .unwrap();
        let header_bytes =
            stream_headers_to_vec(&mut chainstate, &mut stream, 1024 * 1024).unwrap();

        eprintln!(
            "headers: {}",
            String::from_utf8(header_bytes.clone()).unwrap()
        );
        let headers: Vec<ExtendedStacksHeader> =
            serde_json::from_reader(&mut &header_bytes[..]).unwrap();

        assert_eq!(headers.len(), block_expected_headers.len());
        for ((i, h), eh) in headers
            .iter()
            .enumerate()
            .zip(block_expected_headers.iter())
        {
            assert_eq!(h.header, *eh);
            assert_eq!(h.consensus_hash, ConsensusHash([(32 - i) as u8; 20]));
            if i + 1 < block_expected_index_hashes.len() {
                assert_eq!(h.parent_block_id, block_expected_index_hashes[i + 1]);
            }
        }

        let mut stream =
            StreamCursor::new_headers(&chainstate, blocks_fork_index_hashes.last().unwrap(), 4096)
                .unwrap();
        let header_bytes =
            stream_headers_to_vec(&mut chainstate, &mut stream, 1024 * 1024).unwrap();
        let fork_headers: Vec<ExtendedStacksHeader> =
            serde_json::from_reader(&mut &header_bytes[..]).unwrap();

        assert_eq!(fork_headers.len(), block_fork_expected_headers.len());
        for ((i, h), eh) in fork_headers
            .iter()
            .enumerate()
            .zip(block_fork_expected_headers.iter())
        {
            let consensus_hash = if i >= 16 {
                ConsensusHash([((32 - i) as u8); 20])
            } else {
                ConsensusHash([((32 - i) as u8) | 0x80; 20])
            };

            assert_eq!(h.header, *eh);
            assert_eq!(h.consensus_hash, consensus_hash);
            if i + 1 < block_fork_expected_index_hashes.len() {
                assert_eq!(h.parent_block_id, block_fork_expected_index_hashes[i + 1]);
            }
        }

        assert_eq!(fork_headers[16..32], headers[16..32]);

        // ask for only a few
        let mut stream =
            StreamCursor::new_headers(&chainstate, blocks_index_hashes.last().unwrap(), 10)
                .unwrap();
        let mut header_bytes = vec![];
        loop {
            // torture test
            let mut next_bytes = stream_headers_to_vec(&mut chainstate, &mut stream, 17).unwrap();
            if next_bytes.len() == 0 {
                break;
            }
            header_bytes.append(&mut next_bytes);
        }

        eprintln!(
            "header bytes: {}",
            String::from_utf8(header_bytes.clone()).unwrap()
        );

        let headers: Vec<ExtendedStacksHeader> =
            serde_json::from_reader(&mut &header_bytes[..]).unwrap();

        assert_eq!(headers.len(), 10);
        for (i, hdr) in headers.iter().enumerate() {
            assert_eq!(hdr.header, block_expected_headers[i]);
            assert_eq!(hdr.parent_block_id, block_expected_index_hashes[i + 1]);
        }

        // ask for only a few
        let mut stream =
            StreamCursor::new_headers(&chainstate, blocks_fork_index_hashes.last().unwrap(), 10)
                .unwrap();
        let mut header_bytes = vec![];
        loop {
            // torture test
            let mut next_bytes = stream_headers_to_vec(&mut chainstate, &mut stream, 17).unwrap();
            if next_bytes.len() == 0 {
                break;
            }
            header_bytes.append(&mut next_bytes);
        }
        let headers: Vec<ExtendedStacksHeader> =
            serde_json::from_reader(&mut &header_bytes[..]).unwrap();

        assert_eq!(headers.len(), 10);
        for (i, hdr) in headers.iter().enumerate() {
            assert_eq!(hdr.header, block_fork_expected_headers[i]);
            assert_eq!(hdr.parent_block_id, block_fork_expected_index_hashes[i + 1]);
        }
    }

    #[test]
    fn stacks_db_stream_staging_microblocks() {
        let mut chainstate =
            instantiate_chainstate(false, 0x80000000, "stacks_db_stream_staging_microblocks");
        let privk = StacksPrivateKey::from_hex(
            "eb05c83546fdd2c79f10f5ad5434a90dd28f7e3acb7c092157aa1bc3656b012c01",
        )
        .unwrap();

        let block = make_empty_coinbase_block(&privk);
        let mut mblocks = make_sample_microblock_stream(&privk, &block.block_hash());
        mblocks.truncate(15);

        let consensus_hash = ConsensusHash([2u8; 20]);
        let parent_consensus_hash = ConsensusHash([1u8; 20]);
        let index_block_header =
            StacksBlockHeader::make_index_block_hash(&consensus_hash, &block.block_hash());

        // can't stream a non-existant microblock
        if let Err(super::Error::NoSuchBlockError) =
            StreamCursor::new_microblock_confirmed(&chainstate, index_block_header.clone())
        {
        } else {
            panic!("Opened nonexistant microblock");
        }

        if let Err(super::Error::NoSuchBlockError) =
            StreamCursor::new_microblock_unconfirmed(&chainstate, index_block_header.clone(), 0)
        {
        } else {
            panic!("Opened nonexistant microblock");
        }

        // store microblocks to staging and stream them back
        for (i, mblock) in mblocks.iter().enumerate() {
            store_staging_microblock(
                &mut chainstate,
                &consensus_hash,
                &block.block_hash(),
                mblock,
            );

            // read back all the data we have so far, block-by-block
            let mut staging_mblocks = vec![];
            for j in 0..(i + 1) {
                let mut next_mblock_bytes = vec![];
                let mut stream = StreamCursor::new_microblock_unconfirmed(
                    &chainstate,
                    index_block_header.clone(),
                    j as u16,
                )
                .unwrap();
                loop {
                    let mut next_bytes =
                        stream_one_staging_microblock_to_vec(&chainstate.db(), &mut stream, 4096)
                            .unwrap();
                    if next_bytes.len() == 0 {
                        break;
                    }
                    test_debug!(
                        "Got {} more bytes from staging; add to {} total",
                        next_bytes.len(),
                        next_mblock_bytes.len()
                    );
                    next_mblock_bytes.append(&mut next_bytes);
                }
                test_debug!("Got {} total bytes", next_mblock_bytes.len());

                // should deserialize to a microblock
                let staging_mblock =
                    StacksMicroblock::consensus_deserialize(&mut &next_mblock_bytes[..]).unwrap();
                staging_mblocks.push(staging_mblock);
            }

            assert_eq!(staging_mblocks.len(), mblocks[0..(i + 1)].len());
            for j in 0..(i + 1) {
                test_debug!("check {}", j);
                assert_eq!(staging_mblocks[j], mblocks[j])
            }

            // can also read partial stream in one shot, from any seq
            for k in 0..(i + 1) {
                test_debug!("start at seq {}", k);
                let mut staging_mblock_bytes = vec![];
                let mut stream = StreamCursor::new_microblock_unconfirmed(
                    &chainstate,
                    index_block_header.clone(),
                    k as u16,
                )
                .unwrap();
                loop {
                    let mut next_bytes =
                        stream_unconfirmed_microblocks_to_vec(&mut chainstate, &mut stream, 4096)
                            .unwrap();
                    if next_bytes.len() == 0 {
                        break;
                    }
                    test_debug!(
                        "Got {} more bytes from staging; add to {} total",
                        next_bytes.len(),
                        staging_mblock_bytes.len()
                    );
                    staging_mblock_bytes.append(&mut next_bytes);
                }

                test_debug!("Got {} total bytes", staging_mblock_bytes.len());

                // decode stream
                let staging_mblocks = decode_microblock_stream(&staging_mblock_bytes);

                assert_eq!(staging_mblocks.len(), mblocks[k..(i + 1)].len());
                for j in 0..staging_mblocks.len() {
                    test_debug!("check {}", j);
                    assert_eq!(staging_mblocks[j], mblocks[k + j])
                }
            }
        }
    }

    #[test]
    fn stacks_db_stream_confirmed_microblocks() {
        let mut chainstate =
            instantiate_chainstate(false, 0x80000000, "stacks_db_stream_confirmed_microblocks");
        let privk = StacksPrivateKey::from_hex(
            "eb05c83546fdd2c79f10f5ad5434a90dd28f7e3acb7c092157aa1bc3656b012c01",
        )
        .unwrap();

        let block = make_empty_coinbase_block(&privk);
        let mut mblocks = make_sample_microblock_stream(&privk, &block.block_hash());
        mblocks.truncate(5);

        let mut child_block = make_empty_coinbase_block(&privk);
        child_block.header.parent_block = block.block_hash();
        child_block.header.parent_microblock = mblocks.last().as_ref().unwrap().block_hash();
        child_block.header.parent_microblock_sequence =
            mblocks.last().as_ref().unwrap().header.sequence;

        let consensus_hash = ConsensusHash([2u8; 20]);
        let parent_consensus_hash = ConsensusHash([1u8; 20]);
        let child_consensus_hash = ConsensusHash([3u8; 20]);

        let index_block_header =
            StacksBlockHeader::make_index_block_hash(&consensus_hash, &block.block_hash());

        // store microblocks to staging
        for (i, mblock) in mblocks.iter().enumerate() {
            store_staging_microblock(
                &mut chainstate,
                &consensus_hash,
                &block.block_hash(),
                mblock,
            );
        }

        // store block to staging
        store_staging_block(
            &mut chainstate,
            &consensus_hash,
            &block,
            &parent_consensus_hash,
            1,
            2,
        );

        // store child block to staging
        store_staging_block(
            &mut chainstate,
            &child_consensus_hash,
            &child_block,
            &consensus_hash,
            1,
            2,
        );

        // accept it
        set_block_processed(&mut chainstate, &consensus_hash, &block.block_hash(), true);
        set_block_processed(
            &mut chainstate,
            &child_consensus_hash,
            &child_block.block_hash(),
            true,
        );

        for i in 0..mblocks.len() {
            // set different parts of this stream as confirmed
            set_microblocks_processed(
                &mut chainstate,
                &child_consensus_hash,
                &child_block.block_hash(),
                &mblocks[i].block_hash(),
            );

            // verify that we can stream everything
            let microblock_index_header =
                StacksBlockHeader::make_index_block_hash(&consensus_hash, &mblocks[i].block_hash());
            let mut stream = StreamCursor::new_microblock_confirmed(
                &chainstate,
                microblock_index_header.clone(),
            )
            .unwrap();

            let mut confirmed_mblock_bytes = vec![];
            loop {
                let mut next_bytes =
                    stream_confirmed_microblocks_to_vec(&mut chainstate, &mut stream, 16).unwrap();
                if next_bytes.len() == 0 {
                    break;
                }
                test_debug!(
                    "Got {} more bytes from staging; add to {} total",
                    next_bytes.len(),
                    confirmed_mblock_bytes.len()
                );
                confirmed_mblock_bytes.append(&mut next_bytes);
            }

            // decode stream (should be length-prefixed)
            let mut confirmed_mblocks =
                Vec::<StacksMicroblock>::consensus_deserialize(&mut &confirmed_mblock_bytes[..])
                    .unwrap();

            confirmed_mblocks.reverse();

            assert_eq!(confirmed_mblocks.len(), mblocks[0..(i + 1)].len());
            for j in 0..(i + 1) {
                test_debug!("check {}", j);
                assert_eq!(confirmed_mblocks[j], mblocks[j])
            }
        }
    }

    #[test]
    fn stacks_db_get_blocks_inventory() {
        let mut chainstate =
            instantiate_chainstate(false, 0x80000000, "stacks_db_get_blocks_inventory");

        let mut blocks: Vec<StacksBlock> = vec![];
        let mut privks = vec![];
        let mut microblocks = vec![];
        let mut consensus_hashes = vec![];
        let mut parent_consensus_hashes = vec![];

        for i in 0..32 {
            test_debug!("Making block {}", i);
            let privk = StacksPrivateKey::new();
            let block = make_empty_coinbase_block(&privk);

            blocks.push(block);
            privks.push(privk);

            let bhh = ConsensusHash([((i + 1) as u8); 20]);
            consensus_hashes.push(bhh);

            let parent_bhh = ConsensusHash([(i as u8); 20]);
            parent_consensus_hashes.push(parent_bhh);
        }

        for i in 0..blocks.len() {
            test_debug!("Making microblock stream {}", i);
            // make a sample microblock stream for block i
            let mut mblocks = make_sample_microblock_stream(&privks[i], &blocks[i].block_hash());
            mblocks.truncate(3);

            if i + 1 < blocks.len() {
                blocks[i + 1].header.parent_block = blocks[i].block_hash();
                blocks[i + 1].header.parent_microblock = mblocks[2].block_hash();
                blocks[i + 1].header.parent_microblock_sequence = mblocks[2].header.sequence;
            }

            microblocks.push(mblocks);
        }

        let block_hashes: Vec<BlockHeaderHash> =
            blocks.iter().map(|ref b| b.block_hash()).collect();
        let header_hashes_all: Vec<(ConsensusHash, Option<BlockHeaderHash>)> = consensus_hashes
            .iter()
            .zip(block_hashes.iter())
            .map(|(ref burn, ref block)| ((*burn).clone(), Some((*block).clone())))
            .collect();

        // nothing is stored, so our inventory should be empty
        let block_inv_all = chainstate.get_blocks_inventory(&header_hashes_all).unwrap();

        assert_eq!(block_inv_all.bitlen as usize, block_hashes.len());
        for i in 0..blocks.len() {
            assert!(!block_inv_all.has_ith_block(i as u16));
            assert!(!block_inv_all.has_ith_microblock_stream(i as u16));
        }

        // store all microblocks to staging
        for (i, ((block, consensus_hash), mblocks)) in blocks
            .iter()
            .zip(&consensus_hashes)
            .zip(&microblocks)
            .enumerate()
        {
            test_debug!("Store microblock stream {} to staging", i);
            for mblock in mblocks.iter() {
                test_debug!("Store microblock {}", &mblock.block_hash());
                store_staging_microblock(
                    &mut chainstate,
                    consensus_hash,
                    &block.block_hash(),
                    mblock,
                );
            }
        }

        // no anchored blocks are stored, so our block inventory should _still_ be empty
        let block_inv_all = chainstate.get_blocks_inventory(&header_hashes_all).unwrap();

        assert_eq!(block_inv_all.bitlen as usize, block_hashes.len());
        for i in 0..blocks.len() {
            assert!(!block_inv_all.has_ith_block(i as u16));
            assert!(!block_inv_all.has_ith_microblock_stream(i as u16)); // because anchord blocks are missing, microblocks won't be reported either
        }

        // store blocks to staging
        for i in 0..blocks.len() {
            test_debug!("Store block {} to staging", i);
            assert!(StacksChainState::load_staging_block_data(
                &chainstate.db(),
                &chainstate.blocks_path,
                &consensus_hashes[i],
                &blocks[i].block_hash()
            )
            .unwrap()
            .is_none());

            store_staging_block(
                &mut chainstate,
                &consensus_hashes[i],
                &blocks[i],
                &parent_consensus_hashes[i],
                1,
                2,
            );
            assert_block_staging_not_processed(&mut chainstate, &consensus_hashes[i], &blocks[i]);

            // some anchored blocks are stored (to staging)
            let block_inv_all = chainstate.get_blocks_inventory(&header_hashes_all).unwrap();
            assert_eq!(block_inv_all.bitlen as usize, block_hashes.len());
            for j in 0..(i + 1) {
                assert!(
                    block_inv_all.has_ith_block(j as u16),
                    "Missing block {} from bitvec {}",
                    j,
                    to_hex(&block_inv_all.block_bitvec)
                );

                // microblocks not stored yet, so they should be marked absent
                assert!(
                    !block_inv_all.has_ith_microblock_stream(j as u16),
                    "Have microblock {} from bitvec {}",
                    j,
                    to_hex(&block_inv_all.microblocks_bitvec)
                );
            }
            for j in i + 1..blocks.len() {
                assert!(!block_inv_all.has_ith_block(j as u16));
                assert!(!block_inv_all.has_ith_microblock_stream(j as u16));
            }
        }

        // confirm blocks and microblocks
        for i in 0..blocks.len() {
            test_debug!("Confirm block {} and its microblock stream", i);

            set_block_processed(
                &mut chainstate,
                &consensus_hashes[i],
                &block_hashes[i],
                true,
            );

            // have block, but stream is still empty
            let block_inv_all = chainstate.get_blocks_inventory(&header_hashes_all).unwrap();
            assert!(!block_inv_all.has_ith_microblock_stream((i + 1) as u16));

            if i < blocks.len() - 1 {
                for k in 0..3 {
                    set_microblocks_processed(
                        &mut chainstate,
                        &consensus_hashes[i + 1],
                        &block_hashes[i + 1],
                        &microblocks[i][k].block_hash(),
                    );

                    let block_inv_all =
                        chainstate.get_blocks_inventory(&header_hashes_all).unwrap();
                    test_debug!("Inv: {:?}", &block_inv_all);
                    for j in 0..blocks.len() {
                        // still have all the blocks
                        assert!(block_inv_all.has_ith_block(j as u16));

                        // all prior microblock streams remain present
                        test_debug!("Test microblock bit {} ({})", j, i);
                        if j == 0 {
                            assert!(!block_inv_all.has_ith_microblock_stream(j as u16));
                        } else if j <= i + 1 {
                            if k == 2 || j < i + 1 {
                                // all blocks prior to i+1 confirmed a microblock stream, except for
                                // the first.
                                // If k == 2, then block i+1 confirmed its stream fully.
                                assert!(block_inv_all.has_ith_microblock_stream(j as u16));
                            } else {
                                // only some microblocks processed in stream (k != 2 && j == i + 1)
                                assert!(!block_inv_all.has_ith_microblock_stream(j as u16));
                            }
                        } else {
                            assert!(!block_inv_all.has_ith_microblock_stream(j as u16));
                        }
                    }
                }
            }
        }

        // mark blocks as empty.  Should also orphan its descendant microblock stream
        for i in 0..blocks.len() {
            test_debug!("Mark block {} as invalid", i);
            set_block_orphaned(
                &mut chainstate,
                &consensus_hashes[i],
                &blocks[i].block_hash(),
            );

            // some anchored blocks are stored (to staging)
            let block_inv_all = chainstate.get_blocks_inventory(&header_hashes_all).unwrap();
            test_debug!("Blocks inv: {:?}", &block_inv_all);

            assert_eq!(block_inv_all.bitlen as usize, block_hashes.len());
            for j in 1..(i + 1) {
                test_debug!("Test bit {} ({})", j, i);
                assert!(
                    !block_inv_all.has_ith_block(j as u16),
                    "Have orphaned block {} from bitvec {}",
                    j,
                    to_hex(&block_inv_all.block_bitvec)
                );
                assert!(
                    !block_inv_all.has_ith_microblock_stream(j as u16),
                    "Still have microblock {} from bitvec {}",
                    j,
                    to_hex(&block_inv_all.microblocks_bitvec)
                );
            }
            for j in (i + 1)..blocks.len() {
                assert!(block_inv_all.has_ith_block(j as u16));
                if j > i + 1 {
                    assert!(block_inv_all.has_ith_microblock_stream(j as u16));
                }
            }
        }
    }

    #[test]
    fn stacks_db_get_blocks_inventory_for_reward_cycle() {
        let mut peer_config = TestPeerConfig::new(
            "stacks_db_get_blocks_inventory_for_reward_cycle",
            21313,
            21314,
        );

        let privk = StacksPrivateKey::new();
        let addr = StacksAddress::from_public_keys(
            C32_ADDRESS_VERSION_TESTNET_SINGLESIG,
            &AddressHashMode::SerializeP2PKH,
            1,
            &vec![StacksPublicKey::from_private(&privk)],
        )
        .unwrap();

        let initial_balance = 1000000000;
        peer_config.initial_balances = vec![(addr.to_account_principal(), initial_balance)];
        let recv_addr =
            StacksAddress::from_string("ST1H1B54MY50RMBRRKS7GV2ZWG79RZ1RQ1ETW4E01").unwrap();

        let mut peer = TestPeer::new(peer_config.clone());

        let chainstate_path = peer.chainstate_path.clone();

        // NOTE: first_stacks_block_height is the burnchain height at which the node starts mining.
        // The burnchain block at this height will have the VRF key register, but no block-commit.
        // The first burnchain block with a Stacks block is at first_stacks_block_height + 1.
        let (first_stacks_block_height, canonical_sort_id) = {
            let sn =
                SortitionDB::get_canonical_burn_chain_tip(&peer.sortdb.as_ref().unwrap().conn())
                    .unwrap();
            (sn.block_height, sn.sortition_id)
        };

        let mut header_hashes = vec![];
        for i in 0..(first_stacks_block_height + 1) {
            let ic = peer.sortdb.as_ref().unwrap().index_conn();
            let sn = SortitionDB::get_ancestor_snapshot(&ic, i, &canonical_sort_id)
                .unwrap()
                .unwrap();
            header_hashes.push((
                sn.consensus_hash,
                if sn.sortition {
                    Some(sn.winning_stacks_block_hash)
                } else {
                    None
                },
            ));
        }

        let last_stacks_block_height = first_stacks_block_height
            + ((peer_config.burnchain.pox_constants.reward_cycle_length as u64) * 5)
            + 2;

        let mut mblock_nonce = 0;

        // make some blocks, up to and including a fractional reward cycle
        for tenure_id in 0..(last_stacks_block_height - first_stacks_block_height) {
            let tip =
                SortitionDB::get_canonical_burn_chain_tip(&peer.sortdb.as_ref().unwrap().conn())
                    .unwrap();

            assert_eq!(
                tip.block_height,
                first_stacks_block_height + (tenure_id as u64)
            );

            let (burn_ops, stacks_block, microblocks) = peer.make_tenure(
                |ref mut miner,
                 ref mut sortdb,
                 ref mut chainstate,
                 vrf_proof,
                 ref parent_opt,
                 ref parent_microblock_header_opt| {
                    let parent_tip = match parent_opt {
                        None => StacksChainState::get_genesis_header_info(chainstate.db()).unwrap(),
                        Some(block) => {
                            let ic = sortdb.index_conn();
                            let snapshot =
                                SortitionDB::get_block_snapshot_for_winning_stacks_block(
                                    &ic,
                                    &tip.sortition_id,
                                    &block.block_hash(),
                                )
                                .unwrap()
                                .unwrap(); // succeeds because we don't fork
                            StacksChainState::get_anchored_block_header_info(
                                chainstate.db(),
                                &snapshot.consensus_hash,
                                &snapshot.winning_stacks_block_hash,
                            )
                            .unwrap()
                            .unwrap()
                        }
                    };

                    let mut mempool =
                        MemPoolDB::open_test(false, 0x80000000, &chainstate_path).unwrap();
                    let coinbase_tx =
                        make_coinbase_with_nonce(miner, tenure_id as usize, tenure_id.into(), None);

                    let microblock_privkey = StacksPrivateKey::new();
                    let microblock_pubkeyhash = Hash160::from_node_public_key(
                        &StacksPublicKey::from_private(&microblock_privkey),
                    );
                    let anchored_block = StacksBlockBuilder::build_anchored_block(
                        chainstate,
                        &sortdb.index_conn(),
                        &mut mempool,
                        &parent_tip,
                        tip.total_burn,
                        vrf_proof,
                        microblock_pubkeyhash,
                        &coinbase_tx,
                        BlockBuilderSettings::max_value(),
                        None,
                    )
                    .unwrap();

                    let mut microblocks: Vec<StacksMicroblock> = vec![];
                    for i in 0..2 {
                        let mut mblock_txs = vec![];
                        let tx = {
                            let auth = TransactionAuth::Standard(
                                TransactionSpendingCondition::new_singlesig_p2pkh(
                                    StacksPublicKey::from_private(&privk),
                                )
                                .unwrap(),
                            );
                            let mut tx_stx_transfer = StacksTransaction::new(
                                TransactionVersion::Testnet,
                                auth.clone(),
                                TransactionPayload::TokenTransfer(
                                    recv_addr.clone().into(),
                                    1,
                                    TokenTransferMemo([0u8; 34]),
                                ),
                            );

                            tx_stx_transfer.chain_id = 0x80000000;
                            tx_stx_transfer.post_condition_mode =
                                TransactionPostConditionMode::Allow;
                            tx_stx_transfer.set_tx_fee(0);
                            tx_stx_transfer.set_origin_nonce(mblock_nonce);
                            mblock_nonce += 1;

                            let mut signer = StacksTransactionSigner::new(&tx_stx_transfer);
                            signer.sign_origin(&privk).unwrap();

                            let signed_tx = signer.get_tx().unwrap();
                            signed_tx
                        };

                        mblock_txs.push(tx);
                        let microblock = StacksMicroblockBuilder::make_next_microblock_from_txs(
                            mblock_txs,
                            &microblock_privkey,
                            &anchored_block.0.block_hash(),
                            microblocks.last().map(|mblock| &mblock.header),
                            ASTRules::PrecheckSize,
                        )
                        .unwrap();
                        microblocks.push(microblock);
                    }

                    (anchored_block.0, microblocks)
                },
            );

            let (_, burn_header_hash, consensus_hash) = peer.next_burnchain_block(burn_ops.clone());
            peer.process_stacks_epoch_at_tip(&stacks_block, &microblocks);

            header_hashes.push((consensus_hash, Some(stacks_block.block_hash())));
        }

        let total_reward_cycles = peer_config
            .burnchain
            .block_height_to_reward_cycle(last_stacks_block_height)
            .unwrap();
        let mut chainstate = StacksChainState::open(false, 0x80000000, &chainstate_path, None)
            .unwrap()
            .0;

        test_debug!(
            "first, last block heights are {}, {}. Total reward cycles: {}",
            first_stacks_block_height,
            last_stacks_block_height,
            total_reward_cycles
        );

        // everything is stored, so check each reward cycle
        for i in 0..total_reward_cycles {
            let start_range = peer_config.burnchain.reward_cycle_to_block_height(i);
            let end_range = cmp::min(
                header_hashes.len() as u64,
                peer_config.burnchain.reward_cycle_to_block_height(i + 1),
            );
            let blocks_inv = chainstate
                .get_blocks_inventory_for_reward_cycle(
                    &peer_config.burnchain,
                    i,
                    &header_hashes[(start_range as usize)..(end_range as usize)],
                )
                .unwrap();

            let original_blocks_inv = chainstate
                .get_blocks_inventory(&header_hashes[(start_range as usize)..(end_range as usize)])
                .unwrap();

            test_debug!(
                "reward cycle {}: {:?} (compare to {:?})",
                i,
                &blocks_inv,
                &original_blocks_inv
            );
            assert_eq!(original_blocks_inv, blocks_inv);
            for block_height in start_range..end_range {
                test_debug!(
                    "check block {} ({}-{})",
                    block_height,
                    start_range,
                    end_range
                );
                if block_height > first_stacks_block_height
                    && block_height <= last_stacks_block_height
                {
                    assert!(blocks_inv.has_ith_block((block_height - start_range) as u16));
                    if block_height > first_stacks_block_height + 1 {
                        // the first block doesn't have a microblock parent
                        assert!(blocks_inv
                            .has_ith_microblock_stream((block_height - start_range) as u16));
                    }
                } else {
                    assert!(!blocks_inv.has_ith_block((block_height - start_range) as u16));
                    assert!(
                        !blocks_inv.has_ith_microblock_stream((block_height - start_range) as u16)
                    );
                }
            }
        }

        // orphan blocks
        for i in 0..total_reward_cycles {
            let start_range = peer_config.burnchain.reward_cycle_to_block_height(i);
            let end_range = cmp::min(
                header_hashes.len() as u64,
                peer_config.burnchain.reward_cycle_to_block_height(i + 1),
            );
            for block_height in start_range..end_range {
                if let Some(hdr_hash) = &header_hashes[block_height as usize].1 {
                    if block_height % 3 == 0 {
                        set_block_orphaned(
                            &mut chainstate,
                            &header_hashes[block_height as usize].0,
                            &hdr_hash,
                        );
                        test_debug!(
                            "Orphaned {}/{}",
                            &header_hashes[block_height as usize].0,
                            &hdr_hash
                        );
                    }
                }
            }
        }

        for i in 0..total_reward_cycles {
            let start_range = peer_config.burnchain.reward_cycle_to_block_height(i);
            let end_range = cmp::min(
                header_hashes.len() as u64,
                peer_config.burnchain.reward_cycle_to_block_height(i + 1),
            );
            let blocks_inv = chainstate
                .get_blocks_inventory_for_reward_cycle(
                    &peer_config.burnchain,
                    i,
                    &header_hashes[(start_range as usize)..(end_range as usize)],
                )
                .unwrap();

            let original_blocks_inv = chainstate
                .get_blocks_inventory(&header_hashes[(start_range as usize)..(end_range as usize)])
                .unwrap();

            test_debug!(
                "reward cycle {}: {:?} (compare to {:?})",
                i,
                &blocks_inv,
                &original_blocks_inv
            );
            assert_eq!(original_blocks_inv, blocks_inv);
        }
    }

    #[test]
    fn test_get_parent_block_header() {
        let peer_config = TestPeerConfig::new("test_get_parent_block_header", 21313, 21314);
        let mut peer = TestPeer::new(peer_config);

        let chainstate_path = peer.chainstate_path.clone();

        let num_blocks = 10;
        let first_stacks_block_height = {
            let sn =
                SortitionDB::get_canonical_burn_chain_tip(&peer.sortdb.as_ref().unwrap().conn())
                    .unwrap();
            sn.block_height
        };

        let mut last_block_ch: Option<ConsensusHash> = None;
        let mut last_parent_opt: Option<StacksBlock> = None;
        for tenure_id in 0..num_blocks {
            let tip =
                SortitionDB::get_canonical_burn_chain_tip(&peer.sortdb.as_ref().unwrap().conn())
                    .unwrap();

            assert_eq!(
                tip.block_height,
                first_stacks_block_height + (tenure_id as u64)
            );

            let (burn_ops, stacks_block, microblocks) = peer.make_tenure(
                |ref mut miner,
                 ref mut sortdb,
                 ref mut chainstate,
                 vrf_proof,
                 ref parent_opt,
                 ref parent_microblock_header_opt| {
                    last_parent_opt = parent_opt.cloned();
                    let parent_tip = match parent_opt {
                        None => StacksChainState::get_genesis_header_info(chainstate.db()).unwrap(),
                        Some(block) => {
                            let ic = sortdb.index_conn();
                            let snapshot =
                                SortitionDB::get_block_snapshot_for_winning_stacks_block(
                                    &ic,
                                    &tip.sortition_id,
                                    &block.block_hash(),
                                )
                                .unwrap()
                                .unwrap(); // succeeds because we don't fork
                            StacksChainState::get_anchored_block_header_info(
                                chainstate.db(),
                                &snapshot.consensus_hash,
                                &snapshot.winning_stacks_block_hash,
                            )
                            .unwrap()
                            .unwrap()
                        }
                    };

                    let mut mempool =
                        MemPoolDB::open_test(false, 0x80000000, &chainstate_path).unwrap();
                    let coinbase_tx = make_coinbase(miner, tenure_id);

                    let anchored_block = StacksBlockBuilder::build_anchored_block(
                        chainstate,
                        &sortdb.index_conn(),
                        &mut mempool,
                        &parent_tip,
                        tip.total_burn,
                        vrf_proof,
                        Hash160([tenure_id as u8; 20]),
                        &coinbase_tx,
                        BlockBuilderSettings::max_value(),
                        None,
                    )
                    .unwrap();
                    (anchored_block.0, vec![])
                },
            );

            let (_, burn_header_hash, consensus_hash) = peer.next_burnchain_block(burn_ops.clone());

            peer.process_stacks_epoch_at_tip(&stacks_block, &microblocks);

            let blocks_path = peer.chainstate().blocks_path.clone();

            if tenure_id == 0 {
                let parent_header_opt = StacksChainState::load_parent_block_header(
                    &peer.sortdb.as_ref().unwrap().index_conn(),
                    &blocks_path,
                    &consensus_hash,
                    &stacks_block.block_hash(),
                );
                assert!(parent_header_opt.is_err());
            } else {
                let parent_header_opt = StacksChainState::load_parent_block_header(
                    &peer.sortdb.as_ref().unwrap().index_conn(),
                    &blocks_path,
                    &consensus_hash,
                    &stacks_block.block_hash(),
                )
                .unwrap();
                let (parent_header, parent_ch) = parent_header_opt.unwrap();

                assert_eq!(last_parent_opt.as_ref().unwrap().header, parent_header);
                assert_eq!(parent_ch, last_block_ch.clone().unwrap());

                let chain_tip_index_hash = parent_header.index_block_hash(&parent_ch);
                let upper_bound_header =
                    StacksChainState::get_stacks_block_header_info_by_index_block_hash(
                        peer.chainstate().db(),
                        &chain_tip_index_hash,
                    )
                    .unwrap()
                    .unwrap();
                let ancestors = StacksChainState::get_ancestors_headers(
                    peer.chainstate().db(),
                    upper_bound_header,
                    0,
                )
                .unwrap();
                // Test that the segment returned by get_ancestors_headers (from genesis to chain tip) grows when the chain is growing
                assert_eq!(tenure_id, ancestors.len() - 1);
            }

            last_block_ch = Some(consensus_hash.clone());
        }
    }

    #[test]
    fn stacks_db_staging_microblocks_fork() {
        // multiple anchored blocks build off of a forked microblock stream
        let mut chainstate =
            instantiate_chainstate(false, 0x80000000, "stacks_db_staging_microblocks_fork");
        let privk = StacksPrivateKey::from_hex(
            "eb05c83546fdd2c79f10f5ad5434a90dd28f7e3acb7c092157aa1bc3656b012c01",
        )
        .unwrap();

        let block_1 = make_empty_coinbase_block(&privk);

        let mut mblocks_1 = make_sample_microblock_stream(&privk, &block_1.block_hash());
        mblocks_1.truncate(3);

        let mut mblocks_2 = make_sample_microblock_stream(&privk, &block_1.block_hash());
        mblocks_2.truncate(3);

        let mut block_2 = make_empty_coinbase_block(&privk);
        let mut block_3 = make_empty_coinbase_block(&privk);

        block_2.header.parent_block = block_1.block_hash();
        block_3.header.parent_block = block_1.block_hash();

        block_2.header.parent_microblock = mblocks_1[2].block_hash();
        block_2.header.parent_microblock_sequence = mblocks_2[2].header.sequence;

        block_3.header.parent_microblock = mblocks_2[2].block_hash();
        block_3.header.parent_microblock_sequence = mblocks_2[2].header.sequence;

        let consensus_hashes = vec![
            ConsensusHash([2u8; 20]),
            ConsensusHash([3u8; 20]),
            ConsensusHash([4u8; 20]),
        ];

        let parent_consensus_hash = ConsensusHash([1u8; 20]);

        // store both microblock forks to staging
        for mblock in mblocks_1.iter() {
            store_staging_microblock(
                &mut chainstate,
                &consensus_hashes[0],
                &block_1.block_hash(),
                mblock,
            );
        }

        for mblock in mblocks_2.iter() {
            store_staging_microblock(
                &mut chainstate,
                &consensus_hashes[0],
                &block_1.block_hash(),
                mblock,
            );
        }

        store_staging_block(
            &mut chainstate,
            &consensus_hashes[0],
            &block_1,
            &parent_consensus_hash,
            1,
            2,
        );

        store_staging_block(
            &mut chainstate,
            &consensus_hashes[1],
            &block_2,
            &consensus_hashes[0],
            1,
            2,
        );

        store_staging_block(
            &mut chainstate,
            &consensus_hashes[2],
            &block_3,
            &consensus_hashes[0],
            1,
            2,
        );

        set_block_processed(
            &mut chainstate,
            &consensus_hashes[0],
            &block_1.block_hash(),
            true,
        );
        set_block_processed(
            &mut chainstate,
            &consensus_hashes[1],
            &block_2.block_hash(),
            true,
        );
        set_block_processed(
            &mut chainstate,
            &consensus_hashes[2],
            &block_3.block_hash(),
            true,
        );

        set_microblocks_processed(
            &mut chainstate,
            &consensus_hashes[1],
            &block_2.block_hash(),
            &mblocks_1[2].block_hash(),
        );

        set_microblocks_processed(
            &mut chainstate,
            &consensus_hashes[2],
            &block_3.block_hash(),
            &mblocks_2[2].block_hash(),
        );

        // both streams should be present
        assert_eq!(
            StacksChainState::load_microblock_stream_fork(
                &chainstate.db(),
                &consensus_hashes[0],
                &block_1.block_hash(),
                &mblocks_1.last().as_ref().unwrap().block_hash(),
            )
            .unwrap()
            .unwrap(),
            mblocks_1
        );

        assert_eq!(
            StacksChainState::load_microblock_stream_fork(
                &chainstate.db(),
                &consensus_hashes[0],
                &block_1.block_hash(),
                &mblocks_2.last().as_ref().unwrap().block_hash(),
            )
            .unwrap()
            .unwrap(),
            mblocks_2
        );

        // loading a descendant stream should fail to load any microblocks, since the fork is at
        // seq 0
        assert_eq!(
            StacksChainState::load_descendant_staging_microblock_stream(
                &chainstate.db(),
                &StacksBlockHeader::make_index_block_hash(
                    &consensus_hashes[0],
                    &block_1.block_hash()
                ),
                0,
                u16::MAX
            )
            .unwrap()
            .unwrap(),
            vec![]
        );
    }

    #[test]
    fn stacks_db_staging_microblocks_multiple_forks() {
        // multiple anchored blocks build off of a microblock stream that gets forked multiple
        // times
        let mut chainstate = instantiate_chainstate(
            false,
            0x80000000,
            "stacks_db_staging_microblocks_multiple_fork",
        );
        let privk = StacksPrivateKey::from_hex(
            "eb05c83546fdd2c79f10f5ad5434a90dd28f7e3acb7c092157aa1bc3656b012c01",
        )
        .unwrap();

        let block_1 = make_empty_coinbase_block(&privk);
        let mut blocks = vec![];

        let mut mblocks = make_sample_microblock_stream(&privk, &block_1.block_hash());
        mblocks.truncate(5);

        let mut mblocks_branches = vec![];
        let mut consensus_hashes = vec![ConsensusHash([2u8; 20])];

        for i in 1..4 {
            let mut mblocks_branch = make_sample_microblock_stream_fork(
                &privk,
                &mblocks[i].block_hash(),
                mblocks[i].header.sequence + 1,
            );
            mblocks_branch.truncate(3);

            let mut block = make_empty_coinbase_block(&privk);
            block.header.parent_block = block_1.block_hash();
            block.header.parent_microblock = mblocks_branch[2].block_hash();
            block.header.parent_microblock_sequence = mblocks_branch[2].header.sequence;

            mblocks_branches.push(mblocks_branch);
            blocks.push(block);
            consensus_hashes.push(ConsensusHash([(i + 2) as u8; 20]));
        }

        let parent_consensus_hash = ConsensusHash([1u8; 20]);

        // store everything
        store_staging_block(
            &mut chainstate,
            &consensus_hashes[0],
            &block_1,
            &parent_consensus_hash,
            1,
            2,
        );

        for (i, block) in blocks.iter().enumerate() {
            store_staging_block(
                &mut chainstate,
                &consensus_hashes[i + 1],
                &block,
                &consensus_hashes[0],
                1,
                2,
            );
        }

        // store both microblock forks to staging
        for mblock in mblocks.iter() {
            store_staging_microblock(
                &mut chainstate,
                &consensus_hashes[0],
                &block_1.block_hash(),
                mblock,
            );
        }

        for mblock_branch in mblocks_branches.iter() {
            for mblock in mblock_branch {
                store_staging_microblock(
                    &mut chainstate,
                    &consensus_hashes[0],
                    &block_1.block_hash(),
                    mblock,
                );
            }
        }

        set_block_processed(
            &mut chainstate,
            &consensus_hashes[0],
            &block_1.block_hash(),
            true,
        );
        for (i, block) in blocks.iter().enumerate() {
            set_block_processed(
                &mut chainstate,
                &consensus_hashes[i + 1],
                &block.block_hash(),
                true,
            );
        }

        for (i, mblock_branch) in mblocks_branches.iter().enumerate() {
            set_microblocks_processed(
                &mut chainstate,
                &consensus_hashes[i + 1],
                &blocks[i].block_hash(),
                &mblock_branch[2].block_hash(),
            );
        }

        // all streams should be present
        assert_eq!(
            StacksChainState::load_microblock_stream_fork(
                &chainstate.db(),
                &consensus_hashes[0],
                &block_1.block_hash(),
                &mblocks.last().as_ref().unwrap().block_hash(),
            )
            .unwrap()
            .unwrap(),
            mblocks
        );

        for (i, mblock_branch) in mblocks_branches.iter().enumerate() {
            let mut expected_mblocks = vec![];
            for j in 0..((mblock_branch[0].header.sequence) as usize) {
                expected_mblocks.push(mblocks[j].clone());
            }
            expected_mblocks.append(&mut mblock_branch.clone());

            assert_eq!(
                StacksChainState::load_microblock_stream_fork(
                    &chainstate.db(),
                    &consensus_hashes[0],
                    &block_1.block_hash(),
                    &mblock_branch.last().as_ref().unwrap().block_hash()
                )
                .unwrap()
                .unwrap(),
                expected_mblocks
            );
        }

        // loading a descendant stream should fail to load any microblocks, since the fork is at
        // seq 1
        assert_eq!(
            StacksChainState::load_descendant_staging_microblock_stream(
                &chainstate.db(),
                &StacksBlockHeader::make_index_block_hash(
                    &consensus_hashes[0],
                    &block_1.block_hash()
                ),
                0,
                u16::MAX
            )
            .unwrap()
            .unwrap(),
            mblocks[0..2].to_vec()
        );
    }

    fn make_transfer_op(
        addr: &StacksAddress,
        recipient_addr: &StacksAddress,
        burn_height: u64,
        tenure_id: usize,
    ) -> TransferStxOp {
        let transfer_op = TransferStxOp {
            sender: addr.clone(),
            recipient: recipient_addr.clone(),
            transfered_ustx: ((tenure_id + 1) * 1000) as u128,
            memo: vec![0x00, 0x01, 0x02, 0x03, 0x04, 0x05],

            txid: Txid::from_test_data(
                tenure_id as u64,
                1,
                &BurnchainHeaderHash([tenure_id as u8; 32]),
                tenure_id as u64,
            ),
            vtxindex: (10 + tenure_id) as u32,
            block_height: burn_height,
            burn_header_hash: BurnchainHeaderHash([0x00; 32]),
        };
        transfer_op
    }

    /// Verify that the stacking and transfer operations on the burnchain work as expected in
    /// Stacks 2.1.  That is, they're up for consideration in the 6 subsequent sortiitons after
    /// they are mined (including the one they are in).  This test verifies that TransferSTX
    /// operations are picked up and applied as expected in the given Stacks fork, even though
    /// there are empty sortitions.
    #[test]
    fn test_get_stacking_and_transfer_burn_ops_v210() {
        let mut peer_config =
            TestPeerConfig::new("test_stacking_and_transfer_burn_ops_v210", 21315, 21316);
        let privk = StacksPrivateKey::from_hex(
            "eb05c83546fdd2c79f10f5ad5434a90dd28f7e3acb7c092157aa1bc3656b012c01",
        )
        .unwrap();
        let addr = StacksAddress::from_public_keys(
            C32_ADDRESS_VERSION_TESTNET_SINGLESIG,
            &AddressHashMode::SerializeP2PKH,
            1,
            &vec![StacksPublicKey::from_private(&privk)],
        )
        .unwrap();

        let recipient_privk = StacksPrivateKey::new();
        let recipient_addr = StacksAddress::from_public_keys(
            C32_ADDRESS_VERSION_TESTNET_SINGLESIG,
            &AddressHashMode::SerializeP2PKH,
            1,
            &vec![StacksPublicKey::from_private(&recipient_privk)],
        )
        .unwrap();

        let initial_balance = 1000000000;
        peer_config.initial_balances = vec![(addr.to_account_principal(), initial_balance)];
        peer_config.epochs = Some(StacksEpoch::unit_test_2_1(0));

        let mut peer = TestPeer::new(peer_config);

        let chainstate_path = peer.chainstate_path.clone();

        let num_blocks = 10;
        let first_stacks_block_height = {
            let sn =
                SortitionDB::get_canonical_burn_chain_tip(&peer.sortdb.as_ref().unwrap().conn())
                    .unwrap();
            sn.block_height
        };

        let mut last_block_id = StacksBlockId([0x00; 32]);
        for tenure_id in 0..num_blocks {
            let tip =
                SortitionDB::get_canonical_burn_chain_tip(&peer.sortdb.as_ref().unwrap().conn())
                    .unwrap();

            assert_eq!(
                tip.block_height,
                first_stacks_block_height + (tenure_id as u64)
            );

            // For the first 5 burn blocks, sortition a Stacks block.
            // For sortitions 6 and 8, don't sortition any Stacks block.
            // For sortitions 7 and 9, do sortition a Stacks block, and verify that it includes all
            // burnchain STX operations that got skipped by the missing sortition.
            let process_stacks_block = tenure_id <= 5 || tenure_id % 2 != 0;

            let (mut burn_ops, stacks_block_opt, microblocks_opt) = if process_stacks_block {
                let (burn_ops, stacks_block, microblocks) = peer.make_tenure(
                    |ref mut miner,
                     ref mut sortdb,
                     ref mut chainstate,
                     vrf_proof,
                     ref parent_opt,
                     ref parent_microblock_header_opt| {
                        let parent_tip = match parent_opt {
                            None => {
                                StacksChainState::get_genesis_header_info(chainstate.db()).unwrap()
                            }
                            Some(block) => {
                                let ic = sortdb.index_conn();
                                let snapshot =
                                    SortitionDB::get_block_snapshot_for_winning_stacks_block(
                                        &ic,
                                        &tip.sortition_id,
                                        &block.block_hash(),
                                    )
                                    .unwrap()
                                    .unwrap(); // succeeds because we don't fork
                                StacksChainState::get_anchored_block_header_info(
                                    chainstate.db(),
                                    &snapshot.consensus_hash,
                                    &snapshot.winning_stacks_block_hash,
                                )
                                .unwrap()
                                .unwrap()
                            }
                        };

                        let mut mempool =
                            MemPoolDB::open_test(false, 0x80000000, &chainstate_path).unwrap();
                        let coinbase_tx = make_coinbase(miner, tenure_id);

                        let anchored_block = StacksBlockBuilder::build_anchored_block(
                            chainstate,
                            &sortdb.index_conn(),
                            &mut mempool,
                            &parent_tip,
                            tip.total_burn,
                            vrf_proof,
                            Hash160([tenure_id as u8; 20]),
                            &coinbase_tx,
                            BlockBuilderSettings::max_value(),
                            None,
                        )
                        .unwrap();

                        (anchored_block.0, vec![])
                    },
                );
                (burn_ops, Some(stacks_block), Some(microblocks))
            } else {
                (vec![], None, None)
            };

            let mut expected_transfer_ops = if tenure_id == 0 || tenure_id - 1 < 5 {
                // all contiguous blocks up to now, so only expect this block's stx-transfer
                vec![make_transfer_op(
                    &addr,
                    &recipient_addr,
                    tip.block_height + 1,
                    tenure_id,
                )]
            } else if (tenure_id - 1) % 2 == 0 {
                // no sortition in the last burn block, so only expect this block's stx-transfer
                vec![make_transfer_op(
                    &addr,
                    &recipient_addr,
                    tip.block_height + 1,
                    tenure_id,
                )]
            } else {
                // last sortition had no block, so expect both the previous block's
                // stx-transfer *and* this block's stx-transfer
                vec![
                    make_transfer_op(&addr, &recipient_addr, tip.block_height, tenure_id - 1),
                    make_transfer_op(&addr, &recipient_addr, tip.block_height + 1, tenure_id),
                ]
            };

            // add one stx-transfer burn op per block
            let mut stx_burn_ops = vec![BlockstackOperationType::TransferStx(make_transfer_op(
                &addr,
                &recipient_addr,
                tip.block_height + 1,
                tenure_id,
            ))];
            burn_ops.append(&mut stx_burn_ops);

            let (_, burn_header_hash, consensus_hash) = peer.next_burnchain_block(burn_ops.clone());

            match (stacks_block_opt, microblocks_opt) {
                (Some(stacks_block), Some(microblocks)) => {
                    peer.process_stacks_epoch_at_tip(&stacks_block, &microblocks);
                    last_block_id = StacksBlockHeader::make_index_block_hash(
                        &consensus_hash,
                        &stacks_block.block_hash(),
                    );
                }
                _ => {}
            }

            let tip =
                SortitionDB::get_canonical_burn_chain_tip(&peer.sortdb.as_ref().unwrap().conn())
                    .unwrap();

            let sortdb = peer.sortdb.take().unwrap();
            {
                let chainstate = peer.chainstate();
                let (mut chainstate_tx, clarity_instance) =
                    chainstate.chainstate_tx_begin().unwrap();
                let (stack_stx_ops, transfer_stx_ops) =
                    StacksChainState::get_stacking_and_transfer_burn_ops_v210(
                        &mut chainstate_tx,
                        &last_block_id,
                        sortdb.conn(),
                        &tip.burn_header_hash,
                        tip.block_height,
                        0,
                    )
                    .unwrap();

                assert_eq!(transfer_stx_ops.len(), expected_transfer_ops.len());

                // burn header hash will be different, since it's set post-processing.
                // everything else must be the same though.
                for i in 0..expected_transfer_ops.len() {
                    expected_transfer_ops[i].burn_header_hash =
                        transfer_stx_ops[i].burn_header_hash.clone();
                }

                assert_eq!(transfer_stx_ops, expected_transfer_ops);
            }
            peer.sortdb.replace(sortdb);
        }

        // all burnchain transactions mined, even if there was no sortition in the burn block in
        // which they were mined.
        let sortdb = peer.sortdb.take().unwrap();

        // definitely missing some blocks -- there are empty sortitions
        let stacks_tip = peer
            .chainstate()
            .get_stacks_chain_tip(&sortdb)
            .unwrap()
            .unwrap();
        assert_eq!(stacks_tip.height, 8);

        // but we did process all burnchain operations
        let (consensus_hash, block_bhh) =
            SortitionDB::get_canonical_stacks_chain_tip_hash(sortdb.conn()).unwrap();
        let tip_hash = StacksBlockHeader::make_index_block_hash(&consensus_hash, &block_bhh);
        let account = peer
            .chainstate()
            .with_read_only_clarity_tx(&sortdb.index_conn(), &tip_hash, |conn| {
                StacksChainState::get_account(conn, &addr.to_account_principal())
            })
            .unwrap();
        peer.sortdb.replace(sortdb);

        assert_eq!(
            account.stx_balance.get_total_balance(),
            1000000000 - (1000 + 2000 + 3000 + 4000 + 5000 + 6000 + 7000 + 8000 + 9000)
        );
    }

    /// Verify that the stacking and transfer operations on the burnchain work as expected in
    /// Stacks 2.1.  That is, they're up for consideration in the 6 subsequent sortiitons after
    /// they are mined (including the one they are in).  This test verifies that TransferSTX
    /// operations are only dropped from consideration if there are more than 6 sortitions
    /// between when they are mined and when the next Stacks block is mined.
    #[test]
    fn test_get_stacking_and_transfer_burn_ops_v210_expiration() {
        let mut peer_config = TestPeerConfig::new(
            "test_stacking_and_transfer_burn_ops_v210_expiration",
            21317,
            21318,
        );
        let privk = StacksPrivateKey::from_hex(
            "eb05c83546fdd2c79f10f5ad5434a90dd28f7e3acb7c092157aa1bc3656b012c01",
        )
        .unwrap();
        let addr = StacksAddress::from_public_keys(
            C32_ADDRESS_VERSION_TESTNET_SINGLESIG,
            &AddressHashMode::SerializeP2PKH,
            1,
            &vec![StacksPublicKey::from_private(&privk)],
        )
        .unwrap();

        let recipient_privk = StacksPrivateKey::new();
        let recipient_addr = StacksAddress::from_public_keys(
            C32_ADDRESS_VERSION_TESTNET_SINGLESIG,
            &AddressHashMode::SerializeP2PKH,
            1,
            &vec![StacksPublicKey::from_private(&recipient_privk)],
        )
        .unwrap();

        let initial_balance = 1000000000;
        peer_config.initial_balances = vec![(addr.to_account_principal(), initial_balance)];
        peer_config.epochs = Some(StacksEpoch::unit_test_2_1(0));

        let mut peer = TestPeer::new(peer_config);

        let chainstate_path = peer.chainstate_path.clone();

        let num_blocks = 20;
        let first_stacks_block_height = {
            let sn =
                SortitionDB::get_canonical_burn_chain_tip(&peer.sortdb.as_ref().unwrap().conn())
                    .unwrap();
            sn.block_height
        };

        let mut last_block_id = StacksBlockId([0x00; 32]);
        for tenure_id in 0..num_blocks {
            let tip =
                SortitionDB::get_canonical_burn_chain_tip(&peer.sortdb.as_ref().unwrap().conn())
                    .unwrap();

            assert_eq!(
                tip.block_height,
                first_stacks_block_height + (tenure_id as u64)
            );

            // For the first 5 burn blocks, sortition a Stacks block.
            let process_stacks_block = tenure_id <= 5 || tenure_id >= 13;

            let (mut burn_ops, stacks_block_opt, microblocks_opt) = if process_stacks_block {
                let (burn_ops, stacks_block, microblocks) = peer.make_tenure(
                    |ref mut miner,
                     ref mut sortdb,
                     ref mut chainstate,
                     vrf_proof,
                     ref parent_opt,
                     ref parent_microblock_header_opt| {
                        let parent_tip = match parent_opt {
                            None => {
                                StacksChainState::get_genesis_header_info(chainstate.db()).unwrap()
                            }
                            Some(block) => {
                                let ic = sortdb.index_conn();
                                let snapshot =
                                    SortitionDB::get_block_snapshot_for_winning_stacks_block(
                                        &ic,
                                        &tip.sortition_id,
                                        &block.block_hash(),
                                    )
                                    .unwrap()
                                    .unwrap(); // succeeds because we don't fork
                                StacksChainState::get_anchored_block_header_info(
                                    chainstate.db(),
                                    &snapshot.consensus_hash,
                                    &snapshot.winning_stacks_block_hash,
                                )
                                .unwrap()
                                .unwrap()
                            }
                        };

                        let mut mempool =
                            MemPoolDB::open_test(false, 0x80000000, &chainstate_path).unwrap();
                        let coinbase_tx = make_coinbase(miner, tenure_id);

                        let anchored_block = StacksBlockBuilder::build_anchored_block(
                            chainstate,
                            &sortdb.index_conn(),
                            &mut mempool,
                            &parent_tip,
                            tip.total_burn,
                            vrf_proof,
                            Hash160([tenure_id as u8; 20]),
                            &coinbase_tx,
                            BlockBuilderSettings::max_value(),
                            None,
                        )
                        .unwrap();

                        (anchored_block.0, vec![])
                    },
                );
                (burn_ops, Some(stacks_block), Some(microblocks))
            } else {
                (vec![], None, None)
            };

            let mut expected_transfer_ops = if tenure_id == 0 || tenure_id - 1 < 5 {
                // all contiguous blocks up to now, so only expect this block's stx-transfer
                vec![make_transfer_op(
                    &addr,
                    &recipient_addr,
                    tip.block_height + 1,
                    tenure_id,
                )]
            } else if tenure_id - 1 == 5 {
                vec![
                    make_transfer_op(&addr, &recipient_addr, tip.block_height, tenure_id - 1),
                    make_transfer_op(&addr, &recipient_addr, tip.block_height + 1, tenure_id),
                ]
            } else if tenure_id - 1 == 6 {
                vec![
                    make_transfer_op(&addr, &recipient_addr, tip.block_height - 1, tenure_id - 2),
                    make_transfer_op(&addr, &recipient_addr, tip.block_height, tenure_id - 1),
                    make_transfer_op(&addr, &recipient_addr, tip.block_height + 1, tenure_id),
                ]
            } else if tenure_id - 1 == 7 {
                vec![
                    make_transfer_op(&addr, &recipient_addr, tip.block_height - 2, tenure_id - 3),
                    make_transfer_op(&addr, &recipient_addr, tip.block_height - 1, tenure_id - 2),
                    make_transfer_op(&addr, &recipient_addr, tip.block_height, tenure_id - 1),
                    make_transfer_op(&addr, &recipient_addr, tip.block_height + 1, tenure_id),
                ]
            } else if tenure_id - 1 == 8 {
                vec![
                    make_transfer_op(&addr, &recipient_addr, tip.block_height - 3, tenure_id - 4),
                    make_transfer_op(&addr, &recipient_addr, tip.block_height - 2, tenure_id - 3),
                    make_transfer_op(&addr, &recipient_addr, tip.block_height - 1, tenure_id - 2),
                    make_transfer_op(&addr, &recipient_addr, tip.block_height, tenure_id - 1),
                    make_transfer_op(&addr, &recipient_addr, tip.block_height + 1, tenure_id),
                ]
            } else if tenure_id - 1 == 9 {
                vec![
                    make_transfer_op(&addr, &recipient_addr, tip.block_height - 4, tenure_id - 5),
                    make_transfer_op(&addr, &recipient_addr, tip.block_height - 3, tenure_id - 4),
                    make_transfer_op(&addr, &recipient_addr, tip.block_height - 2, tenure_id - 3),
                    make_transfer_op(&addr, &recipient_addr, tip.block_height - 1, tenure_id - 2),
                    make_transfer_op(&addr, &recipient_addr, tip.block_height, tenure_id - 1),
                    make_transfer_op(&addr, &recipient_addr, tip.block_height + 1, tenure_id),
                ]
            } else if tenure_id - 1 == 10 {
                vec![
                    make_transfer_op(&addr, &recipient_addr, tip.block_height - 5, tenure_id - 6),
                    make_transfer_op(&addr, &recipient_addr, tip.block_height - 4, tenure_id - 5),
                    make_transfer_op(&addr, &recipient_addr, tip.block_height - 3, tenure_id - 4),
                    make_transfer_op(&addr, &recipient_addr, tip.block_height - 2, tenure_id - 3),
                    make_transfer_op(&addr, &recipient_addr, tip.block_height - 1, tenure_id - 2),
                    make_transfer_op(&addr, &recipient_addr, tip.block_height, tenure_id - 1),
                    make_transfer_op(&addr, &recipient_addr, tip.block_height + 1, tenure_id),
                ]
            } else if tenure_id - 1 == 11 {
                vec![
                    make_transfer_op(&addr, &recipient_addr, tip.block_height - 5, tenure_id - 6),
                    make_transfer_op(&addr, &recipient_addr, tip.block_height - 4, tenure_id - 5),
                    make_transfer_op(&addr, &recipient_addr, tip.block_height - 3, tenure_id - 4),
                    make_transfer_op(&addr, &recipient_addr, tip.block_height - 2, tenure_id - 3),
                    make_transfer_op(&addr, &recipient_addr, tip.block_height - 1, tenure_id - 2),
                    make_transfer_op(&addr, &recipient_addr, tip.block_height, tenure_id - 1),
                    make_transfer_op(&addr, &recipient_addr, tip.block_height + 1, tenure_id),
                ]
            } else {
                vec![make_transfer_op(
                    &addr,
                    &recipient_addr,
                    tip.block_height + 1,
                    tenure_id,
                )]
            };

            // add one stx-transfer burn op per block
            let mut stx_burn_ops = vec![BlockstackOperationType::TransferStx(make_transfer_op(
                &addr,
                &recipient_addr,
                tip.block_height + 1,
                tenure_id,
            ))];
            burn_ops.append(&mut stx_burn_ops);

            let (_, burn_header_hash, consensus_hash) = peer.next_burnchain_block(burn_ops.clone());

            match (stacks_block_opt, microblocks_opt) {
                (Some(stacks_block), Some(microblocks)) => {
                    peer.process_stacks_epoch_at_tip(&stacks_block, &microblocks);
                    last_block_id = StacksBlockHeader::make_index_block_hash(
                        &consensus_hash,
                        &stacks_block.block_hash(),
                    );
                }
                _ => {}
            }

            let tip =
                SortitionDB::get_canonical_burn_chain_tip(&peer.sortdb.as_ref().unwrap().conn())
                    .unwrap();

            let sortdb = peer.sortdb.take().unwrap();
            {
                let chainstate = peer.chainstate();
                let (mut chainstate_tx, clarity_instance) =
                    chainstate.chainstate_tx_begin().unwrap();
                let (stack_stx_ops, transfer_stx_ops) =
                    StacksChainState::get_stacking_and_transfer_burn_ops_v210(
                        &mut chainstate_tx,
                        &last_block_id,
                        sortdb.conn(),
                        &tip.burn_header_hash,
                        tip.block_height,
                        0,
                    )
                    .unwrap();

                assert_eq!(transfer_stx_ops.len(), expected_transfer_ops.len());

                // burn header hash will be different, since it's set post-processing.
                // everything else must be the same though.
                for i in 0..expected_transfer_ops.len() {
                    expected_transfer_ops[i].burn_header_hash =
                        transfer_stx_ops[i].burn_header_hash.clone();
                }

                assert_eq!(transfer_stx_ops, expected_transfer_ops);
            }
            peer.sortdb.replace(sortdb);
        }

        // all burnchain transactions mined, even if there was no sortition in the burn block in
        // which they were mined.
        let sortdb = peer.sortdb.take().unwrap();

        // definitely missing some blocks -- there are empty sortitions
        let stacks_tip = peer
            .chainstate()
            .get_stacks_chain_tip(&sortdb)
            .unwrap()
            .unwrap();
        assert_eq!(stacks_tip.height, 13);

        // but we did process all burnchain operations
        let (consensus_hash, block_bhh) =
            SortitionDB::get_canonical_stacks_chain_tip_hash(sortdb.conn()).unwrap();
        let tip_hash = StacksBlockHeader::make_index_block_hash(&consensus_hash, &block_bhh);
        let account = peer
            .chainstate()
            .with_read_only_clarity_tx(&sortdb.index_conn(), &tip_hash, |conn| {
                StacksChainState::get_account(conn, &addr.to_account_principal())
            })
            .unwrap();
        peer.sortdb.replace(sortdb);

        // skipped tenure 6's TransferSTX
        assert_eq!(
            account.stx_balance.get_total_balance(),
            1000000000
                - (1000
                    + 2000
                    + 3000
                    + 4000
                    + 5000
                    + 7000
                    + 8000
                    + 9000
                    + 10000
                    + 11000
                    + 12000
                    + 13000
                    + 14000
                    + 15000
                    + 16000
                    + 17000
                    + 18000
                    + 19000)
        );
    }

    // TODO(test): test multiple anchored blocks confirming the same microblock stream (in the same
    // place, and different places, with/without orphans)
    // TODO(test): process_next_staging_block
    // TODO(test): test resource limits -- shouldn't be able to load microblock streams that are too big
}<|MERGE_RESOLUTION|>--- conflicted
+++ resolved
@@ -915,7 +915,7 @@
     /// Do we have a stored a block in the chunk store?
     /// Will be true only if it's also valid (i.e. non-zero sized)
     pub fn has_valid_block_indexed(
-        blocks_dir: &String,
+        blocks_dir: &str,
         index_block_hash: &StacksBlockId,
     ) -> Result<bool, Error> {
         let block_path = StacksChainState::get_index_block_path(blocks_dir, index_block_hash)?;
@@ -3938,6 +3938,7 @@
     }
 
     /// Do we already have an anchored block?
+    /// Note that this will return false for an *invalid* block that *not* been processed *yet*
     pub fn has_anchored_block(
         conn: &DBConn,
         blocks_path: &str,
@@ -3967,7 +3968,7 @@
                 &index_block_hash
             );
             return Ok(true);
-        } else if StacksChainState::has_block_indexed(&blocks_path, &index_block_hash)? {
+        } else if StacksChainState::has_valid_block_indexed(&blocks_path, &index_block_hash)? {
             debug!(
                 "Block already stored to chunk store: {}/{} ({})",
                 consensus_hash,
@@ -4031,22 +4032,12 @@
             block,
         )? {
             return Ok(false);
-<<<<<<< HEAD
-        } else if StacksChainState::has_valid_block_indexed(&blocks_path, &index_block_hash)? {
-            debug!(
-                "Block already stored to chunk store: {}/{} ({})",
-                consensus_hash,
-                &block.block_hash(),
-                &index_block_hash
-            );
-=======
         }
 
         let mut block_tx = self.db_tx_begin()?;
 
         // already in queue or already processed (within the tx; things might have changed)
         if StacksChainState::has_anchored_block(&block_tx, &blocks_path, consensus_hash, block)? {
->>>>>>> 729c60ee
             return Ok(false);
         }
 
