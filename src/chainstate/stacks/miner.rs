// Copyright (C) 2013-2020 Blockstack PBC, a public benefit corporation
// Copyright (C) 2020 Stacks Open Internet Foundation
//
// This program is free software: you can redistribute it and/or modify
// it under the terms of the GNU General Public License as published by
// the Free Software Foundation, either version 3 of the License, or
// (at your option) any later version.
//
// This program is distributed in the hope that it will be useful,
// but WITHOUT ANY WARRANTY; without even the implied warranty of
// MERCHANTABILITY or FITNESS FOR A PARTICULAR PURPOSE.  See the
// GNU General Public License for more details.
//
// You should have received a copy of the GNU General Public License
// along with this program.  If not, see <http://www.gnu.org/licenses/>.

use std::collections::HashMap;
use std::collections::HashSet;
use std::convert::From;
use std::fs;
use std::mem;

use crate::cost_estimates::metrics::CostMetric;
use crate::cost_estimates::CostEstimator;
use crate::types::StacksPublicKeyBuffer;
use burnchains::PrivateKey;
use burnchains::PublicKey;
use chainstate::burn::db::sortdb::{SortitionDB, SortitionDBConn};
use chainstate::burn::operations::*;
use chainstate::burn::*;
use chainstate::stacks::db::unconfirmed::UnconfirmedState;
use chainstate::stacks::db::{
    blocks::MemPoolRejection, ClarityTx, StacksChainState, MINER_REWARD_MATURITY,
};
use chainstate::stacks::events::StacksTransactionReceipt;
use chainstate::stacks::Error;
use chainstate::stacks::*;
use clarity_vm::clarity::ClarityConnection;
use core::mempool::*;
use core::*;
use net::Error as net_error;
use util::get_epoch_time_ms;
use util::hash::MerkleTree;
use util::hash::Sha512Trunc256Sum;
use util::secp256k1::{MessageSignature, Secp256k1PrivateKey};
use util::vrf::*;
use vm::database::BurnStateDB;

use crate::codec::{read_next, write_next, StacksMessageCodec};
use crate::types::chainstate::BurnchainHeaderHash;
use crate::types::chainstate::{BlockHeaderHash, StacksAddress, StacksWorkScore};
use crate::types::chainstate::{StacksBlockHeader, StacksBlockId, StacksMicroblockHeader};
use crate::types::proof::TrieHash;

#[derive(Debug, Clone)]
pub struct BlockBuilderSettings {
    pub max_miner_time_ms: u64,
    pub mempool_settings: MemPoolWalkSettings,
}

impl BlockBuilderSettings {
    pub fn limited() -> BlockBuilderSettings {
        BlockBuilderSettings {
            max_miner_time_ms: u64::max_value(),
            mempool_settings: MemPoolWalkSettings::default(),
        }
    }

    pub fn max_value() -> BlockBuilderSettings {
        BlockBuilderSettings {
            max_miner_time_ms: u64::max_value(),
            mempool_settings: MemPoolWalkSettings::zero(),
        }
    }
}

#[derive(Clone)]
struct MicroblockMinerRuntime {
    bytes_so_far: u64,
    pub prev_microblock_header: Option<StacksMicroblockHeader>,
    considered: Option<HashSet<Txid>>,
    num_mined: u64,
    tip: StacksBlockId,

    // fault injection, inherited from unconfirmed
    disable_bytes_check: bool,
    disable_cost_check: bool,
}

#[derive(PartialEq)]
enum BlockLimitFunction {
    NO_LIMIT_HIT,
    CONTRACT_LIMIT_HIT,
    LIMIT_REACHED,
}

impl From<&UnconfirmedState> for MicroblockMinerRuntime {
    fn from(unconfirmed: &UnconfirmedState) -> MicroblockMinerRuntime {
        let considered = unconfirmed
            .mined_txs
            .iter()
            .map(|(txid, _)| txid.clone())
            .collect();
        MicroblockMinerRuntime {
            bytes_so_far: unconfirmed.bytes_so_far,
            prev_microblock_header: unconfirmed.last_mblock.clone(),
            considered: Some(considered),
            num_mined: 0,
            tip: unconfirmed.confirmed_chain_tip.clone(),

            disable_bytes_check: unconfirmed.disable_bytes_check,
            disable_cost_check: unconfirmed.disable_cost_check,
        }
    }
}

///
///    Independent structure for building microblocks:
///       StacksBlockBuilder cannot be used, since microblocks should only be broadcasted
///       once the anchored block is mined, won sortition, and a StacksBlockBuilder will
///       not survive that long.
///
///     StacksMicroblockBuilder holds a mutable reference to the provided chainstate in the
///       new function. This is required for the `clarity_tx` -- basically, to append transactions
///       as new microblocks, the builder _needs_ to be able to keep the current clarity_tx "open"
pub struct StacksMicroblockBuilder<'a> {
    anchor_block: BlockHeaderHash,
    anchor_block_consensus_hash: ConsensusHash,
    anchor_block_height: u64,
    header_reader: StacksChainState,
    clarity_tx: Option<ClarityTx<'a>>,
    unconfirmed: bool,
    runtime: MicroblockMinerRuntime,
    settings: BlockBuilderSettings,
}

impl<'a> StacksMicroblockBuilder<'a> {
    pub fn new(
        anchor_block: BlockHeaderHash,
        anchor_block_consensus_hash: ConsensusHash,
        chainstate: &'a mut StacksChainState,
        burn_dbconn: &'a dyn BurnStateDB,
        settings: BlockBuilderSettings,
    ) -> Result<StacksMicroblockBuilder<'a>, Error> {
        let runtime = if let Some(unconfirmed_state) = chainstate.unconfirmed_state.as_ref() {
            MicroblockMinerRuntime::from(unconfirmed_state)
        } else {
            warn!("No unconfirmed state instantiated; cannot mine microblocks");
            return Err(Error::NoSuchBlockError);
        };

        let (header_reader, _) = chainstate.reopen()?;
        let anchor_block_height = StacksChainState::get_anchored_block_header_info(
            header_reader.db(),
            &anchor_block_consensus_hash,
            &anchor_block,
        )?
        .ok_or_else(|| {
            warn!(
                "No such block: {}/{}",
                &anchor_block_consensus_hash, &anchor_block
            );
            Error::NoSuchBlockError
        })?
        .block_height;

        // when we drop the miner, the underlying clarity instance will be rolled back
        chainstate.set_unconfirmed_dirty(true);

        // find parent block's execution cost
        let parent_index_hash =
            StacksBlockHeader::make_index_block_hash(&anchor_block_consensus_hash, &anchor_block);
        let cost_so_far =
            StacksChainState::get_stacks_block_anchored_cost(chainstate.db(), &parent_index_hash)?
                .ok_or(Error::NoSuchBlockError)?;

        // We need to open the chainstate _after_ any possible errors could occur, otherwise, we'd have opened
        //  the chainstate, but will lose the reference to the clarity_tx before the Drop handler for StacksMicroblockBuilder
        //  could take over.
        let mut clarity_tx = chainstate.block_begin(
            burn_dbconn,
            &anchor_block_consensus_hash,
            &anchor_block,
            &MINER_BLOCK_CONSENSUS_HASH,
            &MINER_BLOCK_HEADER_HASH,
        );

        debug!(
            "Begin microblock mining from {} from unconfirmed state with cost {:?}",
            &StacksBlockHeader::make_index_block_hash(&anchor_block_consensus_hash, &anchor_block),
            &cost_so_far
        );
        clarity_tx.reset_cost(cost_so_far);

        Ok(StacksMicroblockBuilder {
            anchor_block,
            anchor_block_consensus_hash,
            anchor_block_height,
            runtime: runtime,
            clarity_tx: Some(clarity_tx),
            header_reader,
            unconfirmed: false,
            settings: settings,
        })
    }

    /// Create a microblock miner off of the _unconfirmed_ chaintip, i.e., resuming construction of
    /// a microblock stream.
    pub fn resume_unconfirmed(
        chainstate: &'a mut StacksChainState,
        burn_dbconn: &'a dyn BurnStateDB,
        cost_so_far: &ExecutionCost,
        settings: BlockBuilderSettings,
    ) -> Result<StacksMicroblockBuilder<'a>, Error> {
        let runtime = if let Some(unconfirmed_state) = chainstate.unconfirmed_state.as_ref() {
            MicroblockMinerRuntime::from(unconfirmed_state)
        } else {
            warn!("No unconfirmed state instantiated; cannot mine microblocks");
            return Err(Error::NoSuchBlockError);
        };

        let (header_reader, _) = chainstate.reopen()?;
        let (anchored_consensus_hash, anchored_block_hash, anchored_block_height) =
            if let Some(unconfirmed) = chainstate.unconfirmed_state.as_ref() {
                let header_info =
                    StacksChainState::get_stacks_block_header_info_by_index_block_hash(
                        chainstate.db(),
                        &unconfirmed.confirmed_chain_tip,
                    )?
                    .ok_or_else(|| {
                        warn!(
                            "No such confirmed block {}",
                            &unconfirmed.confirmed_chain_tip
                        );
                        Error::NoSuchBlockError
                    })?;
                (
                    header_info.consensus_hash,
                    header_info.anchored_header.block_hash(),
                    header_info.block_height,
                )
            } else {
                // unconfirmed state needs to be initialized
                debug!("Unconfirmed chainstate not initialized");
                return Err(Error::NoSuchBlockError)?;
            };

        let mut clarity_tx = chainstate.begin_unconfirmed(burn_dbconn).ok_or_else(|| {
            warn!(
                "Failed to begin-unconfirmed on {}/{}",
                &anchored_consensus_hash, &anchored_block_hash
            );
            Error::NoSuchBlockError
        })?;

        debug!(
            "Resume microblock mining from {} from unconfirmed state with cost {:?}",
            &StacksBlockHeader::make_index_block_hash(
                &anchored_consensus_hash,
                &anchored_block_hash
            ),
            cost_so_far
        );
        clarity_tx.reset_cost(cost_so_far.clone());

        Ok(StacksMicroblockBuilder {
            anchor_block: anchored_block_hash,
            anchor_block_consensus_hash: anchored_consensus_hash,
            anchor_block_height: anchored_block_height,
            runtime: runtime,
            clarity_tx: Some(clarity_tx),
            header_reader,
            unconfirmed: true,
            settings: settings,
        })
    }

    fn make_next_microblock(
        &mut self,
        txs: Vec<StacksTransaction>,
        miner_key: &Secp256k1PrivateKey,
    ) -> Result<StacksMicroblock, Error> {
        let miner_pubkey_hash =
            Hash160::from_node_public_key(&StacksPublicKey::from_private(miner_key));
        if txs.len() == 0 {
            return Err(Error::NoTransactionsToMine);
        }

        let txid_vecs = txs.iter().map(|tx| tx.txid().as_bytes().to_vec()).collect();

        let merkle_tree = MerkleTree::<Sha512Trunc256Sum>::new(&txid_vecs);
        let tx_merkle_root = merkle_tree.root();
        let mut next_microblock_header =
            if let Some(ref prev_microblock) = self.runtime.prev_microblock_header {
                StacksMicroblockHeader::from_parent_unsigned(prev_microblock, &tx_merkle_root)
                    .ok_or(Error::MicroblockStreamTooLongError)?
            } else {
                // .prev_block is the hash of the parent anchored block
                StacksMicroblockHeader::first_unsigned(&self.anchor_block, &tx_merkle_root)
            };

        next_microblock_header.sign(miner_key).unwrap();
        next_microblock_header.verify(&miner_pubkey_hash).unwrap();

        self.runtime.prev_microblock_header = Some(next_microblock_header.clone());

        let microblock = StacksMicroblock {
            header: next_microblock_header,
            txs: txs,
        };

        info!(
            "Miner: Created microblock block {} (seq={}) off of {}/{}: {} transaction(s)",
            microblock.block_hash(),
            microblock.header.sequence,
            self.anchor_block_consensus_hash,
            self.anchor_block,
            microblock.txs.len()
        );
        Ok(microblock)
    }

    /// Mine the next transaction into a microblock.
    /// Returns Some(StacksTransactionReceipt) or None if the transaction was
    /// or was not mined into this microblock.
    fn mine_next_transaction(
        clarity_tx: &mut ClarityTx<'a>,
        tx: StacksTransaction,
        tx_len: u64,
        considered: &mut HashSet<Txid>,
        bytes_so_far: u64,
    ) -> Result<Option<StacksTransactionReceipt>, Error> {
        if tx.anchor_mode != TransactionAnchorMode::OffChainOnly
            && tx.anchor_mode != TransactionAnchorMode::Any
        {
            return Ok(None);
        }
        if considered.contains(&tx.txid()) {
            return Ok(None);
        } else {
            considered.insert(tx.txid());
        }
        if bytes_so_far + tx_len >= MAX_EPOCH_SIZE.into() {
            info!(
                "Adding microblock tx {} would exceed epoch data size",
                &tx.txid()
            );
            return Ok(None);
        }
        let quiet = !cfg!(test);
        match StacksChainState::process_transaction(clarity_tx, &tx, quiet) {
            Ok((_, receipt)) => return Ok(Some(receipt)),
            Err(e) => match e {
                Error::CostOverflowError(cost_before, cost_after, total_budget) => {
                    // note: this path _does_ not perform the tx block budget % heuristic,
                    //  because this code path is not directly called with a mempool handle.
                    warn!(
                        "Transaction {} reached block cost {}; budget was {}",
                        tx.txid(),
                        &cost_after,
                        &total_budget
                    );
                    clarity_tx.reset_cost(cost_before);
                }
                _ => {
                    warn!("Error processing TX {}: {}", tx.txid(), e);
                }
            },
        }
        return Ok(None);
    }

    /// NOTE: this is only used in integration tests.
    pub fn mine_next_microblock_from_txs(
        &mut self,
        txs_and_lens: Vec<(StacksTransaction, u64)>,
        miner_key: &Secp256k1PrivateKey,
    ) -> Result<StacksMicroblock, Error> {
        let mut txs_included = vec![];

        let mut clarity_tx = self
            .clarity_tx
            .take()
            .expect("Microblock already open and processing");

        let mut considered = self
            .runtime
            .considered
            .take()
            .expect("Microblock already open and processing");

        let mut bytes_so_far = self.runtime.bytes_so_far;
        let mut num_txs = self.runtime.num_mined;

        let mut result = Ok(());
        for (tx, tx_len) in txs_and_lens.into_iter() {
            match StacksMicroblockBuilder::mine_next_transaction(
                &mut clarity_tx,
                tx.clone(),
                tx_len,
                &mut considered,
                bytes_so_far,
            ) {
                Ok(Some(_)) => {
                    test_debug!("Include tx {} in microblock", tx.txid());
                    bytes_so_far += tx_len;
                    num_txs += 1;
                    txs_included.push(tx);
                }
                Ok(None) => {
                    test_debug!("Exclude tx {} from microblock", tx.txid());
                    continue;
                }
                Err(e) => {
                    result = Err(e);
                    break;
                }
            }
        }

        // do fault injection
        if self.runtime.disable_bytes_check {
            warn!("Fault injection: disabling miner limit on microblock stream size");
            bytes_so_far = 0;
        }
        if self.runtime.disable_cost_check {
            warn!("Fault injection: disabling miner limit on microblock runtime cost");
            clarity_tx.reset_cost(ExecutionCost::zero());
        }

        self.runtime.bytes_so_far = bytes_so_far;
        self.clarity_tx.replace(clarity_tx);
        self.runtime.considered.replace(considered);
        self.runtime.num_mined = num_txs;

        match result {
            Err(Error::BlockTooBigError) => {
                info!("Block size budget reached with microblocks");
            }
            Err(e) => {
                warn!("Error producing microblock: {}", e);
                return Err(e);
            }
            _ => {}
        }

        return self.make_next_microblock(txs_included, miner_key);
    }

    pub fn mine_next_microblock(
        &mut self,
        mem_pool: &mut MemPoolDB,
        miner_key: &Secp256k1PrivateKey,
    ) -> Result<StacksMicroblock, Error> {
        let mut txs_included = vec![];
        let mempool_settings = self.settings.mempool_settings.clone();

        let mut clarity_tx = self
            .clarity_tx
            .take()
            .expect("Microblock already open and processing");

        let mut considered = self
            .runtime
            .considered
            .take()
            .expect("Microblock already open and processing");

        let mut bytes_so_far = self.runtime.bytes_so_far;
        let mut num_txs = self.runtime.num_mined;
        let mut num_selected = 0;
        let deadline = get_epoch_time_ms() + (self.settings.max_miner_time_ms as u128);

        mem_pool.reset_last_known_nonces()?;
        let stacks_epoch_id = clarity_tx.get_epoch();
        let block_limit = clarity_tx
            .block_limit()
            .expect("No block limit found for clarity_tx.");
        mem_pool.estimate_tx_rates(100, &block_limit, &stacks_epoch_id)?;

        debug!(
            "Microblock transaction selection begins (child of {}), bytes so far: {}",
            &self.anchor_block, bytes_so_far
        );
        let result = {
            let mut intermediate_result;
            loop {
                let mut num_added = 0;
                intermediate_result = mem_pool.iterate_candidates(
                    &mut clarity_tx,
                    self.anchor_block_height,
                    mempool_settings.clone(),
                    |clarity_tx, to_consider, estimator| {
                        let mempool_tx = &to_consider.tx;
                        let update_estimator = to_consider.update_estimate;

                        if get_epoch_time_ms() >= deadline {
                            debug!(
                                "Microblock miner deadline exceeded ({} ms)",
                                self.settings.max_miner_time_ms
                            );
                            return Ok(false);
                        }

                        match StacksMicroblockBuilder::mine_next_transaction(
                            clarity_tx,
                            mempool_tx.tx.clone(),
                            mempool_tx.metadata.len,
                            &mut considered,
                            bytes_so_far,
                        ) {
                            Ok(Some(receipt)) => {
                                bytes_so_far += mempool_tx.metadata.len;

                                if update_estimator {
                                    if let Err(e) = estimator.notify_event(
                                        &mempool_tx.tx.payload,
                                        &receipt.execution_cost,
                                        &block_limit,
                                        &stacks_epoch_id,
                                    ) {
                                        warn!("Error updating estimator";
                                              "txid" => %mempool_tx.metadata.txid,
                                              "error" => ?e);
                                    }
                                }

                                debug!(
                                    "Include tx {} ({}) in microblock",
                                    mempool_tx.tx.txid(),
                                    mempool_tx.tx.payload.name()
                                );
                                txs_included.push(mempool_tx.tx.clone());
                                num_txs += 1;
                                num_added += 1;
                                num_selected += 1;
                                Ok(true)
                            }
                            Ok(None) => Ok(true), // keep iterating
                            Err(e) => Err(e),
                        }
                    },
                );

                if intermediate_result.is_err() {
                    break;
                }

                if num_added == 0 {
                    break;
                }
            }
            intermediate_result
        };
        debug!(
            "Microblock transaction selection finished (child of {}); {} transactions selected",
            &self.anchor_block, num_selected
        );

        // do fault injection
        if self.runtime.disable_bytes_check {
            warn!("Fault injection: disabling miner limit on microblock stream size");
            bytes_so_far = 0;
        }
        if self.runtime.disable_cost_check {
            warn!("Fault injection: disabling miner limit on microblock runtime cost");
            clarity_tx.reset_cost(ExecutionCost::zero());
        }

        self.runtime.bytes_so_far = bytes_so_far;
        self.clarity_tx.replace(clarity_tx);
        self.runtime.considered.replace(considered);
        self.runtime.num_mined = num_txs;

        match result {
            Ok(_) => {}
            Err(Error::BlockTooBigError) => {
                info!("Block size budget reached with microblocks");
            }
            Err(e) => {
                warn!("Error producing microblock: {}", e);
                return Err(e);
            }
        }

        return self.make_next_microblock(txs_included, miner_key);
    }

    pub fn get_bytes_so_far(&self) -> u64 {
        self.runtime.bytes_so_far
    }

    pub fn get_cost_so_far(&self) -> Option<ExecutionCost> {
        self.clarity_tx.as_ref().map(|tx| tx.cost_so_far())
    }
}

impl<'a> Drop for StacksMicroblockBuilder<'a> {
    fn drop(&mut self) {
        debug!(
            "Drop StacksMicroblockBuilder";
            "chain tip" => %&self.runtime.tip,
            "txs mined off tip" => &self.runtime.considered.as_ref().map(|x| x.len()).unwrap_or(0),
            "txs added" => self.runtime.num_mined,
            "bytes so far" => self.runtime.bytes_so_far,
            "cost so far" => &format!("{:?}", &self.get_cost_so_far())
        );
        self.clarity_tx
            .take()
            .expect("Attempted to reclose closed microblock builder")
            .rollback_block()
    }
}

impl StacksBlockBuilder {
    fn from_parent_pubkey_hash(
        miner_id: usize,
        parent_chain_tip: &StacksHeaderInfo,
        total_work: &StacksWorkScore,
        proof: &VRFProof,
        pubkh: Hash160,
    ) -> StacksBlockBuilder {
        let header = StacksBlockHeader::from_parent_empty(
            &parent_chain_tip.anchored_header,
            parent_chain_tip.microblock_tail.as_ref(),
            total_work,
            proof,
            &pubkh,
        );

        let mut header_bytes = vec![];
        header
            .consensus_serialize(&mut header_bytes)
            .expect("FATAL: failed to serialize to vec");
        let bytes_so_far = header_bytes.len() as u64;

        StacksBlockBuilder {
            chain_tip: parent_chain_tip.clone(),
            header: header,
            txs: vec![],
            micro_txs: vec![],
            total_anchored_fees: 0,
            total_confirmed_streamed_fees: 0,
            total_streamed_fees: 0,
            bytes_so_far: bytes_so_far,
            anchored_done: false,
            parent_microblock_hash: parent_chain_tip
                .microblock_tail
                .as_ref()
                .map(|ref hdr| hdr.block_hash()),
            prev_microblock_header: StacksMicroblockHeader::first_unsigned(
                &EMPTY_MICROBLOCK_PARENT_HASH,
                &Sha512Trunc256Sum([0u8; 32]),
            ), // will be updated
            miner_privkey: StacksPrivateKey::new(), // caller should overwrite this, or refrain from mining microblocks
            miner_payouts: None,
            miner_id: miner_id,
        }
    }

    pub fn from_parent(
        miner_id: usize,
        parent_chain_tip: &StacksHeaderInfo,
        total_work: &StacksWorkScore,
        proof: &VRFProof,
        microblock_privkey: &StacksPrivateKey,
    ) -> StacksBlockBuilder {
        let mut pubk = StacksPublicKey::from_private(microblock_privkey);
        pubk.set_compressed(true);
        let pubkh = Hash160::from_node_public_key(&pubk);

        let mut builder = StacksBlockBuilder::from_parent_pubkey_hash(
            miner_id,
            parent_chain_tip,
            total_work,
            proof,
            pubkh,
        );
        builder.miner_privkey = microblock_privkey.clone();
        builder
    }

    fn first_pubkey_hash(
        miner_id: usize,
        genesis_consensus_hash: &ConsensusHash,
        genesis_burn_header_hash: &BurnchainHeaderHash,
        genesis_burn_header_height: u32,
        genesis_burn_header_timestamp: u64,
        proof: &VRFProof,
        pubkh: Hash160,
    ) -> StacksBlockBuilder {
        let genesis_chain_tip = StacksHeaderInfo {
            anchored_header: StacksBlockHeader::genesis_block_header(),
            microblock_tail: None,
            block_height: 0,
            index_root: TrieHash([0u8; 32]),
            consensus_hash: genesis_consensus_hash.clone(),
            burn_header_hash: genesis_burn_header_hash.clone(),
            burn_header_timestamp: genesis_burn_header_timestamp,
            burn_header_height: genesis_burn_header_height,
            anchored_block_size: 0,
        };

        let mut builder = StacksBlockBuilder::from_parent_pubkey_hash(
            miner_id,
            &genesis_chain_tip,
            &StacksWorkScore::initial(),
            proof,
            pubkh,
        );
        builder.header.parent_block = EMPTY_MICROBLOCK_PARENT_HASH.clone();
        builder
    }

    pub fn first(
        miner_id: usize,
        genesis_consensus_hash: &ConsensusHash,
        genesis_burn_header_hash: &BurnchainHeaderHash,
        genesis_burn_header_height: u32,
        genesis_burn_header_timestamp: u64,
        proof: &VRFProof,
        microblock_privkey: &StacksPrivateKey,
    ) -> StacksBlockBuilder {
        let mut pubk = StacksPublicKey::from_private(microblock_privkey);
        pubk.set_compressed(true);
        let pubkh = Hash160::from_node_public_key(&pubk);

        let mut builder = StacksBlockBuilder::first_pubkey_hash(
            miner_id,
            genesis_consensus_hash,
            genesis_burn_header_hash,
            genesis_burn_header_height,
            genesis_burn_header_timestamp,
            proof,
            pubkh,
        );
        builder.miner_privkey = microblock_privkey.clone();
        builder
    }

    /// Assign the block parent
    pub fn set_parent_block(&mut self, parent_block_hash: &BlockHeaderHash) -> () {
        self.header.parent_block = parent_block_hash.clone();
    }

    /// Assign the anchored block's parent microblock (used for testing orphaning)
    pub fn set_parent_microblock(
        &mut self,
        parent_mblock_hash: &BlockHeaderHash,
        parent_mblock_seq: u16,
    ) -> () {
        self.header.parent_microblock = parent_mblock_hash.clone();
        self.header.parent_microblock_sequence = parent_mblock_seq;
    }

    /// Set the block header's public key hash
    pub fn set_microblock_pubkey_hash(&mut self, pubkh: Hash160) -> bool {
        if self.anchored_done {
            // too late
            return false;
        }

        self.header.microblock_pubkey_hash = pubkh;
        return true;
    }

    /// Reset measured costs and fees
    pub fn reset_costs(&mut self) -> () {
        self.total_anchored_fees = 0;
        self.total_confirmed_streamed_fees = 0;
        self.total_streamed_fees = 0;
    }

    /// Append a transaction if doing so won't exceed the epoch data size.
    /// Errors out if we exceed budget, or the transaction is invalid.
    pub fn try_mine_tx(
        &mut self,
        clarity_tx: &mut ClarityTx,
        tx: &StacksTransaction,
    ) -> Result<(), Error> {
        let tx_len = tx.tx_len();
        self.try_mine_tx_with_len(clarity_tx, tx, tx_len, &BlockLimitFunction::NO_LIMIT_HIT)
            .map(|_| ())
    }

    /// Append a transaction if doing so won't exceed the epoch data size.
    /// Errors out if we exceed budget, or the transaction is invalid.
    fn try_mine_tx_with_len(
        &mut self,
        clarity_tx: &mut ClarityTx,
        tx: &StacksTransaction,
        tx_len: u64,
        limit_behavior: &BlockLimitFunction,
    ) -> Result<StacksTransactionReceipt, Error> {
        if self.bytes_so_far + tx_len >= MAX_EPOCH_SIZE.into() {
            return Err(Error::BlockTooBigError);
        }

        match limit_behavior {
            BlockLimitFunction::CONTRACT_LIMIT_HIT => {
                match &tx.payload {
                    TransactionPayload::ContractCall(cc) => {
                        // once we've hit the runtime limit once, allow boot code contract calls, but do not try to eval
                        //   other contract calls
                        if !cc.address.is_boot_code_addr() {
                            return Err(Error::StacksTransactionSkipped);
                        }
                    }
                    TransactionPayload::SmartContract(_) => {
                        return Err(Error::StacksTransactionSkipped)
                    }
                    _ => {}
                }
            }
            BlockLimitFunction::LIMIT_REACHED => return Err(Error::StacksTransactionSkipped),
            BlockLimitFunction::NO_LIMIT_HIT => {}
        };

        let quiet = !cfg!(test);
        let receipt = if !self.anchored_done {
            // building up the anchored blocks
            if tx.anchor_mode != TransactionAnchorMode::OnChainOnly
                && tx.anchor_mode != TransactionAnchorMode::Any
            {
                return Err(Error::InvalidStacksTransaction(
                    "Invalid transaction anchor mode for anchored data".to_string(),
                    false,
                ));
            }

            let (fee, receipt) = StacksChainState::process_transaction(clarity_tx, tx, quiet)
                .map_err(|e| match e {
                    Error::CostOverflowError(cost_before, cost_after, total_budget) => {
                        clarity_tx.reset_cost(cost_before.clone());
                        if total_budget.proportion_largest_dimension(&cost_before) < TX_BLOCK_LIMIT_PROPORTION_HEURISTIC {
                            warn!(
                                "Transaction {} consumed over {}% of block budget, marking as invalid; budget was {}",
                                tx.txid(),
                                100 - TX_BLOCK_LIMIT_PROPORTION_HEURISTIC,
                                &total_budget
                            );
                            Error::TransactionTooBigError
                        } else {
                            warn!(
                                "Transaction {} reached block cost {}; budget was {}",
                                tx.txid(),
                                &cost_after,
                                &total_budget
                            );
                            Error::BlockTooBigError
                        }
                    }
                    _ => e,
                })?;

            info!("Include tx";
                  "tx" => %tx.txid(),
                  "payload" => tx.payload.name(),
                  "origin" => %tx.origin_address());

            // save
            self.txs.push(tx.clone());
            self.total_anchored_fees += fee;

            receipt
        } else {
            // building up the microblocks
            if tx.anchor_mode != TransactionAnchorMode::OffChainOnly
                && tx.anchor_mode != TransactionAnchorMode::Any
            {
                return Err(Error::InvalidStacksTransaction(
                    "Invalid transaction anchor mode for streamed data".to_string(),
                    false,
                ));
            }

            let (fee, receipt) = StacksChainState::process_transaction(clarity_tx, tx, quiet)
                .map_err(|e| match e {
                    Error::CostOverflowError(cost_before, cost_after, total_budget) => {
                        clarity_tx.reset_cost(cost_before.clone());
                        if total_budget.proportion_largest_dimension(&cost_before) < TX_BLOCK_LIMIT_PROPORTION_HEURISTIC {
                            warn!(
                                "Transaction {} consumed over {}% of block budget, marking as invalid; budget was {}",
                                tx.txid(),
                                100 - TX_BLOCK_LIMIT_PROPORTION_HEURISTIC,
                                &total_budget
                            );
                            Error::TransactionTooBigError
                        } else {
                            warn!(
                                "Transaction {} reached block cost {}; budget was {}",
                                tx.txid(),
                                &cost_after,
                                &total_budget
                            );
                            Error::BlockTooBigError
                        }
                    }
                    _ => e,
                })?;

            debug!(
                "Include tx {} ({}) in microblock",
                tx.txid(),
                tx.payload.name()
            );

            // save
            self.micro_txs.push(tx.clone());
            self.total_streamed_fees += fee;

            receipt
        };

        self.bytes_so_far += tx_len;
        Ok(receipt)
    }

    /// Append a transaction if doing so won't exceed the epoch data size.
    /// Does not check for errors
    #[cfg(test)]
    pub fn force_mine_tx<'a>(
        &mut self,
        clarity_tx: &mut ClarityTx<'a>,
        tx: &StacksTransaction,
    ) -> Result<(), Error> {
        let mut tx_bytes = vec![];
        tx.consensus_serialize(&mut tx_bytes)
            .map_err(Error::CodecError)?;
        let tx_len = tx_bytes.len() as u64;

        if self.bytes_so_far + tx_len >= MAX_EPOCH_SIZE.into() {
            warn!(
                "Epoch size is {} >= {}",
                self.bytes_so_far + tx_len,
                MAX_EPOCH_SIZE
            );
        }

        let quiet = !cfg!(test);
        if !self.anchored_done {
            // save
            match StacksChainState::process_transaction(clarity_tx, tx, quiet) {
                Ok((fee, receipt)) => {
                    self.total_anchored_fees += fee;
                }
                Err(e) => {
                    warn!("Invalid transaction {} in anchored block, but forcing inclusion (error: {:?})", &tx.txid(), &e);
                }
            }

            self.txs.push(tx.clone());
        } else {
            match StacksChainState::process_transaction(clarity_tx, tx, quiet) {
                Ok((fee, receipt)) => {
                    self.total_streamed_fees += fee;
                }
                Err(e) => {
                    warn!(
                        "Invalid transaction {} in microblock, but forcing inclusion (error: {:?})",
                        &tx.txid(),
                        &e
                    );
                }
            }

            self.micro_txs.push(tx.clone());
        }

        self.bytes_so_far += tx_len;
        Ok(())
    }

    /// Finish building the anchored block.
    /// TODO: expand to deny mining a block whose anchored static checks fail (and allow the caller
    /// to disable this, in order to test mining invalid blocks)
    pub fn mine_anchored_block(&mut self, clarity_tx: &mut ClarityTx) -> StacksBlock {
        assert!(!self.anchored_done);

        // add miner payments
        if let Some((ref miner_reward, ref user_rewards, ref parent_reward)) = self.miner_payouts {
            // grant in order by miner, then users
            let matured_ustx = StacksChainState::process_matured_miner_rewards(
                clarity_tx,
                miner_reward,
                user_rewards,
                parent_reward,
            )
            .expect("FATAL: failed to process miner rewards");

            clarity_tx.increment_ustx_liquid_supply(matured_ustx);
        }

        // process unlocks
        let (new_unlocked_ustx, _) =
            StacksChainState::process_stx_unlocks(clarity_tx).expect("FATAL: failed to unlock STX");

        clarity_tx.increment_ustx_liquid_supply(new_unlocked_ustx);

        // mark microblock public key as used
        StacksChainState::insert_microblock_pubkey_hash(
            clarity_tx,
            self.header.total_work.work as u32,
            &self.header.microblock_pubkey_hash,
        )
        .expect("FATAL: failed to insert microblock pubkey hash");

        // done!  Calculate state root and tx merkle root
        let txid_vecs = self
            .txs
            .iter()
            .map(|tx| tx.txid().as_bytes().to_vec())
            .collect();

        let merkle_tree = MerkleTree::<Sha512Trunc256Sum>::new(&txid_vecs);
        let tx_merkle_root = merkle_tree.root();
        let state_root_hash = clarity_tx.get_root_hash();

        self.header.tx_merkle_root = tx_merkle_root;
        self.header.state_index_root = state_root_hash;

        let block = StacksBlock {
            header: self.header.clone(),
            txs: self.txs.clone(),
        };

        self.prev_microblock_header = StacksMicroblockHeader::first_unsigned(
            &block.block_hash(),
            &Sha512Trunc256Sum([0u8; 32]),
        );

        self.prev_microblock_header.prev_block = block.block_hash();
        self.anchored_done = true;

        test_debug!(
            "\n\nMiner {}: Mined anchored block {}, {} transactions, state root is {}\n",
            self.miner_id,
            block.block_hash(),
            block.txs.len(),
            state_root_hash
        );

        info!(
            "Miner: mined anchored block {} height {} with {} txs, parent block {}, parent microblock {} ({}), state root = {}",
            block.block_hash(),
            block.header.total_work.work,
            block.txs.len(),
            &self.header.parent_block,
            &self.header.parent_microblock,
            self.header.parent_microblock_sequence,
            state_root_hash
        );

        block
    }

    /// Cut the next microblock.
    pub fn mine_next_microblock<'a>(&mut self) -> Result<StacksMicroblock, Error> {
        let txid_vecs = self
            .micro_txs
            .iter()
            .map(|tx| tx.txid().as_bytes().to_vec())
            .collect();

        let merkle_tree = MerkleTree::<Sha512Trunc256Sum>::new(&txid_vecs);
        let tx_merkle_root = merkle_tree.root();
        let mut next_microblock_header =
            if self.prev_microblock_header.tx_merkle_root == Sha512Trunc256Sum([0u8; 32]) {
                // .prev_block is the hash of the parent anchored block
                StacksMicroblockHeader::first_unsigned(
                    &self.prev_microblock_header.prev_block,
                    &tx_merkle_root,
                )
            } else {
                StacksMicroblockHeader::from_parent_unsigned(
                    &self.prev_microblock_header,
                    &tx_merkle_root,
                )
                .ok_or(Error::MicroblockStreamTooLongError)?
            };

        test_debug!("Sign with {}", self.miner_privkey.to_hex());

        next_microblock_header.sign(&self.miner_privkey).unwrap();
        next_microblock_header
            .verify(&self.header.microblock_pubkey_hash)
            .unwrap();

        self.prev_microblock_header = next_microblock_header.clone();

        let microblock = StacksMicroblock {
            header: next_microblock_header,
            txs: self.micro_txs.clone(),
        };

        self.micro_txs.clear();

        test_debug!(
            "\n\nMiner {}: Mined microblock block {} (seq={}): {} transaction(s)\n",
            self.miner_id,
            microblock.block_hash(),
            microblock.header.sequence,
            microblock.txs.len()
        );
        Ok(microblock)
    }

    fn load_parent_microblocks(
        &mut self,
        chainstate: &mut StacksChainState,
        parent_consensus_hash: &ConsensusHash,
        parent_header_hash: &BlockHeaderHash,
        parent_index_hash: &StacksBlockId,
    ) -> Result<Vec<StacksMicroblock>, Error> {
        if let Some(microblock_parent_hash) = self.parent_microblock_hash.as_ref() {
            // load up a microblock fork
            let microblocks = StacksChainState::load_microblock_stream_fork(
                &chainstate.db(),
                &parent_consensus_hash,
                &parent_header_hash,
                &microblock_parent_hash,
            )?
            .ok_or(Error::NoSuchBlockError)?;

            Ok(microblocks)
        } else {
            // apply all known parent microblocks before beginning our tenure
            let (parent_microblocks, _) =
                match StacksChainState::load_descendant_staging_microblock_stream_with_poison(
                    &chainstate.db(),
                    &parent_index_hash,
                    0,
                    u16::MAX,
                )? {
                    Some(x) => x,
                    None => (vec![], None),
                };
            Ok(parent_microblocks)
        }
    }

    /// Begin mining an epoch's transactions.
    /// Returns an open ClarityTx for mining the block, as well as the ExecutionCost of any confirmed
    ///  microblocks.
    /// NOTE: even though we don't yet know the block hash, the Clarity VM ensures that a
    /// transaction can't query information about the _current_ block (i.e. information that is not
    /// yet known).
    pub fn epoch_begin<'a>(
        &mut self,
        chainstate: &'a mut StacksChainState,
        burn_dbconn: &'a SortitionDBConn,
    ) -> Result<(ClarityTx<'a>, ExecutionCost), Error> {
        let mainnet = chainstate.config().mainnet;

        // find matured miner rewards, so we can grant them within the Clarity DB tx.
        let (latest_matured_miners, matured_miner_parent) = {
            let mut tx = chainstate.index_tx_begin()?;
            let latest_miners =
                StacksChainState::get_scheduled_block_rewards(&mut tx, &self.chain_tip)?;
            let parent_miner =
                StacksChainState::get_parent_matured_miner(&mut tx, mainnet, &latest_miners)?;
            (latest_miners, parent_miner)
        };

        // there's no way the miner can learn either the burn block hash or the stacks block hash,
        // so use a sentinel hash value for each that will never occur in practice.
        let new_consensus_hash = MINER_BLOCK_CONSENSUS_HASH.clone();
        let new_block_hash = MINER_BLOCK_HEADER_HASH.clone();

        debug!(
            "Miner epoch begin";
            "miner" => %self.miner_id,
            "chain_tip" => %format!("{}/{}", self.chain_tip.consensus_hash,
                                    self.header.parent_block)
        );

        if let Some((ref _miner_payout, ref _user_payouts, ref _parent_reward)) = self.miner_payouts
        {
            test_debug!(
                "Miner payout to process: {:?}; user payouts: {:?}; parent payout: {:?}",
                _miner_payout,
                _user_payouts,
                _parent_reward
            );
        }

        let parent_consensus_hash = self.chain_tip.consensus_hash.clone();
        let parent_header_hash = self.header.parent_block.clone();
        let parent_index_hash =
            StacksBlockHeader::make_index_block_hash(&parent_consensus_hash, &parent_header_hash);

        let burn_tip = SortitionDB::get_canonical_chain_tip_bhh(burn_dbconn.conn())?;
        let burn_tip_height =
            SortitionDB::get_canonical_burn_chain_tip(burn_dbconn.conn())?.block_height as u32;

        let parent_microblocks = if StacksChainState::block_crosses_epoch_boundary(
            chainstate.db(),
            &parent_consensus_hash,
            &parent_header_hash,
        )? {
            info!("Descendant of {}/{} will NOT confirm any microblocks, since it will cross an epoch boundary", &parent_consensus_hash, &parent_header_hash);
            vec![]
        } else {
            match self.load_parent_microblocks(
                chainstate,
                &parent_consensus_hash,
                &parent_header_hash,
                &parent_index_hash,
            ) {
                Ok(x) => x,
                Err(e) => {
                    warn!("Miner failed to load parent microblock, mining without parent microblock tail";
                              "parent_block_hash" => %parent_header_hash,
                              "parent_index_hash" => %parent_index_hash,
                              "parent_consensus_hash" => %parent_consensus_hash,
                              "parent_microblock_hash" => match self.parent_microblock_hash.as_ref() {
                                  Some(x) => format!("Some({})", x.to_string()),
                                  None => "None".to_string(),
                              },
                              "error" => ?e);
                    vec![]
                }
            }
        };

        debug!(
            "Descendant of {}/{} confirms {} microblock(s)",
            &parent_consensus_hash,
            &parent_header_hash,
            parent_microblocks.len()
        );

<<<<<<< HEAD
        let burn_tip = SortitionDB::get_canonical_chain_tip_bhh(burn_dbconn.conn())?;
        let burn_tip_height =
            SortitionDB::get_canonical_burn_chain_tip(burn_dbconn.conn())?.block_height as u32;
=======
>>>>>>> ac6575c4
        let stacking_burn_ops = SortitionDB::get_stack_stx_ops(burn_dbconn.conn(), &burn_tip)?;
        let transfer_burn_ops = SortitionDB::get_transfer_stx_ops(burn_dbconn.conn(), &burn_tip)?;

        let parent_block_cost_opt = if parent_microblocks.is_empty() {
            None
        } else {
            StacksChainState::get_stacks_block_anchored_cost(chainstate.db(), &parent_index_hash)?
        };

        let mut tx = chainstate.block_begin(
            burn_dbconn,
            &parent_consensus_hash,
            &parent_header_hash,
            &new_consensus_hash,
            &new_block_hash,
        );

        let matured_miner_rewards_opt = StacksChainState::find_mature_miner_rewards(
            &mut tx,
            &self.chain_tip,
            latest_matured_miners,
            matured_miner_parent,
        )?;

        self.miner_payouts =
            matured_miner_rewards_opt.map(|(miner, users, parent, _)| (miner, users, parent));

        debug!(
            "Miner {}: Apply {} parent microblocks",
            self.miner_id,
            parent_microblocks.len()
        );

        let t1 = get_epoch_time_ms();

        let mblock_confirmed_cost = if parent_microblocks.len() == 0 {
            self.set_parent_microblock(&EMPTY_MICROBLOCK_PARENT_HASH, 0);
            ExecutionCost::zero()
        } else {
            let parent_block_cost = parent_block_cost_opt.ok_or_else(|| {
                Error::InvalidStacksBlock(format!(
                    "Failed to load parent block cost. parent_stacks_block_id = {}",
                    &parent_index_hash
                ))
            })?;

            tx.reset_cost(parent_block_cost.clone());

            match StacksChainState::process_microblocks_transactions(&mut tx, &parent_microblocks) {
                Ok((fees, ..)) => {
                    self.total_confirmed_streamed_fees += fees as u64;
                }
                Err((e, mblock_header_hash)) => {
                    let msg = format!(
                        "Invalid Stacks microblocks {},{} (offender {}): {:?}",
                        parent_consensus_hash, parent_header_hash, mblock_header_hash, &e
                    );
                    warn!("{}", &msg);

                    return Err(Error::InvalidStacksMicroblock(msg, mblock_header_hash));
                }
            };
            let num_mblocks = parent_microblocks.len();
            let last_mblock_hdr = parent_microblocks[num_mblocks - 1].header.clone();
            self.set_parent_microblock(&last_mblock_hdr.block_hash(), last_mblock_hdr.sequence);

            let mut microblock_cost = tx.cost_so_far();
            microblock_cost
                .sub(&parent_block_cost)
                .expect("BUG: block_cost + microblock_cost < block_cost");

            // if we get here, then we need to reset the block-cost back to 0 because this begins the
            // block defined by this miner.
            tx.reset_cost(ExecutionCost::zero());

            microblock_cost
        };

        let t2 = get_epoch_time_ms();

        debug!(
            "Miner {}: Finished applying {} parent microblocks in {}ms\n",
            self.miner_id,
            parent_microblocks.len(),
            t2.saturating_sub(t1)
        );

        StacksChainState::process_epoch_transition(&mut tx, burn_tip_height + 1)?;
<<<<<<< HEAD

=======
>>>>>>> ac6575c4
        StacksChainState::process_stacking_ops(&mut tx, stacking_burn_ops);
        StacksChainState::process_transfer_ops(&mut tx, transfer_burn_ops);

        Ok((tx, mblock_confirmed_cost))
    }

    /// Finish up mining an epoch's transactions
    pub fn epoch_finish(self, tx: ClarityTx) -> ExecutionCost {
        let new_consensus_hash = MINER_BLOCK_CONSENSUS_HASH.clone();
        let new_block_hash = MINER_BLOCK_HEADER_HASH.clone();

        let index_block_hash =
            StacksBlockHeader::make_index_block_hash(&new_consensus_hash, &new_block_hash);

        // clear out the block trie we just created, so the block validator logic doesn't step all
        // over it.
        //        let moved_name = format!("{}.mined", index_block_hash);

        // write out the trie...
        let consumed = tx.commit_mined_block(&index_block_hash);

        test_debug!(
            "\n\nMiner {}: Finished mining child of {}/{}. Trie is in mined_blocks table.\n",
            self.miner_id,
            self.chain_tip.consensus_hash,
            self.chain_tip.anchored_header.block_hash()
        );

        consumed
    }

    /// Unconditionally build an anchored block from a list of transactions.
    ///  Used in test cases
    #[cfg(test)]
    pub fn make_anchored_block_from_txs(
        mut builder: StacksBlockBuilder,
        chainstate_handle: &StacksChainState,
        burn_dbconn: &SortitionDBConn,
        mut txs: Vec<StacksTransaction>,
    ) -> Result<(StacksBlock, u64, ExecutionCost), Error> {
        debug!("Build anchored block from {} transactions", txs.len());
        let (mut chainstate, _) = chainstate_handle.reopen()?;
        let (mut epoch_tx, _) = builder.epoch_begin(&mut chainstate, burn_dbconn)?;
        for tx in txs.drain(..) {
            match builder.try_mine_tx(&mut epoch_tx, &tx) {
                Ok(_) => {
                    debug!("Included {}", &tx.txid());
                }
                Err(Error::BlockTooBigError) => {
                    // done mining -- our execution budget is exceeded.
                    // Make the block from the transactions we did manage to get
                    debug!("Block budget exceeded on tx {}", &tx.txid());
                }
                Err(Error::InvalidStacksTransaction(_emsg, true)) => {
                    // if we have an invalid transaction that was quietly ignored, don't warn here either
                    test_debug!(
                        "Failed to apply tx {}: InvalidStacksTransaction '{:?}'",
                        &tx.txid(),
                        &_emsg
                    );
                    continue;
                }
                Err(e) => {
                    warn!("Failed to apply tx {}: {:?}", &tx.txid(), &e);
                    continue;
                }
            }
        }
        let block = builder.mine_anchored_block(&mut epoch_tx);
        let size = builder.bytes_so_far;
        let cost = builder.epoch_finish(epoch_tx);
        Ok((block, size, cost))
    }

    /// Create a block builder for mining
    pub fn make_block_builder(
        mainnet: bool,
        stacks_parent_header: &StacksHeaderInfo,
        proof: VRFProof,
        total_burn: u64,
        pubkey_hash: Hash160,
    ) -> Result<StacksBlockBuilder, Error> {
        let builder = if stacks_parent_header.consensus_hash == FIRST_BURNCHAIN_CONSENSUS_HASH {
            let (first_block_hash_hex, first_block_height, first_block_ts) = if mainnet {
                (
                    BITCOIN_MAINNET_FIRST_BLOCK_HASH,
                    BITCOIN_MAINNET_FIRST_BLOCK_HEIGHT,
                    BITCOIN_MAINNET_FIRST_BLOCK_TIMESTAMP,
                )
            } else {
                (
                    BITCOIN_TESTNET_FIRST_BLOCK_HASH,
                    BITCOIN_TESTNET_FIRST_BLOCK_HEIGHT,
                    BITCOIN_TESTNET_FIRST_BLOCK_TIMESTAMP,
                )
            };
            let first_block_hash = BurnchainHeaderHash::from_hex(first_block_hash_hex).unwrap();
            StacksBlockBuilder::first_pubkey_hash(
                0,
                &FIRST_BURNCHAIN_CONSENSUS_HASH,
                &first_block_hash,
                first_block_height as u32,
                first_block_ts as u64,
                &proof,
                pubkey_hash,
            )
        } else {
            // building off an existing stacks block
            let new_work = StacksWorkScore {
                burn: total_burn,
                work: stacks_parent_header
                    .block_height
                    .checked_add(1)
                    .expect("FATAL: block height overflow"),
            };

            StacksBlockBuilder::from_parent_pubkey_hash(
                0,
                stacks_parent_header,
                &new_work,
                &proof,
                pubkey_hash,
            )
        };

        Ok(builder)
    }

    /// Create a block builder for regtest mining
    pub fn make_regtest_block_builder(
        stacks_parent_header: &StacksHeaderInfo,
        proof: VRFProof,
        total_burn: u64,
        pubkey_hash: Hash160,
    ) -> Result<StacksBlockBuilder, Error> {
        let builder = if stacks_parent_header.consensus_hash == FIRST_BURNCHAIN_CONSENSUS_HASH {
            let first_block_hash =
                BurnchainHeaderHash::from_hex(BITCOIN_REGTEST_FIRST_BLOCK_HASH).unwrap();
            StacksBlockBuilder::first_pubkey_hash(
                0,
                &FIRST_BURNCHAIN_CONSENSUS_HASH,
                &first_block_hash,
                BITCOIN_REGTEST_FIRST_BLOCK_HEIGHT as u32,
                BITCOIN_REGTEST_FIRST_BLOCK_TIMESTAMP as u64,
                &proof,
                pubkey_hash,
            )
        } else {
            // building off an existing stacks block
            let new_work = StacksWorkScore {
                burn: total_burn,
                work: stacks_parent_header
                    .block_height
                    .checked_add(1)
                    .expect("FATAL: block height overflow"),
            };

            StacksBlockBuilder::from_parent_pubkey_hash(
                0,
                stacks_parent_header,
                &new_work,
                &proof,
                pubkey_hash,
            )
        };
        Ok(builder)
    }

    /// Given access to the mempool, mine an anchored block with no more than the given execution cost.
    ///   returns the assembled block, and the consumed execution budget.
    pub fn build_anchored_block(
        chainstate_handle: &StacksChainState, // not directly used; used as a handle to open other chainstates
        burn_dbconn: &SortitionDBConn,
        mempool: &mut MemPoolDB,
        parent_stacks_header: &StacksHeaderInfo, // Stacks header we're building off of
        total_burn: u64, // the burn so far on the burnchain (i.e. from the last burnchain block)
        proof: VRFProof, // proof over the burnchain's last seed
        pubkey_hash: Hash160,
        coinbase_tx: &StacksTransaction,
        settings: BlockBuilderSettings,
        event_observer: Option<&dyn MemPoolEventDispatcher>,
    ) -> Result<(StacksBlock, ExecutionCost, u64), Error> {
        let mempool_settings = settings.mempool_settings;
        let max_miner_time_ms = settings.max_miner_time_ms;

        if let TransactionPayload::Coinbase(..) = coinbase_tx.payload {
        } else {
            return Err(Error::MemPoolError(
                "Not a coinbase transaction".to_string(),
            ));
        }

        let (tip_consensus_hash, tip_block_hash, tip_height) = (
            parent_stacks_header.consensus_hash.clone(),
            parent_stacks_header.anchored_header.block_hash(),
            parent_stacks_header.block_height,
        );

        debug!(
            "Build anchored block off of {}/{} height {}",
            &tip_consensus_hash, &tip_block_hash, tip_height
        );

        let (mut chainstate, _) = chainstate_handle.reopen()?;

        let mut builder = StacksBlockBuilder::make_block_builder(
            chainstate.mainnet,
            parent_stacks_header,
            proof,
            total_burn,
            pubkey_hash,
        )?;

        let ts_start = get_epoch_time_ms();

        let (mut epoch_tx, confirmed_mblock_cost) =
            builder.epoch_begin(&mut chainstate, burn_dbconn)?;

        let stacks_epoch_id = epoch_tx.get_epoch();

        let block_limit = epoch_tx
            .block_limit()
            .expect("Failed to obtain block limit from miner's block connection");

        builder.try_mine_tx(&mut epoch_tx, coinbase_tx)?;

        mempool.reset_last_known_nonces()?;

        mempool.estimate_tx_rates(100, &block_limit, &stacks_epoch_id)?;

        let mut considered = HashSet::new(); // txids of all transactions we looked at
        let mut mined_origin_nonces: HashMap<StacksAddress, u64> = HashMap::new(); // map addrs of mined transaction origins to the nonces we used
        let mut mined_sponsor_nonces: HashMap<StacksAddress, u64> = HashMap::new(); // map addrs of mined transaction sponsors to the nonces we used

        let mut invalidated_txs = vec![];

        let mut block_limit_hit = BlockLimitFunction::NO_LIMIT_HIT;
        let deadline = ts_start + (max_miner_time_ms as u128);
        let mut num_txs = 0;

        debug!(
            "Anchored block transaction selection begins (child of {})",
            &parent_stacks_header.anchored_header.block_hash()
        );
        let result = {
            let mut intermediate_result = Ok(0);
            while block_limit_hit != BlockLimitFunction::LIMIT_REACHED {
                let mut num_considered = 0;
                intermediate_result = mempool.iterate_candidates(
                    &mut epoch_tx,
                    tip_height,
                    mempool_settings.clone(),
                    |epoch_tx, to_consider, estimator| {
                        let txinfo = &to_consider.tx;
                        let update_estimator = to_consider.update_estimate;

                        if block_limit_hit == BlockLimitFunction::LIMIT_REACHED {
                            return Ok(false);
                        }
                        if get_epoch_time_ms() >= deadline {
                            debug!("Miner mining time exceeded ({} ms)", max_miner_time_ms);
                            return Ok(false);
                        }

                        // skip transactions early if we can
                        if considered.contains(&txinfo.tx.txid()) {
                            return Ok(true);
                        }

                        if let Some(nonce) = mined_origin_nonces.get(&txinfo.tx.origin_address()) {
                            if *nonce >= txinfo.tx.get_origin_nonce() {
                                return Ok(true);
                            }
                        }
                        if let Some(sponsor_addr) = txinfo.tx.sponsor_address() {
                            if let Some(nonce) = mined_sponsor_nonces.get(&sponsor_addr) {
                                if let Some(sponsor_nonce) = txinfo.tx.get_sponsor_nonce() {
                                    if *nonce >= sponsor_nonce {
                                        return Ok(true);
                                    }
                                }
                            }
                        }

                        considered.insert(txinfo.tx.txid());
                        num_considered += 1;

                        match builder.try_mine_tx_with_len(
                            epoch_tx,
                            &txinfo.tx,
                            txinfo.metadata.len,
                            &block_limit_hit,
                        ) {
                            Ok(tx_receipt) => {
                                num_txs += 1;
                                if update_estimator {
                                    if let Err(e) = estimator.notify_event(
                                        &txinfo.tx.payload,
                                        &tx_receipt.execution_cost,
                                        &block_limit,
                                        &stacks_epoch_id,
                                    ) {
                                        warn!("Error updating estimator";
                                              "txid" => %txinfo.metadata.txid,
                                              "error" => ?e);
                                    }
                                }
                            }
                            Err(Error::StacksTransactionSkipped) => {}
                            Err(Error::BlockTooBigError) => {
                                // done mining -- our execution budget is exceeded.
                                // Make the block from the transactions we did manage to get
                                debug!("Block budget exceeded on tx {}", &txinfo.tx.txid());
                                if block_limit_hit == BlockLimitFunction::NO_LIMIT_HIT {
                                    debug!("Switch to mining stx-transfers only");
                                    block_limit_hit = BlockLimitFunction::CONTRACT_LIMIT_HIT;
                                } else if block_limit_hit == BlockLimitFunction::CONTRACT_LIMIT_HIT
                                {
                                    debug!("Stop mining anchored block due to limit exceeded");
                                    block_limit_hit = BlockLimitFunction::LIMIT_REACHED;
                                    return Ok(false);
                                }
                            }
                            Err(Error::TransactionTooBigError) => {
                                invalidated_txs.push(txinfo.metadata.txid);
                                if block_limit_hit == BlockLimitFunction::NO_LIMIT_HIT {
                                    block_limit_hit = BlockLimitFunction::CONTRACT_LIMIT_HIT;
                                    debug!("Switch to mining stx-transfers only");
                                } else if block_limit_hit == BlockLimitFunction::CONTRACT_LIMIT_HIT
                                {
                                    debug!("Stop mining anchored block due to limit exceeded");
                                    block_limit_hit = BlockLimitFunction::LIMIT_REACHED;
                                    return Ok(false);
                                }
                            }
                            Err(Error::InvalidStacksTransaction(_, true)) => {
                                // if we have an invalid transaction that was quietly ignored, don't warn here either
                            }
                            Err(e) => {
                                warn!("Failed to apply tx {}: {:?}", &txinfo.tx.txid(), &e);
                                return Ok(true);
                            }
                        }

                        mined_origin_nonces
                            .insert(txinfo.tx.origin_address(), txinfo.tx.get_origin_nonce());
                        if let (Some(sponsor_addr), Some(sponsor_nonce)) =
                            (txinfo.tx.sponsor_address(), txinfo.tx.get_sponsor_nonce())
                        {
                            mined_sponsor_nonces.insert(sponsor_addr, sponsor_nonce);
                        }

                        Ok(true)
                    },
                );

                if intermediate_result.is_err() {
                    break;
                }

                if num_considered == 0 {
                    break;
                }
            }
            debug!("Anchored block transaction selection finished (child of {}): {} transactions selected ({} considered)", &parent_stacks_header.anchored_header.block_hash(), num_txs, considered.len());
            intermediate_result
        };

        mempool.drop_txs(&invalidated_txs)?;
        if let Some(observer) = event_observer {
            observer.mempool_txs_dropped(invalidated_txs, MemPoolDropReason::TOO_EXPENSIVE);
        }

        match result {
            Ok(_) => {}
            Err(e) => {
                warn!("Failure building block: {}", e);
                epoch_tx.rollback_block();
                return Err(e);
            }
        }

        // the prior do_rebuild logic wasn't necessary
        // a transaction that caused a budget exception is rolled back in process_transaction

        // save the block so we can build microblocks off of it
        let block = builder.mine_anchored_block(&mut epoch_tx);
        let size = builder.bytes_so_far;
        let consumed = builder.epoch_finish(epoch_tx);

        let ts_end = get_epoch_time_ms();

        if let Some(observer) = event_observer {
            observer.mined_block_event(
                SortitionDB::get_canonical_burn_chain_tip(burn_dbconn.conn())?.block_height + 1,
                &block,
                size,
                &consumed,
                &confirmed_mblock_cost,
            );
        }

        debug!(
            "Miner: mined anchored block";
            "block_hash" => %block.block_hash(),
            "height" => block.header.total_work.work,
            "tx_count" => block.txs.len(),
            "parent_stacks_block_hash" => %block.header.parent_block,
            "parent_stacks_microblock" => %block.header.parent_microblock,
            "parent_stacks_microblock_seq" => block.header.parent_microblock_sequence,
            "block_size" => size,
            "execution_consumed" => %consumed,
            "assembly_time_ms" => ts_end.saturating_sub(ts_start),
            "tx_fees_microstacks" => block.txs.iter().fold(0, |agg: u64, tx| {
                agg.saturating_add(tx.get_tx_fee())
            })
        );

        Ok((block, consumed, size))
    }
}

#[cfg(test)]
pub mod test {
    use std::cell::RefCell;
    use std::collections::HashMap;
    use std::collections::HashSet;
    use std::collections::VecDeque;
    use std::fs;
    use std::io;
    use std::path::{Path, PathBuf};

    use rand::seq::SliceRandom;
    use rand::thread_rng;
    use rand::Rng;

    use address::*;
    use burnchains::test::*;
    use burnchains::*;
    use chainstate::burn::db::sortdb::*;
    use chainstate::burn::operations::{
        BlockstackOperationType, LeaderBlockCommitOp, LeaderKeyRegisterOp, UserBurnSupportOp,
    };
    use chainstate::burn::*;
    use chainstate::coordinator::Error as CoordinatorError;
    use chainstate::stacks::db::blocks::test::store_staging_block;
    use chainstate::stacks::db::test::*;
    use chainstate::stacks::db::*;
    use chainstate::stacks::Error as ChainstateError;
    use chainstate::stacks::C32_ADDRESS_VERSION_TESTNET_SINGLESIG;
    use chainstate::stacks::*;
    use net::test::*;
    use util::db::Error as db_error;
    use util::sleep_ms;
    use util::vrf::VRFProof;
    use vm::types::*;

    use crate::cost_estimates::metrics::UnitMetric;
    use crate::cost_estimates::UnitEstimator;
    use crate::types::chainstate::SortitionId;
    use crate::util::boot::boot_code_addr;

    use super::*;

    pub const COINBASE: u128 = 500 * 1_000_000;

    pub fn coinbase_total_at(stacks_height: u64) -> u128 {
        if stacks_height > MINER_REWARD_MATURITY {
            COINBASE * ((stacks_height - MINER_REWARD_MATURITY) as u128)
        } else {
            0
        }
    }

    pub fn path_join(dir: &str, path: &str) -> String {
        // force path to be relative
        let tail = if !path.starts_with("/") {
            path.to_string()
        } else {
            String::from_utf8(path.as_bytes()[1..].to_vec()).unwrap()
        };

        let p = PathBuf::from(dir);
        let res = p.join(PathBuf::from(tail));
        res.to_str().unwrap().to_string()
    }

    // copy src to dest
    pub fn copy_dir(src_dir: &str, dest_dir: &str) -> Result<(), io::Error> {
        eprintln!("Copy directory {} to {}", src_dir, dest_dir);

        let mut dir_queue = VecDeque::new();
        dir_queue.push_back("/".to_string());

        while dir_queue.len() > 0 {
            let next_dir = dir_queue.pop_front().unwrap();
            let next_src_dir = path_join(&src_dir, &next_dir);
            let next_dest_dir = path_join(&dest_dir, &next_dir);

            eprintln!("mkdir {}", &next_dest_dir);
            fs::create_dir_all(&next_dest_dir)?;

            for dirent_res in fs::read_dir(&next_src_dir)? {
                let dirent = dirent_res?;
                let path = dirent.path();
                let md = fs::metadata(&path)?;
                if md.is_dir() {
                    let frontier = path_join(&next_dir, &dirent.file_name().to_str().unwrap());
                    eprintln!("push {}", &frontier);
                    dir_queue.push_back(frontier);
                } else {
                    let dest_path =
                        path_join(&next_dest_dir, &dirent.file_name().to_str().unwrap());
                    eprintln!("copy {} to {}", &path.to_str().unwrap(), &dest_path);
                    fs::copy(path, dest_path)?;
                }
            }
        }
        Ok(())
    }

    // one point per round
    pub struct TestMinerTracePoint {
        pub fork_snapshots: HashMap<usize, BlockSnapshot>, // map miner ID to snapshot
        pub stacks_blocks: HashMap<usize, StacksBlock>,    // map miner ID to stacks block
        pub microblocks: HashMap<usize, Vec<StacksMicroblock>>, // map miner ID to microblocks
        pub block_commits: HashMap<usize, LeaderBlockCommitOp>, // map miner ID to block commit
        pub miner_node_map: HashMap<usize, String>,        // map miner ID to the node it worked on
    }

    impl TestMinerTracePoint {
        pub fn new() -> TestMinerTracePoint {
            TestMinerTracePoint {
                fork_snapshots: HashMap::new(),
                stacks_blocks: HashMap::new(),
                microblocks: HashMap::new(),
                block_commits: HashMap::new(),
                miner_node_map: HashMap::new(),
            }
        }

        pub fn add(
            &mut self,
            miner_id: usize,
            node_name: String,
            fork_snapshot: BlockSnapshot,
            stacks_block: StacksBlock,
            microblocks: Vec<StacksMicroblock>,
            block_commit: LeaderBlockCommitOp,
        ) -> () {
            self.fork_snapshots.insert(miner_id, fork_snapshot);
            self.stacks_blocks.insert(miner_id, stacks_block);
            self.microblocks.insert(miner_id, microblocks);
            self.block_commits.insert(miner_id, block_commit);
            self.miner_node_map.insert(miner_id, node_name);
        }

        pub fn get_block_snapshot(&self, miner_id: usize) -> Option<BlockSnapshot> {
            self.fork_snapshots.get(&miner_id).cloned()
        }

        pub fn get_stacks_block(&self, miner_id: usize) -> Option<StacksBlock> {
            self.stacks_blocks.get(&miner_id).cloned()
        }

        pub fn get_microblocks(&self, miner_id: usize) -> Option<Vec<StacksMicroblock>> {
            self.microblocks.get(&miner_id).cloned()
        }

        pub fn get_block_commit(&self, miner_id: usize) -> Option<LeaderBlockCommitOp> {
            self.block_commits.get(&miner_id).cloned()
        }

        pub fn get_node_name(&self, miner_id: usize) -> Option<String> {
            self.miner_node_map.get(&miner_id).cloned()
        }

        pub fn get_miner_ids(&self) -> Vec<usize> {
            let mut miner_ids = HashSet::new();
            for miner_id in self.fork_snapshots.keys() {
                miner_ids.insert(*miner_id);
            }
            for miner_id in self.stacks_blocks.keys() {
                miner_ids.insert(*miner_id);
            }
            for miner_id in self.microblocks.keys() {
                miner_ids.insert(*miner_id);
            }
            for miner_id in self.block_commits.keys() {
                miner_ids.insert(*miner_id);
            }
            let mut ret = vec![];
            for miner_id in miner_ids.iter() {
                ret.push(*miner_id);
            }
            ret
        }
    }

    pub struct TestMinerTrace {
        pub points: Vec<TestMinerTracePoint>,
        pub burn_node: TestBurnchainNode,
        pub miners: Vec<TestMiner>,
    }

    impl TestMinerTrace {
        pub fn new(
            burn_node: TestBurnchainNode,
            miners: Vec<TestMiner>,
            points: Vec<TestMinerTracePoint>,
        ) -> TestMinerTrace {
            TestMinerTrace {
                points: points,
                burn_node: burn_node,
                miners: miners,
            }
        }

        /// how many blocks represented here?
        pub fn get_num_blocks(&self) -> usize {
            let mut num_blocks = 0;
            for p in self.points.iter() {
                for miner_id in p.stacks_blocks.keys() {
                    if p.stacks_blocks.get(miner_id).is_some() {
                        num_blocks += 1;
                    }
                }
            }
            num_blocks
        }

        /// how many sortitions represented here?
        pub fn get_num_sortitions(&self) -> usize {
            let mut num_sortitions = 0;
            for p in self.points.iter() {
                for miner_id in p.fork_snapshots.keys() {
                    if p.fork_snapshots.get(miner_id).is_some() {
                        num_sortitions += 1;
                    }
                }
            }
            num_sortitions
        }

        /// how many rounds did this trace go for?
        pub fn rounds(&self) -> usize {
            self.points.len()
        }

        /// what are the chainstate directories?
        pub fn get_test_names(&self) -> Vec<String> {
            let mut all_test_names = HashSet::new();
            for p in self.points.iter() {
                for miner_id in p.miner_node_map.keys() {
                    if let Some(ref test_name) = p.miner_node_map.get(miner_id) {
                        if !all_test_names.contains(test_name) {
                            all_test_names.insert(test_name.clone());
                        }
                    }
                }
            }
            let mut ret = vec![];
            for name in all_test_names.drain() {
                ret.push(name.to_owned());
            }
            ret
        }
    }

    pub struct TestStacksNode {
        pub chainstate: StacksChainState,
        pub prev_keys: Vec<LeaderKeyRegisterOp>, // _all_ keys generated
        pub key_ops: HashMap<VRFPublicKey, usize>, // map VRF public keys to their locations in the prev_keys array
        pub anchored_blocks: Vec<StacksBlock>,
        pub microblocks: Vec<Vec<StacksMicroblock>>,
        pub commit_ops: HashMap<BlockHeaderHash, usize>,
        pub test_name: String,
        forkable: bool,
    }

    impl TestStacksNode {
        pub fn new(
            mainnet: bool,
            chain_id: u32,
            test_name: &str,
            mut initial_balance_recipients: Vec<StacksAddress>,
        ) -> TestStacksNode {
            initial_balance_recipients.sort();
            let initial_balances = initial_balance_recipients
                .into_iter()
                .map(|addr| (addr, 10_000_000_000))
                .collect();
            let chainstate = instantiate_chainstate_with_balances(
                mainnet,
                chain_id,
                test_name,
                initial_balances,
            );
            TestStacksNode {
                chainstate: chainstate,
                prev_keys: vec![],
                key_ops: HashMap::new(),
                anchored_blocks: vec![],
                microblocks: vec![],
                commit_ops: HashMap::new(),
                test_name: test_name.to_string(),
                forkable: true,
            }
        }

        pub fn open(mainnet: bool, chain_id: u32, test_name: &str) -> TestStacksNode {
            let chainstate = open_chainstate(mainnet, chain_id, test_name);
            TestStacksNode {
                chainstate: chainstate,
                prev_keys: vec![],
                key_ops: HashMap::new(),
                anchored_blocks: vec![],
                microblocks: vec![],
                commit_ops: HashMap::new(),
                test_name: test_name.to_string(),
                forkable: true,
            }
        }

        pub fn from_chainstate(chainstate: StacksChainState) -> TestStacksNode {
            TestStacksNode {
                chainstate: chainstate,
                prev_keys: vec![],
                key_ops: HashMap::new(),
                anchored_blocks: vec![],
                microblocks: vec![],
                commit_ops: HashMap::new(),
                test_name: "".to_string(),
                forkable: false,
            }
        }

        // NOTE: can't do this if instantiated via from_chainstate()
        pub fn fork(&self, new_test_name: &str) -> TestStacksNode {
            if !self.forkable {
                panic!("Tried to fork an unforkable chainstate instance");
            }

            match fs::metadata(&chainstate_path(new_test_name)) {
                Ok(_) => {
                    fs::remove_dir_all(&chainstate_path(new_test_name)).unwrap();
                }
                Err(_) => {}
            }

            copy_dir(
                &chainstate_path(&self.test_name),
                &chainstate_path(new_test_name),
            )
            .unwrap();
            let chainstate = open_chainstate(
                self.chainstate.mainnet,
                self.chainstate.chain_id,
                new_test_name,
            );
            TestStacksNode {
                chainstate: chainstate,
                prev_keys: self.prev_keys.clone(),
                key_ops: self.key_ops.clone(),
                anchored_blocks: self.anchored_blocks.clone(),
                microblocks: self.microblocks.clone(),
                commit_ops: self.commit_ops.clone(),
                test_name: new_test_name.to_string(),
                forkable: true,
            }
        }

        pub fn next_burn_block(
            sortdb: &mut SortitionDB,
            fork: &mut TestBurnchainFork,
        ) -> TestBurnchainBlock {
            let burn_block = {
                let ic = sortdb.index_conn();
                fork.next_block(&ic)
            };
            burn_block
        }

        pub fn add_key_register(
            &mut self,
            block: &mut TestBurnchainBlock,
            miner: &mut TestMiner,
        ) -> LeaderKeyRegisterOp {
            let key_register_op = block.add_leader_key_register(miner);
            self.prev_keys.push(key_register_op.clone());
            self.key_ops
                .insert(key_register_op.public_key.clone(), self.prev_keys.len() - 1);
            key_register_op
        }

        pub fn add_key_register_op(&mut self, op: &LeaderKeyRegisterOp) -> () {
            self.prev_keys.push(op.clone());
            self.key_ops
                .insert(op.public_key.clone(), self.prev_keys.len() - 1);
        }

        pub fn add_block_commit(
            sortdb: &SortitionDB,
            burn_block: &mut TestBurnchainBlock,
            miner: &mut TestMiner,
            block_hash: &BlockHeaderHash,
            burn_amount: u64,
            key_op: &LeaderKeyRegisterOp,
            parent_block_snapshot: Option<&BlockSnapshot>,
        ) -> LeaderBlockCommitOp {
            let block_commit_op = {
                let ic = sortdb.index_conn();
                let parent_snapshot = burn_block.parent_snapshot.clone();
                burn_block.add_leader_block_commit(
                    &ic,
                    miner,
                    block_hash,
                    burn_amount,
                    key_op,
                    Some(&parent_snapshot),
                    parent_block_snapshot,
                )
            };
            block_commit_op
        }

        pub fn get_last_key(&self, miner: &TestMiner) -> LeaderKeyRegisterOp {
            let last_vrf_pubkey = miner.last_VRF_public_key().unwrap();
            let idx = *self.key_ops.get(&last_vrf_pubkey).unwrap();
            self.prev_keys[idx].clone()
        }

        pub fn get_last_anchored_block(&self, miner: &TestMiner) -> Option<StacksBlock> {
            match miner.last_block_commit() {
                None => None,
                Some(block_commit_op) => {
                    match self.commit_ops.get(&block_commit_op.block_header_hash) {
                        None => None,
                        Some(idx) => Some(self.anchored_blocks[*idx].clone()),
                    }
                }
            }
        }

        pub fn get_last_accepted_anchored_block(
            &self,
            sortdb: &SortitionDB,
            miner: &TestMiner,
        ) -> Option<StacksBlock> {
            for bc in miner.block_commits.iter().rev() {
                let consensus_hash = match SortitionDB::get_block_snapshot(
                    sortdb.conn(),
                    &SortitionId::stubbed(&bc.burn_header_hash),
                )
                .unwrap()
                {
                    Some(sn) => sn.consensus_hash,
                    None => {
                        continue;
                    }
                };

                if StacksChainState::has_stored_block(
                    &self.chainstate.db(),
                    &self.chainstate.blocks_path,
                    &consensus_hash,
                    &bc.block_header_hash,
                )
                .unwrap()
                    && !StacksChainState::is_block_orphaned(
                        &self.chainstate.db(),
                        &consensus_hash,
                        &bc.block_header_hash,
                    )
                    .unwrap()
                {
                    match self.commit_ops.get(&bc.block_header_hash) {
                        None => {
                            continue;
                        }
                        Some(idx) => {
                            return Some(self.anchored_blocks[*idx].clone());
                        }
                    }
                }
            }
            return None;
        }

        pub fn get_microblock_stream(
            &self,
            miner: &TestMiner,
            block_hash: &BlockHeaderHash,
        ) -> Option<Vec<StacksMicroblock>> {
            match self.commit_ops.get(block_hash) {
                None => None,
                Some(idx) => Some(self.microblocks[*idx].clone()),
            }
        }

        pub fn get_anchored_block(&self, block_hash: &BlockHeaderHash) -> Option<StacksBlock> {
            match self.commit_ops.get(block_hash) {
                None => None,
                Some(idx) => Some(self.anchored_blocks[*idx].clone()),
            }
        }

        pub fn get_last_winning_snapshot(
            ic: &SortitionDBConn,
            fork_tip: &BlockSnapshot,
            miner: &TestMiner,
        ) -> Option<BlockSnapshot> {
            for commit_op in miner.block_commits.iter().rev() {
                match SortitionDB::get_block_snapshot_for_winning_stacks_block(
                    ic,
                    &fork_tip.sortition_id,
                    &commit_op.block_header_hash,
                )
                .unwrap()
                {
                    Some(sn) => {
                        return Some(sn);
                    }
                    None => {}
                }
            }
            return None;
        }

        pub fn get_miner_balance<'a>(clarity_tx: &mut ClarityTx<'a>, addr: &StacksAddress) -> u128 {
            clarity_tx.with_clarity_db_readonly(|db| {
                db.get_account_stx_balance(&StandardPrincipalData::from(addr.clone()).into())
                    .amount_unlocked()
            })
        }

        pub fn make_tenure_commitment(
            &mut self,
            sortdb: &SortitionDB,
            burn_block: &mut TestBurnchainBlock,
            miner: &mut TestMiner,
            stacks_block: &StacksBlock,
            microblocks: &Vec<StacksMicroblock>,
            burn_amount: u64,
            miner_key: &LeaderKeyRegisterOp,
            parent_block_snapshot_opt: Option<&BlockSnapshot>,
        ) -> LeaderBlockCommitOp {
            self.anchored_blocks.push(stacks_block.clone());
            self.microblocks.push(microblocks.clone());

            test_debug!(
                "Miner {}: Commit to stacks block {} (work {},{})",
                miner.id,
                stacks_block.block_hash(),
                stacks_block.header.total_work.burn,
                stacks_block.header.total_work.work
            );

            // send block commit for this block
            let block_commit_op = TestStacksNode::add_block_commit(
                sortdb,
                burn_block,
                miner,
                &stacks_block.block_hash(),
                burn_amount,
                miner_key,
                parent_block_snapshot_opt,
            );

            test_debug!(
                "Miner {}: Block commit transaction builds on {},{} (parent snapshot is {:?})",
                miner.id,
                block_commit_op.parent_block_ptr,
                block_commit_op.parent_vtxindex,
                &parent_block_snapshot_opt
            );
            self.commit_ops.insert(
                block_commit_op.block_header_hash.clone(),
                self.anchored_blocks.len() - 1,
            );
            block_commit_op
        }

        pub fn mine_stacks_block<F>(
            &mut self,
            sortdb: &SortitionDB,
            miner: &mut TestMiner,
            burn_block: &mut TestBurnchainBlock,
            miner_key: &LeaderKeyRegisterOp,
            parent_stacks_block: Option<&StacksBlock>,
            burn_amount: u64,
            block_assembler: F,
        ) -> (StacksBlock, Vec<StacksMicroblock>, LeaderBlockCommitOp)
        where
            F: FnOnce(
                StacksBlockBuilder,
                &mut TestMiner,
                &SortitionDB,
            ) -> (StacksBlock, Vec<StacksMicroblock>),
        {
            let proof = miner
                .make_proof(
                    &miner_key.public_key,
                    &burn_block.parent_snapshot.sortition_hash,
                )
                .expect(&format!(
                    "FATAL: no private key for {}",
                    miner_key.public_key.to_hex()
                ));

            let (builder, parent_block_snapshot_opt) = match parent_stacks_block {
                None => {
                    // first stacks block
                    let builder = StacksBlockBuilder::first(
                        miner.id,
                        &burn_block.parent_snapshot.consensus_hash,
                        &burn_block.parent_snapshot.burn_header_hash,
                        burn_block.parent_snapshot.block_height as u32,
                        burn_block.parent_snapshot.burn_header_timestamp,
                        &proof,
                        &miner.next_microblock_privkey(),
                    );
                    (builder, None)
                }
                Some(parent_stacks_block) => {
                    // building off an existing stacks block
                    let parent_stacks_block_snapshot = {
                        let ic = sortdb.index_conn();
                        let parent_stacks_block_snapshot =
                            SortitionDB::get_block_snapshot_for_winning_stacks_block(
                                &ic,
                                &burn_block.parent_snapshot.sortition_id,
                                &parent_stacks_block.block_hash(),
                            )
                            .unwrap()
                            .unwrap();
                        let burned_last =
                            SortitionDB::get_block_burn_amount(&ic, &burn_block.parent_snapshot)
                                .unwrap();
                        parent_stacks_block_snapshot
                    };

                    let parent_chain_tip = StacksChainState::get_anchored_block_header_info(
                        self.chainstate.db(),
                        &parent_stacks_block_snapshot.consensus_hash,
                        &parent_stacks_block.header.block_hash(),
                    )
                    .unwrap()
                    .unwrap();

                    let new_work = StacksWorkScore {
                        burn: parent_stacks_block_snapshot.total_burn,
                        work: parent_stacks_block
                            .header
                            .total_work
                            .work
                            .checked_add(1)
                            .expect("FATAL: stacks block height overflow"),
                    };

                    test_debug!(
                        "Work in {} {}: {},{}",
                        burn_block.block_height,
                        burn_block.parent_snapshot.burn_header_hash,
                        new_work.burn,
                        new_work.work
                    );
                    let builder = StacksBlockBuilder::from_parent(
                        miner.id,
                        &parent_chain_tip,
                        &new_work,
                        &proof,
                        &miner.next_microblock_privkey(),
                    );
                    (builder, Some(parent_stacks_block_snapshot))
                }
            };

            test_debug!(
                "Miner {}: Assemble stacks block from {}",
                miner.id,
                miner.origin_address().unwrap().to_string()
            );

            let (stacks_block, microblocks) = block_assembler(builder, miner, sortdb);
            let block_commit_op = self.make_tenure_commitment(
                sortdb,
                burn_block,
                miner,
                &stacks_block,
                &microblocks,
                burn_amount,
                miner_key,
                parent_block_snapshot_opt.as_ref(),
            );

            (stacks_block, microblocks, block_commit_op)
        }
    }

    /// Return Some(bool) to indicate whether or not the anchored block was accepted into the queue.
    /// Return None if the block was not submitted at all.
    fn preprocess_stacks_block_data(
        node: &mut TestStacksNode,
        burn_node: &mut TestBurnchainNode,
        fork_snapshot: &BlockSnapshot,
        stacks_block: &StacksBlock,
        stacks_microblocks: &Vec<StacksMicroblock>,
        block_commit_op: &LeaderBlockCommitOp,
    ) -> Option<bool> {
        let block_hash = stacks_block.block_hash();

        let ic = burn_node.sortdb.index_conn();
        let ch_opt = SortitionDB::get_block_commit_parent(
            &ic,
            block_commit_op.parent_block_ptr.into(),
            block_commit_op.parent_vtxindex.into(),
            &fork_snapshot.sortition_id,
        )
        .unwrap();
        let parent_block_consensus_hash = match ch_opt {
            Some(parent_commit) => {
                let db_handle = SortitionHandleConn::open_reader(
                    &ic,
                    &SortitionId::stubbed(&block_commit_op.burn_header_hash),
                )
                .unwrap();
                let sn = db_handle
                    .get_block_snapshot(&parent_commit.burn_header_hash)
                    .unwrap()
                    .unwrap();
                sn.consensus_hash
            }
            None => {
                // only allowed if this is the first-ever block in the stacks fork
                assert_eq!(block_commit_op.parent_block_ptr, 0);
                assert_eq!(block_commit_op.parent_vtxindex, 0);
                assert!(stacks_block.header.is_first_mined());

                FIRST_BURNCHAIN_CONSENSUS_HASH.clone()
            }
        };

        let commit_snapshot = match SortitionDB::get_block_snapshot_for_winning_stacks_block(
            &ic,
            &fork_snapshot.sortition_id,
            &block_hash,
        )
        .unwrap()
        {
            Some(sn) => sn,
            None => {
                test_debug!("Block commit did not win sorition: {:?}", block_commit_op);
                return None;
            }
        };

        // "discover" this stacks block
        test_debug!(
            "\n\nPreprocess Stacks block {}/{} ({})",
            &commit_snapshot.consensus_hash,
            &block_hash,
            StacksBlockHeader::make_index_block_hash(&commit_snapshot.consensus_hash, &block_hash)
        );
        let block_res = node
            .chainstate
            .preprocess_anchored_block(
                &ic,
                &commit_snapshot.consensus_hash,
                &stacks_block,
                &parent_block_consensus_hash,
                5,
            )
            .unwrap();

        // "discover" this stacks microblock stream
        for mblock in stacks_microblocks.iter() {
            test_debug!(
                "Preprocess Stacks microblock {}-{} (seq {})",
                &block_hash,
                mblock.block_hash(),
                mblock.header.sequence
            );
            match node.chainstate.preprocess_streamed_microblock(
                &commit_snapshot.consensus_hash,
                &stacks_block.block_hash(),
                mblock,
            ) {
                Ok(_) => {}
                Err(_) => {
                    return Some(false);
                }
            }
        }

        Some(block_res)
    }

    /// Verify that the stacks block's state root matches the state root in the chain state
    fn check_block_state_index_root(
        chainstate: &mut StacksChainState,
        consensus_hash: &ConsensusHash,
        stacks_header: &StacksBlockHeader,
    ) -> bool {
        let index_block_hash =
            StacksBlockHeader::make_index_block_hash(consensus_hash, &stacks_header.block_hash());
        let mut state_root_index =
            StacksChainState::open_index(&chainstate.clarity_state_index_path).unwrap();
        let state_root = state_root_index
            .borrow_storage_backend()
            .read_block_root_hash(&index_block_hash)
            .unwrap();
        state_root == stacks_header.state_index_root
    }

    /// Verify that the miner got the expected block reward
    fn check_mining_reward<'a>(
        clarity_tx: &mut ClarityTx<'a>,
        miner: &mut TestMiner,
        block_height: u64,
        prev_block_rewards: &Vec<Vec<MinerPaymentSchedule>>,
    ) -> bool {
        let mut block_rewards = HashMap::new();
        let mut stream_rewards = HashMap::new();
        let mut heights = HashMap::new();
        let mut confirmed = HashSet::new();
        for (i, reward_list) in prev_block_rewards.iter().enumerate() {
            for reward in reward_list.iter() {
                let ibh = StacksBlockHeader::make_index_block_hash(
                    &reward.consensus_hash,
                    &reward.block_hash,
                );
                if reward.coinbase > 0 {
                    block_rewards.insert(ibh.clone(), reward.clone());
                }
                if reward.tx_fees_streamed > 0 {
                    stream_rewards.insert(ibh.clone(), reward.clone());
                }
                heights.insert(ibh.clone(), i);
                confirmed.insert((
                    StacksBlockHeader::make_index_block_hash(
                        &reward.parent_consensus_hash,
                        &reward.parent_block_hash,
                    ),
                    i,
                ));
            }
        }

        // what was the miner's total spend?
        let miner_nonce = clarity_tx.with_clarity_db_readonly(|db| {
            db.get_account_nonce(
                &StandardPrincipalData::from(miner.origin_address().unwrap()).into(),
            )
        });

        let mut spent_total = 0;
        for (nonce, spent) in miner.spent_at_nonce.iter() {
            if *nonce < miner_nonce {
                spent_total += *spent;
            }
        }

        let mut total: u128 = 10_000_000_000 - spent_total;
        test_debug!(
            "Miner {} has spent {} in total so far",
            &miner.origin_address().unwrap(),
            spent_total
        );

        if block_height >= MINER_REWARD_MATURITY {
            for (i, prev_block_reward) in prev_block_rewards.iter().enumerate() {
                if i as u64 > block_height - MINER_REWARD_MATURITY {
                    break;
                }
                let mut found = false;
                for recipient in prev_block_reward {
                    if recipient.address == miner.origin_address().unwrap() {
                        let reward: u128 = recipient.coinbase
                            + recipient.tx_fees_anchored
                            + (3 * recipient.tx_fees_streamed / 5);

                        test_debug!(
                            "Miner {} received a reward {} = {} + {} + {} at block {}",
                            &recipient.address.to_string(),
                            reward,
                            recipient.coinbase,
                            recipient.tx_fees_anchored,
                            (3 * recipient.tx_fees_streamed / 5),
                            i
                        );
                        total += reward;
                        found = true;
                    }
                }
                if !found {
                    test_debug!(
                        "Miner {} received no reward at block {}",
                        miner.origin_address().unwrap(),
                        i
                    );
                }
            }

            for (parent_block, confirmed_block_height) in confirmed.into_iter() {
                if confirmed_block_height as u64 > block_height - MINER_REWARD_MATURITY {
                    continue;
                }
                if let Some(ref parent_reward) = stream_rewards.get(&parent_block) {
                    if parent_reward.address == miner.origin_address().unwrap() {
                        let parent_streamed = (2 * parent_reward.tx_fees_streamed) / 5;
                        let parent_ibh = StacksBlockHeader::make_index_block_hash(
                            &parent_reward.consensus_hash,
                            &parent_reward.block_hash,
                        );
                        test_debug!(
                            "Miner {} received a produced-stream reward {} from {} confirmed at {}",
                            miner.origin_address().unwrap().to_string(),
                            parent_streamed,
                            heights.get(&parent_ibh).unwrap(),
                            confirmed_block_height
                        );
                        total += parent_streamed;
                    }
                }
            }
        }

        let amount =
            TestStacksNode::get_miner_balance(clarity_tx, &miner.origin_address().unwrap());
        if amount == 0 {
            test_debug!(
                "Miner {} '{}' has no mature funds in this fork",
                miner.id,
                miner.origin_address().unwrap().to_string()
            );
            return total == 0;
        } else {
            if amount != total {
                test_debug!("Amount {} != {}", amount, total);
                return false;
            }
            return true;
        }
    }

    pub fn get_last_microblock_header(
        node: &TestStacksNode,
        miner: &TestMiner,
        parent_block_opt: Option<&StacksBlock>,
    ) -> Option<StacksMicroblockHeader> {
        let last_microblocks_opt = match parent_block_opt {
            Some(ref block) => node.get_microblock_stream(&miner, &block.block_hash()),
            None => None,
        };

        let last_microblock_header_opt = match last_microblocks_opt {
            Some(last_microblocks) => {
                if last_microblocks.len() == 0 {
                    None
                } else {
                    let l = last_microblocks.len() - 1;
                    Some(last_microblocks[l].header.clone())
                }
            }
            None => None,
        };

        last_microblock_header_opt
    }

    fn get_all_mining_rewards(
        chainstate: &mut StacksChainState,
        tip: &StacksHeaderInfo,
        block_height: u64,
    ) -> Vec<Vec<MinerPaymentSchedule>> {
        let mut ret = vec![];
        let mut tx = chainstate.index_tx_begin().unwrap();

        for i in 0..block_height {
            let block_rewards =
                StacksChainState::get_scheduled_block_rewards_in_fork_at_height(&mut tx, tip, i)
                    .unwrap();
            ret.push(block_rewards);
        }

        ret
    }

    /*
    // TODO: can't use this until we stop using get_simmed_block_height
    fn clarity_get_block_hash<'a>(clarity_tx: &mut ClarityTx<'a>, block_height: u64) -> Option<BlockHeaderHash> {
        let block_hash_value = clarity_tx.connection().clarity_eval_raw(&format!("(get-block-info? header-hash u{})", &block_height)).unwrap();

        match block_hash_value {
            Value::Buffer(block_hash_buff) => {
                assert_eq!(block_hash_buff.data.len(), 32);
                let mut buf = [0u8; 32];
                buf.copy_from_slice(&block_hash_buff.data[0..32]);
                Some(BlockHeaderHash(buf))
            },
            _ => {
                None
            }
        }
    }
    */

    /// Simplest end-to-end test: create 1 fork of N Stacks epochs, mined on 1 burn chain fork,
    /// all from the same miner.
    fn mine_stacks_blocks_1_fork_1_miner_1_burnchain<F, G>(
        test_name: &String,
        rounds: usize,
        mut block_builder: F,
        mut check_oracle: G,
    ) -> TestMinerTrace
    where
        F: FnMut(
            &mut ClarityTx,
            &mut StacksBlockBuilder,
            &mut TestMiner,
            usize,
            Option<&StacksMicroblockHeader>,
        ) -> (StacksBlock, Vec<StacksMicroblock>),
        G: FnMut(&StacksBlock, &Vec<StacksMicroblock>) -> bool,
    {
        let full_test_name = format!("{}-1_fork_1_miner_1_burnchain", test_name);
        let mut burn_node = TestBurnchainNode::new();
        let mut miner_factory = TestMinerFactory::new();
        let mut miner =
            miner_factory.next_miner(&burn_node.burnchain, 1, 1, AddressHashMode::SerializeP2PKH);

        let mut node = TestStacksNode::new(
            false,
            0x80000000,
            &full_test_name,
            vec![miner.origin_address().unwrap()],
        );

        let first_snapshot =
            SortitionDB::get_first_block_snapshot(burn_node.sortdb.conn()).unwrap();
        let mut fork = TestBurnchainFork::new(
            first_snapshot.block_height,
            &first_snapshot.burn_header_hash,
            &first_snapshot.index_root,
            0,
        );

        let mut first_burn_block =
            TestStacksNode::next_burn_block(&mut burn_node.sortdb, &mut fork);

        // first, register a VRF key
        node.add_key_register(&mut first_burn_block, &mut miner);

        test_debug!("Mine {} initial transactions", first_burn_block.txs.len());

        fork.append_block(first_burn_block);
        burn_node.mine_fork(&mut fork);

        let mut miner_trace = vec![];

        // next, build up some stacks blocks
        for i in 0..rounds {
            let mut burn_block = {
                let ic = burn_node.sortdb.index_conn();
                fork.next_block(&ic)
            };

            let last_key = node.get_last_key(&miner);
            let parent_block_opt = node.get_last_accepted_anchored_block(&burn_node.sortdb, &miner);
            let last_microblock_header =
                get_last_microblock_header(&node, &miner, parent_block_opt.as_ref());

            // next key
            node.add_key_register(&mut burn_block, &mut miner);

            let (stacks_block, microblocks, block_commit_op) = node.mine_stacks_block(
                &mut burn_node.sortdb,
                &mut miner,
                &mut burn_block,
                &last_key,
                parent_block_opt.as_ref(),
                1000,
                |mut builder, ref mut miner, ref sortdb| {
                    test_debug!("Produce anchored stacks block");

                    let mut miner_chainstate = open_chainstate(false, 0x80000000, &full_test_name);
                    let all_prev_mining_rewards = get_all_mining_rewards(
                        &mut miner_chainstate,
                        &builder.chain_tip,
                        builder.chain_tip.block_height,
                    );

                    let sort_iconn = sortdb.index_conn();
                    let mut epoch = builder
                        .epoch_begin(&mut miner_chainstate, &sort_iconn)
                        .unwrap()
                        .0;
                    let (stacks_block, microblocks) = block_builder(
                        &mut epoch,
                        &mut builder,
                        miner,
                        i,
                        last_microblock_header.as_ref(),
                    );

                    assert!(check_mining_reward(
                        &mut epoch,
                        miner,
                        builder.chain_tip.block_height,
                        &all_prev_mining_rewards
                    ));

                    builder.epoch_finish(epoch);
                    (stacks_block, microblocks)
                },
            );

            // process burn chain
            fork.append_block(burn_block);
            let fork_snapshot = burn_node.mine_fork(&mut fork);

            // "discover" the stacks block and its microblocks
            preprocess_stacks_block_data(
                &mut node,
                &mut burn_node,
                &fork_snapshot,
                &stacks_block,
                &microblocks,
                &block_commit_op,
            );

            // process all blocks
            test_debug!(
                "Process Stacks block {} and {} microblocks",
                &stacks_block.block_hash(),
                microblocks.len()
            );
            let tip_info_list = node
                .chainstate
                .process_blocks_at_tip(&mut burn_node.sortdb, 1)
                .unwrap();

            let expect_success = check_oracle(&stacks_block, &microblocks);
            if expect_success {
                // processed _this_ block
                assert_eq!(tip_info_list.len(), 1);
                let (chain_tip_opt, poison_opt) = tip_info_list[0].clone();

                assert!(chain_tip_opt.is_some());
                assert!(poison_opt.is_none());

                let chain_tip = chain_tip_opt.unwrap().header;

                assert_eq!(
                    chain_tip.anchored_header.block_hash(),
                    stacks_block.block_hash()
                );
                assert_eq!(chain_tip.consensus_hash, fork_snapshot.consensus_hash);

                // MARF trie exists for the block header's chain state, so we can make merkle proofs on it
                assert!(check_block_state_index_root(
                    &mut node.chainstate,
                    &fork_snapshot.consensus_hash,
                    &chain_tip.anchored_header
                ));
            }

            let mut next_miner_trace = TestMinerTracePoint::new();
            next_miner_trace.add(
                miner.id,
                full_test_name.clone(),
                fork_snapshot,
                stacks_block,
                microblocks,
                block_commit_op,
            );
            miner_trace.push(next_miner_trace);
        }

        TestMinerTrace::new(burn_node, vec![miner], miner_trace)
    }

    /// one miner begins a chain, and another miner joins it in the same fork at rounds/2.
    fn mine_stacks_blocks_1_fork_2_miners_1_burnchain<F>(
        test_name: &String,
        rounds: usize,
        mut miner_1_block_builder: F,
        mut miner_2_block_builder: F,
    ) -> TestMinerTrace
    where
        F: FnMut(
            &mut ClarityTx,
            &mut StacksBlockBuilder,
            &mut TestMiner,
            usize,
            Option<&StacksMicroblockHeader>,
        ) -> (StacksBlock, Vec<StacksMicroblock>),
    {
        let full_test_name = format!("{}-1_fork_2_miners_1_burnchain", test_name);
        let mut burn_node = TestBurnchainNode::new();
        let mut miner_factory = TestMinerFactory::new();
        let mut miner_1 =
            miner_factory.next_miner(&burn_node.burnchain, 1, 1, AddressHashMode::SerializeP2PKH);
        let mut miner_2 =
            miner_factory.next_miner(&burn_node.burnchain, 1, 1, AddressHashMode::SerializeP2PKH);

        let mut node = TestStacksNode::new(
            false,
            0x80000000,
            &full_test_name,
            vec![
                miner_1.origin_address().unwrap(),
                miner_2.origin_address().unwrap(),
            ],
        );

        let mut sortition_winners = vec![];

        let first_snapshot =
            SortitionDB::get_first_block_snapshot(burn_node.sortdb.conn()).unwrap();
        let mut fork = TestBurnchainFork::new(
            first_snapshot.block_height,
            &first_snapshot.burn_header_hash,
            &first_snapshot.index_root,
            0,
        );

        let mut first_burn_block =
            TestStacksNode::next_burn_block(&mut burn_node.sortdb, &mut fork);

        // first, register a VRF key
        node.add_key_register(&mut first_burn_block, &mut miner_1);

        test_debug!("Mine {} initial transactions", first_burn_block.txs.len());

        fork.append_block(first_burn_block);
        burn_node.mine_fork(&mut fork);

        let mut miner_trace = vec![];

        // next, build up some stacks blocks
        for i in 0..rounds / 2 {
            let mut burn_block = {
                let ic = burn_node.sortdb.index_conn();
                fork.next_block(&ic)
            };

            let last_key = node.get_last_key(&miner_1);
            let parent_block_opt = node.get_last_anchored_block(&miner_1);
            let last_microblock_header_opt =
                get_last_microblock_header(&node, &miner_1, parent_block_opt.as_ref());

            // send next key (key for block i+1)
            node.add_key_register(&mut burn_block, &mut miner_1);
            node.add_key_register(&mut burn_block, &mut miner_2);

            let (stacks_block, microblocks, block_commit_op) = node.mine_stacks_block(
                &mut burn_node.sortdb,
                &mut miner_1,
                &mut burn_block,
                &last_key,
                parent_block_opt.as_ref(),
                1000,
                |mut builder, ref mut miner, ref sortdb| {
                    test_debug!("Produce anchored stacks block");

                    let mut miner_chainstate = open_chainstate(false, 0x80000000, &full_test_name);
                    let all_prev_mining_rewards = get_all_mining_rewards(
                        &mut miner_chainstate,
                        &builder.chain_tip,
                        builder.chain_tip.block_height,
                    );

                    let sort_iconn = sortdb.index_conn();
                    let mut epoch = builder
                        .epoch_begin(&mut miner_chainstate, &sort_iconn)
                        .unwrap()
                        .0;
                    let (stacks_block, microblocks) = miner_1_block_builder(
                        &mut epoch,
                        &mut builder,
                        miner,
                        i,
                        last_microblock_header_opt.as_ref(),
                    );

                    assert!(check_mining_reward(
                        &mut epoch,
                        miner,
                        builder.chain_tip.block_height,
                        &all_prev_mining_rewards
                    ));

                    builder.epoch_finish(epoch);
                    (stacks_block, microblocks)
                },
            );

            // process burn chain
            fork.append_block(burn_block);
            let fork_snapshot = burn_node.mine_fork(&mut fork);

            // "discover" the stacks block and its microblocks
            preprocess_stacks_block_data(
                &mut node,
                &mut burn_node,
                &fork_snapshot,
                &stacks_block,
                &microblocks,
                &block_commit_op,
            );

            // process all blocks
            test_debug!(
                "Process Stacks block {} and {} microblocks",
                &stacks_block.block_hash(),
                microblocks.len()
            );
            let tip_info_list = node
                .chainstate
                .process_blocks_at_tip(&mut burn_node.sortdb, 1)
                .unwrap();

            // processed _this_ block
            assert_eq!(tip_info_list.len(), 1);
            let (chain_tip_opt, poison_opt) = tip_info_list[0].clone();

            assert!(chain_tip_opt.is_some());
            assert!(poison_opt.is_none());

            let chain_tip = chain_tip_opt.unwrap().header;

            assert_eq!(
                chain_tip.anchored_header.block_hash(),
                stacks_block.block_hash()
            );
            assert_eq!(chain_tip.consensus_hash, fork_snapshot.consensus_hash);

            // MARF trie exists for the block header's chain state, so we can make merkle proofs on it
            assert!(check_block_state_index_root(
                &mut node.chainstate,
                &fork_snapshot.consensus_hash,
                &chain_tip.anchored_header
            ));

            sortition_winners.push(miner_1.origin_address().unwrap());

            let mut next_miner_trace = TestMinerTracePoint::new();
            next_miner_trace.add(
                miner_1.id,
                full_test_name.clone(),
                fork_snapshot,
                stacks_block,
                microblocks,
                block_commit_op,
            );
            miner_trace.push(next_miner_trace);
        }

        // miner 2 begins mining
        for i in rounds / 2..rounds {
            let mut burn_block = {
                let ic = burn_node.sortdb.index_conn();
                fork.next_block(&ic)
            };

            let last_key_1 = node.get_last_key(&miner_1);
            let last_key_2 = node.get_last_key(&miner_2);

            let last_winning_snapshot = {
                let first_block_height = burn_node.sortdb.first_block_height;
                let ic = burn_node.sortdb.index_conn();
                let chain_tip = fork.get_tip(&ic);
                ic.as_handle(&chain_tip.sortition_id)
                    .get_last_snapshot_with_sortition(first_block_height + (i as u64) + 1)
                    .expect("FATAL: no prior snapshot with sortition")
            };

            let parent_block_opt = Some(
                node.get_anchored_block(&last_winning_snapshot.winning_stacks_block_hash)
                    .expect("FATAL: no prior block from last winning snapshot"),
            );

            let last_microblock_header_opt =
                match get_last_microblock_header(&node, &miner_1, parent_block_opt.as_ref()) {
                    Some(stream) => Some(stream),
                    None => get_last_microblock_header(&node, &miner_2, parent_block_opt.as_ref()),
                };

            // send next key (key for block i+1)
            node.add_key_register(&mut burn_block, &mut miner_1);
            node.add_key_register(&mut burn_block, &mut miner_2);

            let (stacks_block_1, microblocks_1, block_commit_op_1) = node.mine_stacks_block(
                &mut burn_node.sortdb,
                &mut miner_1,
                &mut burn_block,
                &last_key_1,
                parent_block_opt.as_ref(),
                1000,
                |mut builder, ref mut miner, ref sortdb| {
                    test_debug!(
                        "Produce anchored stacks block in stacks fork 1 via {}",
                        miner.origin_address().unwrap().to_string()
                    );

                    let mut miner_chainstate = open_chainstate(false, 0x80000000, &full_test_name);
                    let all_prev_mining_rewards = get_all_mining_rewards(
                        &mut miner_chainstate,
                        &builder.chain_tip,
                        builder.chain_tip.block_height,
                    );

                    let sort_iconn = sortdb.index_conn();
                    let mut epoch = builder
                        .epoch_begin(&mut miner_chainstate, &sort_iconn)
                        .unwrap()
                        .0;
                    let (stacks_block, microblocks) = miner_1_block_builder(
                        &mut epoch,
                        &mut builder,
                        miner,
                        i,
                        last_microblock_header_opt.as_ref(),
                    );

                    assert!(check_mining_reward(
                        &mut epoch,
                        miner,
                        builder.chain_tip.block_height,
                        &all_prev_mining_rewards
                    ));

                    builder.epoch_finish(epoch);
                    (stacks_block, microblocks)
                },
            );

            let (stacks_block_2, microblocks_2, block_commit_op_2) = node.mine_stacks_block(
                &mut burn_node.sortdb,
                &mut miner_2,
                &mut burn_block,
                &last_key_2,
                parent_block_opt.as_ref(),
                1000,
                |mut builder, ref mut miner, ref sortdb| {
                    test_debug!(
                        "Produce anchored stacks block in stacks fork 2 via {}",
                        miner.origin_address().unwrap().to_string()
                    );

                    let mut miner_chainstate = open_chainstate(false, 0x80000000, &full_test_name);
                    let all_prev_mining_rewards = get_all_mining_rewards(
                        &mut miner_chainstate,
                        &builder.chain_tip,
                        builder.chain_tip.block_height,
                    );

                    let sort_iconn = sortdb.index_conn();
                    let mut epoch = builder
                        .epoch_begin(&mut miner_chainstate, &sort_iconn)
                        .unwrap()
                        .0;
                    let (stacks_block, microblocks) = miner_2_block_builder(
                        &mut epoch,
                        &mut builder,
                        miner,
                        i,
                        last_microblock_header_opt.as_ref(),
                    );

                    assert!(check_mining_reward(
                        &mut epoch,
                        miner,
                        builder.chain_tip.block_height,
                        &all_prev_mining_rewards
                    ));

                    builder.epoch_finish(epoch);
                    (stacks_block, microblocks)
                },
            );

            // process burn chain
            fork.append_block(burn_block);
            let fork_snapshot = burn_node.mine_fork(&mut fork);

            // "discover" the stacks blocks
            let res_1 = preprocess_stacks_block_data(
                &mut node,
                &mut burn_node,
                &fork_snapshot,
                &stacks_block_1,
                &microblocks_1,
                &block_commit_op_1,
            );
            let res_2 = preprocess_stacks_block_data(
                &mut node,
                &mut burn_node,
                &fork_snapshot,
                &stacks_block_2,
                &microblocks_2,
                &block_commit_op_2,
            );

            // exactly one stacks block will have been queued up, since sortition picks only one.
            match (res_1, res_2) {
                (Some(res), None) => {}
                (None, Some(res)) => {}
                (_, _) => assert!(false),
            }

            // process all blocks
            test_debug!(
                "Process Stacks block {}",
                &fork_snapshot.winning_stacks_block_hash
            );
            let tip_info_list = node
                .chainstate
                .process_blocks_at_tip(&mut burn_node.sortdb, 2)
                .unwrap();

            // processed exactly one block, but got back two tip-infos
            assert_eq!(tip_info_list.len(), 1);
            let (chain_tip_opt, poison_opt) = tip_info_list[0].clone();

            assert!(chain_tip_opt.is_some());
            assert!(poison_opt.is_none());

            let chain_tip = chain_tip_opt.unwrap().header;

            // selected block is the sortition-winning block
            assert_eq!(
                chain_tip.anchored_header.block_hash(),
                fork_snapshot.winning_stacks_block_hash
            );
            assert_eq!(chain_tip.consensus_hash, fork_snapshot.consensus_hash);

            let mut next_miner_trace = TestMinerTracePoint::new();
            if fork_snapshot.winning_stacks_block_hash == stacks_block_1.block_hash() {
                test_debug!(
                    "\n\nMiner 1 ({}) won sortition\n",
                    miner_1.origin_address().unwrap().to_string()
                );

                // MARF trie exists for the block header's chain state, so we can make merkle proofs on it
                assert!(check_block_state_index_root(
                    &mut node.chainstate,
                    &fork_snapshot.consensus_hash,
                    &stacks_block_1.header
                ));
                sortition_winners.push(miner_1.origin_address().unwrap());

                next_miner_trace.add(
                    miner_1.id,
                    full_test_name.clone(),
                    fork_snapshot,
                    stacks_block_1,
                    microblocks_1,
                    block_commit_op_1,
                );
            } else {
                test_debug!(
                    "\n\nMiner 2 ({}) won sortition\n",
                    miner_2.origin_address().unwrap().to_string()
                );

                // MARF trie exists for the block header's chain state, so we can make merkle proofs on it
                assert!(check_block_state_index_root(
                    &mut node.chainstate,
                    &fork_snapshot.consensus_hash,
                    &stacks_block_2.header
                ));
                sortition_winners.push(miner_2.origin_address().unwrap());

                next_miner_trace.add(
                    miner_2.id,
                    full_test_name.clone(),
                    fork_snapshot,
                    stacks_block_2,
                    microblocks_2,
                    block_commit_op_2,
                );
            }

            miner_trace.push(next_miner_trace);
        }

        TestMinerTrace::new(burn_node, vec![miner_1, miner_2], miner_trace)
    }

    /// two miners begin working on the same stacks chain, and then the stacks chain forks
    /// (resulting in two chainstates).  The burnchain is unaffected.  One miner continues on one
    /// chainstate, and the other continues on the other chainstate.  Fork happens on rounds/2
    fn mine_stacks_blocks_2_forks_2_miners_1_burnchain<F>(
        test_name: &String,
        rounds: usize,
        miner_1_block_builder: F,
        miner_2_block_builder: F,
    ) -> TestMinerTrace
    where
        F: FnMut(
            &mut ClarityTx,
            &mut StacksBlockBuilder,
            &mut TestMiner,
            usize,
            Option<&StacksMicroblockHeader>,
        ) -> (StacksBlock, Vec<StacksMicroblock>),
    {
        mine_stacks_blocks_2_forks_at_height_2_miners_1_burnchain(
            test_name,
            rounds,
            rounds / 2,
            miner_1_block_builder,
            miner_2_block_builder,
        )
    }

    /// two miners begin working on the same stacks chain, and then the stacks chain forks
    /// (resulting in two chainstates).  The burnchain is unaffected.  One miner continues on one
    /// chainstate, and the other continues on the other chainstate.  Fork happens on fork_height
    fn mine_stacks_blocks_2_forks_at_height_2_miners_1_burnchain<F>(
        test_name: &String,
        rounds: usize,
        fork_height: usize,
        mut miner_1_block_builder: F,
        mut miner_2_block_builder: F,
    ) -> TestMinerTrace
    where
        F: FnMut(
            &mut ClarityTx,
            &mut StacksBlockBuilder,
            &mut TestMiner,
            usize,
            Option<&StacksMicroblockHeader>,
        ) -> (StacksBlock, Vec<StacksMicroblock>),
    {
        let full_test_name = format!("{}-2_forks_2_miners_1_burnchain", test_name);
        let mut burn_node = TestBurnchainNode::new();
        let mut miner_factory = TestMinerFactory::new();
        let mut miner_1 =
            miner_factory.next_miner(&burn_node.burnchain, 1, 1, AddressHashMode::SerializeP2PKH);
        let mut miner_2 =
            miner_factory.next_miner(&burn_node.burnchain, 1, 1, AddressHashMode::SerializeP2PKH);

        let mut node = TestStacksNode::new(
            false,
            0x80000000,
            &full_test_name,
            vec![
                miner_1.origin_address().unwrap(),
                miner_2.origin_address().unwrap(),
            ],
        );

        let mut sortition_winners = vec![];

        let first_snapshot =
            SortitionDB::get_first_block_snapshot(burn_node.sortdb.conn()).unwrap();
        let mut fork = TestBurnchainFork::new(
            first_snapshot.block_height,
            &first_snapshot.burn_header_hash,
            &first_snapshot.index_root,
            0,
        );

        let mut first_burn_block =
            TestStacksNode::next_burn_block(&mut burn_node.sortdb, &mut fork);

        // first, register a VRF key
        node.add_key_register(&mut first_burn_block, &mut miner_1);
        node.add_key_register(&mut first_burn_block, &mut miner_2);

        test_debug!("Mine {} initial transactions", first_burn_block.txs.len());

        fork.append_block(first_burn_block);
        burn_node.mine_fork(&mut fork);

        let mut miner_trace = vec![];

        // miner 1 and 2 cooperate to build a shared fork
        for i in 0..fork_height {
            let mut burn_block = {
                let ic = burn_node.sortdb.index_conn();
                fork.next_block(&ic)
            };

            let last_key_1 = node.get_last_key(&miner_1);
            let last_key_2 = node.get_last_key(&miner_2);

            let last_winning_snapshot = {
                let first_block_height = burn_node.sortdb.first_block_height;
                let ic = burn_node.sortdb.index_conn();
                let chain_tip = fork.get_tip(&ic);
                ic.as_handle(&chain_tip.sortition_id)
                    .get_last_snapshot_with_sortition(first_block_height + (i as u64) + 1)
                    .expect("FATAL: no prior snapshot with sortition")
            };

            let (parent_block_opt, last_microblock_header_opt) = if last_winning_snapshot
                .num_sortitions
                == 0
            {
                // this is the first block
                (None, None)
            } else {
                // this is a subsequent block
                let parent_block_opt = Some(
                    node.get_anchored_block(&last_winning_snapshot.winning_stacks_block_hash)
                        .expect("FATAL: no prior block from last winning snapshot"),
                );
                let last_microblock_header_opt =
                    match get_last_microblock_header(&node, &miner_1, parent_block_opt.as_ref()) {
                        Some(stream) => Some(stream),
                        None => {
                            get_last_microblock_header(&node, &miner_2, parent_block_opt.as_ref())
                        }
                    };
                (parent_block_opt, last_microblock_header_opt)
            };

            // send next key (key for block i+1)
            node.add_key_register(&mut burn_block, &mut miner_1);
            node.add_key_register(&mut burn_block, &mut miner_2);

            let (stacks_block_1, microblocks_1, block_commit_op_1) = node.mine_stacks_block(
                &mut burn_node.sortdb,
                &mut miner_1,
                &mut burn_block,
                &last_key_1,
                parent_block_opt.as_ref(),
                1000,
                |mut builder, ref mut miner, ref sortdb| {
                    test_debug!(
                        "Produce anchored stacks block in stacks fork 1 via {}",
                        miner.origin_address().unwrap().to_string()
                    );

                    let mut miner_chainstate = open_chainstate(false, 0x80000000, &full_test_name);
                    let all_prev_mining_rewards = get_all_mining_rewards(
                        &mut miner_chainstate,
                        &builder.chain_tip,
                        builder.chain_tip.block_height,
                    );

                    let sort_iconn = sortdb.index_conn();
                    let mut epoch = builder
                        .epoch_begin(&mut miner_chainstate, &sort_iconn)
                        .unwrap()
                        .0;
                    let (stacks_block, microblocks) = miner_1_block_builder(
                        &mut epoch,
                        &mut builder,
                        miner,
                        i,
                        last_microblock_header_opt.as_ref(),
                    );

                    assert!(check_mining_reward(
                        &mut epoch,
                        miner,
                        builder.chain_tip.block_height,
                        &all_prev_mining_rewards
                    ));

                    builder.epoch_finish(epoch);
                    (stacks_block, microblocks)
                },
            );

            let (stacks_block_2, microblocks_2, block_commit_op_2) = node.mine_stacks_block(
                &mut burn_node.sortdb,
                &mut miner_2,
                &mut burn_block,
                &last_key_2,
                parent_block_opt.as_ref(),
                1000,
                |mut builder, ref mut miner, ref sortdb| {
                    test_debug!(
                        "Produce anchored stacks block in stacks fork 2 via {}",
                        miner.origin_address().unwrap().to_string()
                    );

                    let mut miner_chainstate = open_chainstate(false, 0x80000000, &full_test_name);
                    let all_prev_mining_rewards = get_all_mining_rewards(
                        &mut miner_chainstate,
                        &builder.chain_tip,
                        builder.chain_tip.block_height,
                    );

                    let sort_iconn = sortdb.index_conn();
                    let mut epoch = builder
                        .epoch_begin(&mut miner_chainstate, &sort_iconn)
                        .unwrap()
                        .0;
                    let (stacks_block, microblocks) = miner_2_block_builder(
                        &mut epoch,
                        &mut builder,
                        miner,
                        i,
                        last_microblock_header_opt.as_ref(),
                    );

                    assert!(check_mining_reward(
                        &mut epoch,
                        miner,
                        builder.chain_tip.block_height,
                        &all_prev_mining_rewards
                    ));

                    builder.epoch_finish(epoch);
                    (stacks_block, microblocks)
                },
            );

            // process burn chain
            fork.append_block(burn_block);
            let fork_snapshot = burn_node.mine_fork(&mut fork);

            // "discover" the stacks block and its microblocks
            preprocess_stacks_block_data(
                &mut node,
                &mut burn_node,
                &fork_snapshot,
                &stacks_block_1,
                &microblocks_1,
                &block_commit_op_1,
            );
            preprocess_stacks_block_data(
                &mut node,
                &mut burn_node,
                &fork_snapshot,
                &stacks_block_2,
                &microblocks_2,
                &block_commit_op_2,
            );

            // process all blocks
            test_debug!(
                "Process Stacks block {} and {} microblocks",
                &stacks_block_1.block_hash(),
                microblocks_1.len()
            );
            test_debug!(
                "Process Stacks block {} and {} microblocks",
                &stacks_block_2.block_hash(),
                microblocks_2.len()
            );
            let tip_info_list = node
                .chainstate
                .process_blocks_at_tip(&mut burn_node.sortdb, 2)
                .unwrap();

            // processed _one_ block
            assert_eq!(tip_info_list.len(), 1);
            let (chain_tip_opt, poison_opt) = tip_info_list[0].clone();

            assert!(chain_tip_opt.is_some());
            assert!(poison_opt.is_none());

            let chain_tip = chain_tip_opt.unwrap().header;

            let mut next_miner_trace = TestMinerTracePoint::new();
            if fork_snapshot.winning_stacks_block_hash == stacks_block_1.block_hash() {
                test_debug!(
                    "\n\nMiner 1 ({}) won sortition\n",
                    miner_1.origin_address().unwrap().to_string()
                );

                // MARF trie exists for the block header's chain state, so we can make merkle proofs on it
                assert!(check_block_state_index_root(
                    &mut node.chainstate,
                    &fork_snapshot.consensus_hash,
                    &stacks_block_1.header
                ));
                sortition_winners.push(miner_1.origin_address().unwrap());
            } else {
                test_debug!(
                    "\n\nMiner 2 ({}) won sortition\n",
                    miner_2.origin_address().unwrap().to_string()
                );

                // MARF trie exists for the block header's chain state, so we can make merkle proofs on it
                assert!(check_block_state_index_root(
                    &mut node.chainstate,
                    &fork_snapshot.consensus_hash,
                    &stacks_block_2.header
                ));
                sortition_winners.push(miner_2.origin_address().unwrap());
            }

            // add both blocks to the miner trace, because in this test runner, there will be _two_
            // nodes that process _all_ blocks
            next_miner_trace.add(
                miner_1.id,
                full_test_name.clone(),
                fork_snapshot.clone(),
                stacks_block_1.clone(),
                microblocks_1.clone(),
                block_commit_op_1.clone(),
            );
            next_miner_trace.add(
                miner_2.id,
                full_test_name.clone(),
                fork_snapshot.clone(),
                stacks_block_2.clone(),
                microblocks_2.clone(),
                block_commit_op_2.clone(),
            );
            miner_trace.push(next_miner_trace);
        }

        test_debug!("\n\nMiner 1 and Miner 2 now separate\n\n");

        let mut sortition_winners_1 = sortition_winners.clone();
        let mut sortition_winners_2 = sortition_winners.clone();
        let snapshot_at_fork = {
            let ic = burn_node.sortdb.index_conn();
            let tip = fork.get_tip(&ic);
            tip
        };

        assert_eq!(snapshot_at_fork.num_sortitions, fork_height as u64);

        // give miner 2 its own chain state directory
        let full_test_name_2 = format!("{}.2", &full_test_name);
        let mut node_2 = node.fork(&full_test_name_2);

        // miner 1 begins working on its own fork.
        // miner 2 begins working on its own fork.
        for i in fork_height..rounds {
            let mut burn_block = {
                let ic = burn_node.sortdb.index_conn();
                fork.next_block(&ic)
            };

            let last_key_1 = node.get_last_key(&miner_1);
            let last_key_2 = node_2.get_last_key(&miner_2);

            let mut last_winning_snapshot_1 = {
                let ic = burn_node.sortdb.index_conn();
                let tip = fork.get_tip(&ic);
                match TestStacksNode::get_last_winning_snapshot(&ic, &tip, &miner_1) {
                    Some(sn) => sn,
                    None => SortitionDB::get_first_block_snapshot(&ic).unwrap(),
                }
            };

            let mut last_winning_snapshot_2 = {
                let ic = burn_node.sortdb.index_conn();
                let tip = fork.get_tip(&ic);
                match TestStacksNode::get_last_winning_snapshot(&ic, &tip, &miner_2) {
                    Some(sn) => sn,
                    None => SortitionDB::get_first_block_snapshot(&ic).unwrap(),
                }
            };

            // build off of the point where the fork occurred, regardless of who won that sortition
            if last_winning_snapshot_1.num_sortitions < snapshot_at_fork.num_sortitions {
                last_winning_snapshot_1 = snapshot_at_fork.clone();
            }
            if last_winning_snapshot_2.num_sortitions < snapshot_at_fork.num_sortitions {
                last_winning_snapshot_2 = snapshot_at_fork.clone();
            }

            let parent_block_opt_1 =
                node.get_anchored_block(&last_winning_snapshot_1.winning_stacks_block_hash);
            let parent_block_opt_2 =
                node_2.get_anchored_block(&last_winning_snapshot_2.winning_stacks_block_hash);

            let last_microblock_header_opt_1 =
                get_last_microblock_header(&node, &miner_1, parent_block_opt_1.as_ref());
            let last_microblock_header_opt_2 =
                get_last_microblock_header(&node_2, &miner_2, parent_block_opt_2.as_ref());

            // send next key (key for block i+1)
            node.add_key_register(&mut burn_block, &mut miner_1);
            node_2.add_key_register(&mut burn_block, &mut miner_2);

            let (stacks_block_1, microblocks_1, block_commit_op_1) = node.mine_stacks_block(
                &mut burn_node.sortdb,
                &mut miner_1,
                &mut burn_block,
                &last_key_1,
                parent_block_opt_1.as_ref(),
                1000,
                |mut builder, ref mut miner, ref sortdb| {
                    test_debug!(
                        "Miner {}: Produce anchored stacks block in stacks fork 1 via {}",
                        miner.id,
                        miner.origin_address().unwrap().to_string()
                    );

                    let mut miner_chainstate = open_chainstate(false, 0x80000000, &full_test_name);
                    let all_prev_mining_rewards = get_all_mining_rewards(
                        &mut miner_chainstate,
                        &builder.chain_tip,
                        builder.chain_tip.block_height,
                    );

                    let sort_iconn = sortdb.index_conn();
                    let mut epoch = builder
                        .epoch_begin(&mut miner_chainstate, &sort_iconn)
                        .unwrap()
                        .0;
                    let (stacks_block, microblocks) = miner_1_block_builder(
                        &mut epoch,
                        &mut builder,
                        miner,
                        i,
                        last_microblock_header_opt_1.as_ref(),
                    );

                    assert!(check_mining_reward(
                        &mut epoch,
                        miner,
                        builder.chain_tip.block_height,
                        &all_prev_mining_rewards
                    ));

                    builder.epoch_finish(epoch);
                    (stacks_block, microblocks)
                },
            );

            let (stacks_block_2, microblocks_2, block_commit_op_2) = node_2.mine_stacks_block(
                &mut burn_node.sortdb,
                &mut miner_2,
                &mut burn_block,
                &last_key_2,
                parent_block_opt_2.as_ref(),
                1000,
                |mut builder, ref mut miner, ref sortdb| {
                    test_debug!(
                        "Miner {}: Produce anchored stacks block in stacks fork 2 via {}",
                        miner.id,
                        miner.origin_address().unwrap().to_string()
                    );

                    let mut miner_chainstate =
                        open_chainstate(false, 0x80000000, &full_test_name_2);
                    let all_prev_mining_rewards = get_all_mining_rewards(
                        &mut miner_chainstate,
                        &builder.chain_tip,
                        builder.chain_tip.block_height,
                    );

                    let sort_iconn = sortdb.index_conn();
                    let mut epoch = builder
                        .epoch_begin(&mut miner_chainstate, &sort_iconn)
                        .unwrap()
                        .0;
                    let (stacks_block, microblocks) = miner_2_block_builder(
                        &mut epoch,
                        &mut builder,
                        miner,
                        i,
                        last_microblock_header_opt_2.as_ref(),
                    );

                    assert!(check_mining_reward(
                        &mut epoch,
                        miner,
                        builder.chain_tip.block_height,
                        &all_prev_mining_rewards
                    ));

                    builder.epoch_finish(epoch);
                    (stacks_block, microblocks)
                },
            );

            // process burn chain
            fork.append_block(burn_block);
            let fork_snapshot = burn_node.mine_fork(&mut fork);

            // "discover" the stacks blocks
            let res_1 = preprocess_stacks_block_data(
                &mut node,
                &mut burn_node,
                &fork_snapshot,
                &stacks_block_1,
                &microblocks_1,
                &block_commit_op_1,
            );
            let res_2 = preprocess_stacks_block_data(
                &mut node_2,
                &mut burn_node,
                &fork_snapshot,
                &stacks_block_2,
                &microblocks_2,
                &block_commit_op_2,
            );

            // exactly one stacks block will have been queued up, since sortition picks only one.
            match (res_1, res_2) {
                (Some(res), None) => assert!(res),
                (None, Some(res)) => assert!(res),
                (_, _) => assert!(false),
            }

            // process all blocks
            test_debug!(
                "Process Stacks block {}",
                &fork_snapshot.winning_stacks_block_hash
            );
            let mut tip_info_list = node
                .chainstate
                .process_blocks_at_tip(&mut burn_node.sortdb, 2)
                .unwrap();
            let mut tip_info_list_2 = node_2
                .chainstate
                .process_blocks_at_tip(&mut burn_node.sortdb, 2)
                .unwrap();

            tip_info_list.append(&mut tip_info_list_2);

            // processed exactly one block, but got back two tip-infos
            assert_eq!(tip_info_list.len(), 1);
            let (chain_tip_opt, poison_opt) = tip_info_list[0].clone();

            assert!(chain_tip_opt.is_some());
            assert!(poison_opt.is_none());

            let chain_tip = chain_tip_opt.unwrap().header;

            // selected block is the sortition-winning block
            assert_eq!(
                chain_tip.anchored_header.block_hash(),
                fork_snapshot.winning_stacks_block_hash
            );
            assert_eq!(chain_tip.consensus_hash, fork_snapshot.consensus_hash);

            let mut next_miner_trace = TestMinerTracePoint::new();
            if fork_snapshot.winning_stacks_block_hash == stacks_block_1.block_hash() {
                test_debug!(
                    "\n\nMiner 1 ({}) won sortition\n",
                    miner_1.origin_address().unwrap().to_string()
                );

                // MARF trie exists for the block header's chain state, so we can make merkle proofs on it
                assert!(check_block_state_index_root(
                    &mut node.chainstate,
                    &fork_snapshot.consensus_hash,
                    &stacks_block_1.header
                ));
                sortition_winners_1.push(miner_1.origin_address().unwrap());
            } else {
                test_debug!(
                    "\n\nMiner 2 ({}) won sortition\n",
                    miner_2.origin_address().unwrap().to_string()
                );

                // MARF trie exists for the block header's chain state, so we can make merkle proofs on it
                assert!(check_block_state_index_root(
                    &mut node_2.chainstate,
                    &fork_snapshot.consensus_hash,
                    &stacks_block_2.header
                ));
                sortition_winners_2.push(miner_2.origin_address().unwrap());
            }

            // each miner produced a block; just one of them got accepted
            next_miner_trace.add(
                miner_1.id,
                full_test_name.clone(),
                fork_snapshot.clone(),
                stacks_block_1.clone(),
                microblocks_1.clone(),
                block_commit_op_1.clone(),
            );
            next_miner_trace.add(
                miner_2.id,
                full_test_name_2.clone(),
                fork_snapshot.clone(),
                stacks_block_2.clone(),
                microblocks_2.clone(),
                block_commit_op_2.clone(),
            );
            miner_trace.push(next_miner_trace);

            // keep chainstates in sync with one another -- each node discovers each other nodes'
            // block data.
            preprocess_stacks_block_data(
                &mut node,
                &mut burn_node,
                &fork_snapshot,
                &stacks_block_2,
                &microblocks_2,
                &block_commit_op_2,
            );
            preprocess_stacks_block_data(
                &mut node_2,
                &mut burn_node,
                &fork_snapshot,
                &stacks_block_1,
                &microblocks_1,
                &block_commit_op_1,
            );
            let _ = node
                .chainstate
                .process_blocks_at_tip(&mut burn_node.sortdb, 2)
                .unwrap();
            let _ = node_2
                .chainstate
                .process_blocks_at_tip(&mut burn_node.sortdb, 2)
                .unwrap();
        }

        TestMinerTrace::new(burn_node, vec![miner_1, miner_2], miner_trace)
    }

    /// two miners work on the same fork, and the burnchain splits them.
    /// the split happens at rounds/2
    fn mine_stacks_blocks_1_fork_2_miners_2_burnchains<F>(
        test_name: &String,
        rounds: usize,
        mut miner_1_block_builder: F,
        mut miner_2_block_builder: F,
    ) -> TestMinerTrace
    where
        F: FnMut(
            &mut ClarityTx,
            &mut StacksBlockBuilder,
            &mut TestMiner,
            usize,
            Option<&StacksMicroblockHeader>,
        ) -> (StacksBlock, Vec<StacksMicroblock>),
    {
        let full_test_name = format!("{}-1_fork_2_miners_2_burnchain", test_name);
        let mut burn_node = TestBurnchainNode::new();
        let mut miner_factory = TestMinerFactory::new();
        let mut miner_1 =
            miner_factory.next_miner(&burn_node.burnchain, 1, 1, AddressHashMode::SerializeP2PKH);
        let mut miner_2 =
            miner_factory.next_miner(&burn_node.burnchain, 1, 1, AddressHashMode::SerializeP2PKH);

        let mut node = TestStacksNode::new(
            false,
            0x80000000,
            &full_test_name,
            vec![
                miner_1.origin_address().unwrap(),
                miner_2.origin_address().unwrap(),
            ],
        );

        let first_snapshot =
            SortitionDB::get_first_block_snapshot(burn_node.sortdb.conn()).unwrap();
        let mut fork_1 = TestBurnchainFork::new(
            first_snapshot.block_height,
            &first_snapshot.burn_header_hash,
            &first_snapshot.index_root,
            0,
        );

        let mut first_burn_block =
            TestStacksNode::next_burn_block(&mut burn_node.sortdb, &mut fork_1);

        // first, register a VRF key
        node.add_key_register(&mut first_burn_block, &mut miner_1);
        node.add_key_register(&mut first_burn_block, &mut miner_2);

        test_debug!("Mine {} initial transactions", first_burn_block.txs.len());

        fork_1.append_block(first_burn_block);
        burn_node.mine_fork(&mut fork_1);

        let mut miner_trace = vec![];

        // next, build up some stacks blocks, cooperatively
        for i in 0..rounds / 2 {
            let mut burn_block = {
                let ic = burn_node.sortdb.index_conn();
                fork_1.next_block(&ic)
            };

            let last_key_1 = node.get_last_key(&miner_1);
            let last_key_2 = node.get_last_key(&miner_2);

            let last_winning_snapshot = {
                let first_block_height = burn_node.sortdb.first_block_height;
                let ic = burn_node.sortdb.index_conn();
                let chain_tip = fork_1.get_tip(&ic);
                ic.as_handle(&chain_tip.sortition_id)
                    .get_last_snapshot_with_sortition(first_block_height + (i as u64) + 1)
                    .expect("FATAL: no prior snapshot with sortition")
            };

            let (parent_block_opt, last_microblock_header_opt) = if last_winning_snapshot
                .num_sortitions
                == 0
            {
                // this is the first block
                (None, None)
            } else {
                // this is a subsequent block
                let parent_block_opt = Some(
                    node.get_anchored_block(&last_winning_snapshot.winning_stacks_block_hash)
                        .expect("FATAL: no prior block from last winning snapshot"),
                );
                let last_microblock_header_opt =
                    match get_last_microblock_header(&node, &miner_1, parent_block_opt.as_ref()) {
                        Some(stream) => Some(stream),
                        None => {
                            get_last_microblock_header(&node, &miner_2, parent_block_opt.as_ref())
                        }
                    };
                (parent_block_opt, last_microblock_header_opt)
            };

            // send next key (key for block i+1)
            node.add_key_register(&mut burn_block, &mut miner_1);
            node.add_key_register(&mut burn_block, &mut miner_2);

            let (stacks_block_1, microblocks_1, block_commit_op_1) = node.mine_stacks_block(
                &mut burn_node.sortdb,
                &mut miner_1,
                &mut burn_block,
                &last_key_1,
                parent_block_opt.as_ref(),
                1000,
                |mut builder, ref mut miner, ref sortdb| {
                    test_debug!("Produce anchored stacks block from miner 1");

                    let mut miner_chainstate = open_chainstate(false, 0x80000000, &full_test_name);
                    let all_prev_mining_rewards = get_all_mining_rewards(
                        &mut miner_chainstate,
                        &builder.chain_tip,
                        builder.chain_tip.block_height,
                    );

                    let sort_iconn = sortdb.index_conn();
                    let mut epoch = builder
                        .epoch_begin(&mut miner_chainstate, &sort_iconn)
                        .unwrap()
                        .0;
                    let (stacks_block, microblocks) = miner_1_block_builder(
                        &mut epoch,
                        &mut builder,
                        miner,
                        i,
                        last_microblock_header_opt.as_ref(),
                    );

                    assert!(check_mining_reward(
                        &mut epoch,
                        miner,
                        builder.chain_tip.block_height,
                        &all_prev_mining_rewards
                    ));

                    builder.epoch_finish(epoch);
                    (stacks_block, microblocks)
                },
            );

            let (stacks_block_2, microblocks_2, block_commit_op_2) = node.mine_stacks_block(
                &mut burn_node.sortdb,
                &mut miner_2,
                &mut burn_block,
                &last_key_2,
                parent_block_opt.as_ref(),
                1000,
                |mut builder, ref mut miner, ref sortdb| {
                    test_debug!("Produce anchored stacks block from miner 2");

                    let mut miner_chainstate = open_chainstate(false, 0x80000000, &full_test_name);
                    let all_prev_mining_rewards = get_all_mining_rewards(
                        &mut miner_chainstate,
                        &builder.chain_tip,
                        builder.chain_tip.block_height,
                    );

                    let sort_iconn = sortdb.index_conn();
                    let mut epoch = builder
                        .epoch_begin(&mut miner_chainstate, &sort_iconn)
                        .unwrap()
                        .0;
                    let (stacks_block, microblocks) = miner_2_block_builder(
                        &mut epoch,
                        &mut builder,
                        miner,
                        i,
                        last_microblock_header_opt.as_ref(),
                    );

                    assert!(check_mining_reward(
                        &mut epoch,
                        miner,
                        builder.chain_tip.block_height,
                        &all_prev_mining_rewards
                    ));

                    builder.epoch_finish(epoch);
                    (stacks_block, microblocks)
                },
            );

            // process burn chain
            fork_1.append_block(burn_block);
            let fork_snapshot = burn_node.mine_fork(&mut fork_1);

            // "discover" the stacks block
            preprocess_stacks_block_data(
                &mut node,
                &mut burn_node,
                &fork_snapshot,
                &stacks_block_1,
                &microblocks_1,
                &block_commit_op_1,
            );
            preprocess_stacks_block_data(
                &mut node,
                &mut burn_node,
                &fork_snapshot,
                &stacks_block_2,
                &microblocks_2,
                &block_commit_op_2,
            );

            // process all blocks
            test_debug!(
                "Process Stacks block {} and {} microblocks",
                &stacks_block_1.block_hash(),
                microblocks_1.len()
            );
            test_debug!(
                "Process Stacks block {} and {} microblocks",
                &stacks_block_2.block_hash(),
                microblocks_2.len()
            );
            let tip_info_list = node
                .chainstate
                .process_blocks_at_tip(&mut burn_node.sortdb, 2)
                .unwrap();

            // processed _one_ block
            assert_eq!(tip_info_list.len(), 1);
            let (chain_tip_opt, poison_opt) = tip_info_list[0].clone();

            assert!(chain_tip_opt.is_some());
            assert!(poison_opt.is_none());

            let chain_tip = chain_tip_opt.unwrap().header;

            // selected block is the sortition-winning block
            assert_eq!(
                chain_tip.anchored_header.block_hash(),
                fork_snapshot.winning_stacks_block_hash
            );
            assert_eq!(chain_tip.consensus_hash, fork_snapshot.consensus_hash);

            let mut next_miner_trace = TestMinerTracePoint::new();
            if fork_snapshot.winning_stacks_block_hash == stacks_block_1.block_hash() {
                test_debug!(
                    "\n\nMiner 1 ({}) won sortition\n",
                    miner_1.origin_address().unwrap().to_string()
                );

                // MARF trie exists for the block header's chain state, so we can make merkle proofs on it
                assert!(check_block_state_index_root(
                    &mut node.chainstate,
                    &fork_snapshot.consensus_hash,
                    &stacks_block_1.header
                ));
                next_miner_trace.add(
                    miner_1.id,
                    full_test_name.clone(),
                    fork_snapshot,
                    stacks_block_1,
                    microblocks_1,
                    block_commit_op_1,
                );
            } else {
                test_debug!(
                    "\n\nMiner 2 ({}) won sortition\n",
                    miner_2.origin_address().unwrap().to_string()
                );

                // MARF trie exists for the block header's chain state, so we can make merkle proofs on it
                assert!(check_block_state_index_root(
                    &mut node.chainstate,
                    &fork_snapshot.consensus_hash,
                    &stacks_block_2.header
                ));
                next_miner_trace.add(
                    miner_2.id,
                    full_test_name.clone(),
                    fork_snapshot,
                    stacks_block_2,
                    microblocks_2,
                    block_commit_op_2,
                );
            }
            miner_trace.push(next_miner_trace);
        }

        let mut fork_2 = fork_1.fork();

        test_debug!("\n\n\nbegin burnchain fork\n\n");

        // next, build up some stacks blocks on two separate burnchain forks.
        // send the same leader key register transactions to both forks.
        for i in rounds / 2..rounds {
            let mut burn_block_1 = {
                let ic = burn_node.sortdb.index_conn();
                fork_1.next_block(&ic)
            };
            let mut burn_block_2 = {
                let ic = burn_node.sortdb.index_conn();
                fork_2.next_block(&ic)
            };

            let last_key_1 = node.get_last_key(&miner_1);
            let last_key_2 = node.get_last_key(&miner_2);

            let block_1_snapshot = {
                let first_block_height = burn_node.sortdb.first_block_height;
                let ic = burn_node.sortdb.index_conn();
                let chain_tip = fork_1.get_tip(&ic);
                ic.as_handle(&chain_tip.sortition_id)
                    .get_last_snapshot_with_sortition(first_block_height + (i as u64) + 1)
                    .expect("FATAL: no prior snapshot with sortition")
            };

            let block_2_snapshot = {
                let first_block_height = burn_node.sortdb.first_block_height;
                let ic = burn_node.sortdb.index_conn();
                let chain_tip = fork_2.get_tip(&ic);
                ic.as_handle(&chain_tip.sortition_id)
                    .get_last_snapshot_with_sortition(first_block_height + (i as u64) + 1)
                    .expect("FATAL: no prior snapshot with sortition")
            };

            let parent_block_opt_1 =
                node.get_anchored_block(&block_1_snapshot.winning_stacks_block_hash);
            let parent_block_opt_2 =
                node.get_anchored_block(&block_2_snapshot.winning_stacks_block_hash);

            // send next key (key for block i+1)
            node.add_key_register(&mut burn_block_1, &mut miner_1);
            node.add_key_register(&mut burn_block_2, &mut miner_2);

            let last_microblock_header_opt_1 =
                get_last_microblock_header(&node, &miner_1, parent_block_opt_1.as_ref());
            let last_microblock_header_opt_2 =
                get_last_microblock_header(&node, &miner_2, parent_block_opt_2.as_ref());

            let (stacks_block_1, microblocks_1, block_commit_op_1) = node.mine_stacks_block(
                &mut burn_node.sortdb,
                &mut miner_1,
                &mut burn_block_1,
                &last_key_1,
                parent_block_opt_1.as_ref(),
                1000,
                |mut builder, ref mut miner, ref sortdb| {
                    test_debug!(
                        "Produce anchored stacks block in stacks fork 1 via {}",
                        miner.origin_address().unwrap().to_string()
                    );

                    let mut miner_chainstate = open_chainstate(false, 0x80000000, &full_test_name);
                    let all_prev_mining_rewards = get_all_mining_rewards(
                        &mut miner_chainstate,
                        &builder.chain_tip,
                        builder.chain_tip.block_height,
                    );

                    let sort_iconn = sortdb.index_conn();
                    let mut epoch = builder
                        .epoch_begin(&mut miner_chainstate, &sort_iconn)
                        .unwrap()
                        .0;
                    let (stacks_block, microblocks) = miner_1_block_builder(
                        &mut epoch,
                        &mut builder,
                        miner,
                        i,
                        last_microblock_header_opt_1.as_ref(),
                    );

                    assert!(check_mining_reward(
                        &mut epoch,
                        miner,
                        builder.chain_tip.block_height,
                        &all_prev_mining_rewards
                    ));

                    builder.epoch_finish(epoch);
                    (stacks_block, microblocks)
                },
            );

            let (stacks_block_2, microblocks_2, block_commit_op_2) = node.mine_stacks_block(
                &mut burn_node.sortdb,
                &mut miner_2,
                &mut burn_block_2,
                &last_key_2,
                parent_block_opt_2.as_ref(),
                1000,
                |mut builder, ref mut miner, ref sortdb| {
                    test_debug!(
                        "Produce anchored stacks block in stacks fork 2 via {}",
                        miner.origin_address().unwrap().to_string()
                    );

                    let mut miner_chainstate = open_chainstate(false, 0x80000000, &full_test_name);
                    let all_prev_mining_rewards = get_all_mining_rewards(
                        &mut miner_chainstate,
                        &builder.chain_tip,
                        builder.chain_tip.block_height,
                    );

                    let sort_iconn = sortdb.index_conn();
                    let mut epoch = builder
                        .epoch_begin(&mut miner_chainstate, &sort_iconn)
                        .unwrap()
                        .0;
                    let (stacks_block, microblocks) = miner_2_block_builder(
                        &mut epoch,
                        &mut builder,
                        miner,
                        i,
                        last_microblock_header_opt_2.as_ref(),
                    );

                    assert!(check_mining_reward(
                        &mut epoch,
                        miner,
                        builder.chain_tip.block_height,
                        &all_prev_mining_rewards
                    ));

                    builder.epoch_finish(epoch);
                    (stacks_block, microblocks)
                },
            );

            // process burn chain
            fork_1.append_block(burn_block_1);
            fork_2.append_block(burn_block_2);
            let fork_snapshot_1 = burn_node.mine_fork(&mut fork_1);
            let fork_snapshot_2 = burn_node.mine_fork(&mut fork_2);

            assert!(fork_snapshot_1.burn_header_hash != fork_snapshot_2.burn_header_hash);
            assert!(fork_snapshot_1.consensus_hash != fork_snapshot_2.consensus_hash);

            // "discover" the stacks block
            test_debug!("preprocess fork 1 {}", stacks_block_1.block_hash());
            preprocess_stacks_block_data(
                &mut node,
                &mut burn_node,
                &fork_snapshot_1,
                &stacks_block_1,
                &microblocks_1,
                &block_commit_op_1,
            );

            test_debug!("preprocess fork 2 {}", stacks_block_1.block_hash());
            preprocess_stacks_block_data(
                &mut node,
                &mut burn_node,
                &fork_snapshot_2,
                &stacks_block_2,
                &microblocks_2,
                &block_commit_op_2,
            );

            // process all blocks
            test_debug!(
                "Process all Stacks blocks: {}, {}",
                &stacks_block_1.block_hash(),
                &stacks_block_2.block_hash()
            );
            let tip_info_list = node
                .chainstate
                .process_blocks_at_tip(&mut burn_node.sortdb, 2)
                .unwrap();

            // processed all stacks blocks -- one on each burn chain fork
            assert_eq!(tip_info_list.len(), 2);

            for (ref chain_tip_opt, ref poison_opt) in tip_info_list.iter() {
                assert!(chain_tip_opt.is_some());
                assert!(poison_opt.is_none());
            }

            // fork 1?
            let mut found_fork_1 = false;
            for (ref chain_tip_opt, ref poison_opt) in tip_info_list.iter() {
                let chain_tip = chain_tip_opt.clone().unwrap().header;
                if chain_tip.consensus_hash == fork_snapshot_1.consensus_hash {
                    found_fork_1 = true;
                    assert_eq!(
                        chain_tip.anchored_header.block_hash(),
                        stacks_block_1.block_hash()
                    );

                    // MARF trie exists for the block header's chain state, so we can make merkle proofs on it
                    assert!(check_block_state_index_root(
                        &mut node.chainstate,
                        &fork_snapshot_1.consensus_hash,
                        &chain_tip.anchored_header
                    ));
                }
            }

            assert!(found_fork_1);

            let mut found_fork_2 = false;
            for (ref chain_tip_opt, ref poison_opt) in tip_info_list.iter() {
                let chain_tip = chain_tip_opt.clone().unwrap().header;
                if chain_tip.consensus_hash == fork_snapshot_2.consensus_hash {
                    found_fork_2 = true;
                    assert_eq!(
                        chain_tip.anchored_header.block_hash(),
                        stacks_block_2.block_hash()
                    );

                    // MARF trie exists for the block header's chain state, so we can make merkle proofs on it
                    assert!(check_block_state_index_root(
                        &mut node.chainstate,
                        &fork_snapshot_2.consensus_hash,
                        &chain_tip.anchored_header
                    ));
                }
            }

            assert!(found_fork_2);

            let mut next_miner_trace = TestMinerTracePoint::new();
            next_miner_trace.add(
                miner_1.id,
                full_test_name.clone(),
                fork_snapshot_1,
                stacks_block_1,
                microblocks_1,
                block_commit_op_1,
            );
            next_miner_trace.add(
                miner_2.id,
                full_test_name.clone(),
                fork_snapshot_2,
                stacks_block_2,
                microblocks_2,
                block_commit_op_2,
            );
            miner_trace.push(next_miner_trace);
        }

        TestMinerTrace::new(burn_node, vec![miner_1, miner_2], miner_trace)
    }

    /// two miners begin working on separate forks, and the burnchain splits out under them,
    /// putting each one on a different fork.
    /// split happens at rounds/2
    fn mine_stacks_blocks_2_forks_2_miners_2_burnchains<F>(
        test_name: &String,
        rounds: usize,
        mut miner_1_block_builder: F,
        mut miner_2_block_builder: F,
    ) -> TestMinerTrace
    where
        F: FnMut(
            &mut ClarityTx,
            &mut StacksBlockBuilder,
            &mut TestMiner,
            usize,
            Option<&StacksMicroblockHeader>,
        ) -> (StacksBlock, Vec<StacksMicroblock>),
    {
        let full_test_name = format!("{}-2_forks_2_miner_2_burnchains", test_name);
        let mut burn_node = TestBurnchainNode::new();
        let mut miner_factory = TestMinerFactory::new();
        let mut miner_1 =
            miner_factory.next_miner(&burn_node.burnchain, 1, 1, AddressHashMode::SerializeP2PKH);
        let mut miner_2 =
            miner_factory.next_miner(&burn_node.burnchain, 1, 1, AddressHashMode::SerializeP2PKH);

        let mut node = TestStacksNode::new(
            false,
            0x80000000,
            &full_test_name,
            vec![
                miner_1.origin_address().unwrap(),
                miner_2.origin_address().unwrap(),
            ],
        );

        let first_snapshot =
            SortitionDB::get_first_block_snapshot(burn_node.sortdb.conn()).unwrap();
        let mut fork_1 = TestBurnchainFork::new(
            first_snapshot.block_height,
            &first_snapshot.burn_header_hash,
            &first_snapshot.index_root,
            0,
        );

        let mut first_burn_block =
            TestStacksNode::next_burn_block(&mut burn_node.sortdb, &mut fork_1);

        // first, register a VRF key
        node.add_key_register(&mut first_burn_block, &mut miner_1);
        node.add_key_register(&mut first_burn_block, &mut miner_2);

        test_debug!("Mine {} initial transactions", first_burn_block.txs.len());

        fork_1.append_block(first_burn_block);
        burn_node.mine_fork(&mut fork_1);

        let mut miner_trace = vec![];

        // next, build up some stacks blocks. miners cooperate
        for i in 0..rounds / 2 {
            let mut burn_block = {
                let ic = burn_node.sortdb.index_conn();
                fork_1.next_block(&ic)
            };

            let last_key_1 = node.get_last_key(&miner_1);
            let last_key_2 = node.get_last_key(&miner_2);

            let (block_1_snapshot_opt, block_2_snapshot_opt) = {
                let ic = burn_node.sortdb.index_conn();
                let chain_tip = fork_1.get_tip(&ic);
                let block_1_snapshot_opt =
                    TestStacksNode::get_last_winning_snapshot(&ic, &chain_tip, &miner_1);
                let block_2_snapshot_opt =
                    TestStacksNode::get_last_winning_snapshot(&ic, &chain_tip, &miner_2);
                (block_1_snapshot_opt, block_2_snapshot_opt)
            };

            let parent_block_opt_1 = match block_1_snapshot_opt {
                Some(sn) => node.get_anchored_block(&sn.winning_stacks_block_hash),
                None => None,
            };

            let parent_block_opt_2 = match block_2_snapshot_opt {
                Some(sn) => node.get_anchored_block(&sn.winning_stacks_block_hash),
                None => parent_block_opt_1.clone(),
            };

            let last_microblock_header_opt_1 =
                get_last_microblock_header(&node, &miner_1, parent_block_opt_1.as_ref());
            let last_microblock_header_opt_2 =
                get_last_microblock_header(&node, &miner_2, parent_block_opt_2.as_ref());

            // send next key (key for block i+1)
            node.add_key_register(&mut burn_block, &mut miner_1);
            node.add_key_register(&mut burn_block, &mut miner_2);

            let (stacks_block_1, microblocks_1, block_commit_op_1) = node.mine_stacks_block(
                &mut burn_node.sortdb,
                &mut miner_1,
                &mut burn_block,
                &last_key_1,
                parent_block_opt_1.as_ref(),
                1000,
                |mut builder, ref mut miner, ref sortdb| {
                    test_debug!("Produce anchored stacks block");

                    let mut miner_chainstate = open_chainstate(false, 0x80000000, &full_test_name);
                    let all_prev_mining_rewards = get_all_mining_rewards(
                        &mut miner_chainstate,
                        &builder.chain_tip,
                        builder.chain_tip.block_height,
                    );

                    let sort_iconn = sortdb.index_conn();
                    let mut epoch = builder
                        .epoch_begin(&mut miner_chainstate, &sort_iconn)
                        .unwrap()
                        .0;
                    let (stacks_block, microblocks) = miner_1_block_builder(
                        &mut epoch,
                        &mut builder,
                        miner,
                        i,
                        last_microblock_header_opt_1.as_ref(),
                    );

                    assert!(check_mining_reward(
                        &mut epoch,
                        miner,
                        builder.chain_tip.block_height,
                        &all_prev_mining_rewards
                    ));

                    builder.epoch_finish(epoch);
                    (stacks_block, microblocks)
                },
            );

            let (stacks_block_2, microblocks_2, block_commit_op_2) = node.mine_stacks_block(
                &mut burn_node.sortdb,
                &mut miner_2,
                &mut burn_block,
                &last_key_2,
                parent_block_opt_2.as_ref(),
                1000,
                |mut builder, ref mut miner, ref sortdb| {
                    test_debug!("Produce anchored stacks block");

                    let mut miner_chainstate = open_chainstate(false, 0x80000000, &full_test_name);
                    let all_prev_mining_rewards = get_all_mining_rewards(
                        &mut miner_chainstate,
                        &builder.chain_tip,
                        builder.chain_tip.block_height,
                    );

                    let sort_iconn = sortdb.index_conn();
                    let mut epoch = builder
                        .epoch_begin(&mut miner_chainstate, &sort_iconn)
                        .unwrap()
                        .0;
                    let (stacks_block, microblocks) = miner_2_block_builder(
                        &mut epoch,
                        &mut builder,
                        miner,
                        i,
                        last_microblock_header_opt_2.as_ref(),
                    );

                    assert!(check_mining_reward(
                        &mut epoch,
                        miner,
                        builder.chain_tip.block_height,
                        &all_prev_mining_rewards
                    ));

                    builder.epoch_finish(epoch);
                    (stacks_block, microblocks)
                },
            );

            // process burn chain
            fork_1.append_block(burn_block);
            let fork_snapshot = burn_node.mine_fork(&mut fork_1);

            // "discover" the stacks block
            preprocess_stacks_block_data(
                &mut node,
                &mut burn_node,
                &fork_snapshot,
                &stacks_block_1,
                &microblocks_1,
                &block_commit_op_1,
            );
            preprocess_stacks_block_data(
                &mut node,
                &mut burn_node,
                &fork_snapshot,
                &stacks_block_2,
                &microblocks_2,
                &block_commit_op_2,
            );

            // process all blocks
            test_debug!(
                "Process Stacks block {} and {} microblocks",
                &stacks_block_1.block_hash(),
                microblocks_1.len()
            );
            test_debug!(
                "Process Stacks block {} and {} microblocks",
                &stacks_block_2.block_hash(),
                microblocks_2.len()
            );
            let tip_info_list = node
                .chainstate
                .process_blocks_at_tip(&mut burn_node.sortdb, 2)
                .unwrap();

            // processed _one_ block
            assert_eq!(tip_info_list.len(), 1);
            let (chain_tip_opt, poison_opt) = tip_info_list[0].clone();

            assert!(chain_tip_opt.is_some());
            assert!(poison_opt.is_none());

            let chain_tip = chain_tip_opt.unwrap().header;

            // selected block is the sortition-winning block
            assert_eq!(
                chain_tip.anchored_header.block_hash(),
                fork_snapshot.winning_stacks_block_hash
            );
            assert_eq!(chain_tip.consensus_hash, fork_snapshot.consensus_hash);

            let mut next_miner_trace = TestMinerTracePoint::new();
            if fork_snapshot.winning_stacks_block_hash == stacks_block_1.block_hash() {
                test_debug!(
                    "\n\nMiner 1 ({}) won sortition\n",
                    miner_1.origin_address().unwrap().to_string()
                );

                // MARF trie exists for the block header's chain state, so we can make merkle proofs on it
                assert!(check_block_state_index_root(
                    &mut node.chainstate,
                    &fork_snapshot.consensus_hash,
                    &stacks_block_1.header
                ));
                next_miner_trace.add(
                    miner_1.id,
                    full_test_name.clone(),
                    fork_snapshot.clone(),
                    stacks_block_1,
                    microblocks_1,
                    block_commit_op_1,
                );
            } else {
                test_debug!(
                    "\n\nMiner 2 ({}) won sortition\n",
                    miner_2.origin_address().unwrap().to_string()
                );

                // MARF trie exists for the block header's chain state, so we can make merkle proofs on it
                assert!(check_block_state_index_root(
                    &mut node.chainstate,
                    &fork_snapshot.consensus_hash,
                    &stacks_block_2.header
                ));
                next_miner_trace.add(
                    miner_2.id,
                    full_test_name.clone(),
                    fork_snapshot,
                    stacks_block_2,
                    microblocks_2,
                    block_commit_op_2,
                );
            }

            miner_trace.push(next_miner_trace);
        }

        let mut fork_2 = fork_1.fork();

        test_debug!("\n\n\nbegin burnchain fork\n\n");

        // next, build up some stacks blocks on two separate burnchain forks.
        // send the same leader key register transactions to both forks.
        // miner 1 works on fork 1
        // miner 2 works on fork 2
        for i in rounds / 2..rounds {
            let mut burn_block_1 = {
                let ic = burn_node.sortdb.index_conn();
                fork_1.next_block(&ic)
            };
            let mut burn_block_2 = {
                let ic = burn_node.sortdb.index_conn();
                fork_2.next_block(&ic)
            };

            let last_key_1 = node.get_last_key(&miner_1);
            let last_key_2 = node.get_last_key(&miner_2);
            let block_1_snapshot_opt = {
                let ic = burn_node.sortdb.index_conn();
                let chain_tip = fork_1.get_tip(&ic);
                TestStacksNode::get_last_winning_snapshot(&ic, &chain_tip, &miner_1)
            };
            let block_2_snapshot_opt = {
                let ic = burn_node.sortdb.index_conn();
                let chain_tip = fork_2.get_tip(&ic);
                TestStacksNode::get_last_winning_snapshot(&ic, &chain_tip, &miner_2)
            };

            let parent_block_opt_1 = match block_1_snapshot_opt {
                Some(sn) => node.get_anchored_block(&sn.winning_stacks_block_hash),
                None => None,
            };

            let parent_block_opt_2 = match block_2_snapshot_opt {
                Some(sn) => node.get_anchored_block(&sn.winning_stacks_block_hash),
                None => parent_block_opt_1.clone(),
            };

            // send next key (key for block i+1)
            node.add_key_register(&mut burn_block_1, &mut miner_1);
            node.add_key_register(&mut burn_block_2, &mut miner_2);

            let last_microblock_header_opt_1 =
                get_last_microblock_header(&node, &miner_1, parent_block_opt_1.as_ref());
            let last_microblock_header_opt_2 =
                get_last_microblock_header(&node, &miner_2, parent_block_opt_2.as_ref());

            let (stacks_block_1, microblocks_1, block_commit_op_1) = node.mine_stacks_block(
                &mut burn_node.sortdb,
                &mut miner_1,
                &mut burn_block_1,
                &last_key_1,
                parent_block_opt_1.as_ref(),
                1000,
                |mut builder, ref mut miner, ref sortdb| {
                    test_debug!(
                        "Produce anchored stacks block in stacks fork 1 via {}",
                        miner.origin_address().unwrap().to_string()
                    );

                    let mut miner_chainstate = open_chainstate(false, 0x80000000, &full_test_name);
                    let all_prev_mining_rewards = get_all_mining_rewards(
                        &mut miner_chainstate,
                        &builder.chain_tip,
                        builder.chain_tip.block_height,
                    );

                    let sort_iconn = sortdb.index_conn();
                    let mut epoch = builder
                        .epoch_begin(&mut miner_chainstate, &sort_iconn)
                        .unwrap()
                        .0;
                    let (stacks_block, microblocks) = miner_1_block_builder(
                        &mut epoch,
                        &mut builder,
                        miner,
                        i,
                        last_microblock_header_opt_1.as_ref(),
                    );

                    assert!(check_mining_reward(
                        &mut epoch,
                        miner,
                        builder.chain_tip.block_height,
                        &all_prev_mining_rewards
                    ));

                    builder.epoch_finish(epoch);
                    (stacks_block, microblocks)
                },
            );

            let (stacks_block_2, microblocks_2, block_commit_op_2) = node.mine_stacks_block(
                &mut burn_node.sortdb,
                &mut miner_2,
                &mut burn_block_2,
                &last_key_2,
                parent_block_opt_2.as_ref(),
                1000,
                |mut builder, ref mut miner, ref sortdb| {
                    test_debug!(
                        "Produce anchored stacks block in stacks fork 2 via {}",
                        miner.origin_address().unwrap().to_string()
                    );

                    let mut miner_chainstate = open_chainstate(false, 0x80000000, &full_test_name);
                    let all_prev_mining_rewards = get_all_mining_rewards(
                        &mut miner_chainstate,
                        &builder.chain_tip,
                        builder.chain_tip.block_height,
                    );

                    let sort_iconn = sortdb.index_conn();
                    let mut epoch = builder
                        .epoch_begin(&mut miner_chainstate, &sort_iconn)
                        .unwrap()
                        .0;
                    let (stacks_block, microblocks) = miner_2_block_builder(
                        &mut epoch,
                        &mut builder,
                        miner,
                        i,
                        last_microblock_header_opt_2.as_ref(),
                    );

                    assert!(check_mining_reward(
                        &mut epoch,
                        miner,
                        builder.chain_tip.block_height,
                        &all_prev_mining_rewards
                    ));

                    builder.epoch_finish(epoch);
                    (stacks_block, microblocks)
                },
            );

            // process burn chain
            fork_1.append_block(burn_block_1);
            fork_2.append_block(burn_block_2);
            let fork_snapshot_1 = burn_node.mine_fork(&mut fork_1);
            let fork_snapshot_2 = burn_node.mine_fork(&mut fork_2);

            assert!(fork_snapshot_1.burn_header_hash != fork_snapshot_2.burn_header_hash);
            assert!(fork_snapshot_1.consensus_hash != fork_snapshot_2.consensus_hash);

            // "discover" the stacks block
            test_debug!("preprocess fork 1 {}", stacks_block_1.block_hash());
            preprocess_stacks_block_data(
                &mut node,
                &mut burn_node,
                &fork_snapshot_1,
                &stacks_block_1,
                &microblocks_1,
                &block_commit_op_1,
            );

            test_debug!("preprocess fork 2 {}", stacks_block_1.block_hash());
            preprocess_stacks_block_data(
                &mut node,
                &mut burn_node,
                &fork_snapshot_2,
                &stacks_block_2,
                &microblocks_2,
                &block_commit_op_2,
            );

            // process all blocks
            test_debug!(
                "Process all Stacks blocks: {}, {}",
                &stacks_block_1.block_hash(),
                &stacks_block_2.block_hash()
            );
            let tip_info_list = node
                .chainstate
                .process_blocks_at_tip(&mut burn_node.sortdb, 2)
                .unwrap();

            // processed all stacks blocks -- one on each burn chain fork
            assert_eq!(tip_info_list.len(), 2);

            for (ref chain_tip_opt, ref poison_opt) in tip_info_list.iter() {
                assert!(chain_tip_opt.is_some());
                assert!(poison_opt.is_none());
            }

            // fork 1?
            let mut found_fork_1 = false;
            for (ref chain_tip_opt, ref poison_opt) in tip_info_list.iter() {
                let chain_tip = chain_tip_opt.clone().unwrap().header;
                if chain_tip.consensus_hash == fork_snapshot_1.consensus_hash {
                    found_fork_1 = true;
                    assert_eq!(
                        chain_tip.anchored_header.block_hash(),
                        stacks_block_1.block_hash()
                    );

                    // MARF trie exists for the block header's chain state, so we can make merkle proofs on it
                    assert!(check_block_state_index_root(
                        &mut node.chainstate,
                        &fork_snapshot_1.consensus_hash,
                        &chain_tip.anchored_header
                    ));
                }
            }

            assert!(found_fork_1);

            let mut found_fork_2 = false;
            for (ref chain_tip_opt, ref poison_opt) in tip_info_list.iter() {
                let chain_tip = chain_tip_opt.clone().unwrap().header;
                if chain_tip.consensus_hash == fork_snapshot_2.consensus_hash {
                    found_fork_2 = true;
                    assert_eq!(
                        chain_tip.anchored_header.block_hash(),
                        stacks_block_2.block_hash()
                    );

                    // MARF trie exists for the block header's chain state, so we can make merkle proofs on it
                    assert!(check_block_state_index_root(
                        &mut node.chainstate,
                        &fork_snapshot_2.consensus_hash,
                        &chain_tip.anchored_header
                    ));
                }
            }

            assert!(found_fork_2);

            let mut next_miner_trace = TestMinerTracePoint::new();
            next_miner_trace.add(
                miner_1.id,
                full_test_name.clone(),
                fork_snapshot_1,
                stacks_block_1,
                microblocks_1,
                block_commit_op_1,
            );
            next_miner_trace.add(
                miner_2.id,
                full_test_name.clone(),
                fork_snapshot_2,
                stacks_block_2,
                microblocks_2,
                block_commit_op_2,
            );
            miner_trace.push(next_miner_trace);
        }

        TestMinerTrace::new(burn_node, vec![miner_1, miner_2], miner_trace)
    }

    /// compare two chainstates to see if they have exactly the same blocks and microblocks.
    fn assert_chainstate_blocks_eq(test_name_1: &str, test_name_2: &str) {
        let ch1 = open_chainstate(false, 0x80000000, test_name_1);
        let ch2 = open_chainstate(false, 0x80000000, test_name_2);

        // check presence of anchored blocks
        let mut all_blocks_1 = StacksChainState::list_blocks(&ch1.db()).unwrap();
        let mut all_blocks_2 = StacksChainState::list_blocks(&ch2.db()).unwrap();

        all_blocks_1.sort();
        all_blocks_2.sort();

        assert_eq!(all_blocks_1.len(), all_blocks_2.len());
        for i in 0..all_blocks_1.len() {
            assert_eq!(all_blocks_1[i], all_blocks_2[i]);
        }

        // check presence and ordering of microblocks
        let mut all_microblocks_1 =
            StacksChainState::list_microblocks(&ch1.db(), &ch1.blocks_path).unwrap();
        let mut all_microblocks_2 =
            StacksChainState::list_microblocks(&ch2.db(), &ch2.blocks_path).unwrap();

        all_microblocks_1.sort();
        all_microblocks_2.sort();

        assert_eq!(all_microblocks_1.len(), all_microblocks_2.len());
        for i in 0..all_microblocks_1.len() {
            assert_eq!(all_microblocks_1[i].0, all_microblocks_2[i].0);
            assert_eq!(all_microblocks_1[i].1, all_microblocks_2[i].1);

            assert_eq!(all_microblocks_1[i].2.len(), all_microblocks_2[i].2.len());
            for j in 0..all_microblocks_1[i].2.len() {
                assert_eq!(all_microblocks_1[i].2[j], all_microblocks_2[i].2[j]);
            }
        }

        // compare block status (staging vs confirmed) and contents
        for i in 0..all_blocks_1.len() {
            let staging_1_opt = StacksChainState::load_staging_block(
                &ch1.db(),
                &ch2.blocks_path,
                &all_blocks_1[i].0,
                &all_blocks_1[i].1,
            )
            .unwrap();
            let staging_2_opt = StacksChainState::load_staging_block(
                &ch2.db(),
                &ch2.blocks_path,
                &all_blocks_2[i].0,
                &all_blocks_2[i].1,
            )
            .unwrap();

            let chunk_1_opt = StacksChainState::load_block(
                &ch1.blocks_path,
                &all_blocks_1[i].0,
                &all_blocks_1[i].1,
            )
            .unwrap();
            let chunk_2_opt = StacksChainState::load_block(
                &ch2.blocks_path,
                &all_blocks_2[i].0,
                &all_blocks_2[i].1,
            )
            .unwrap();

            match (staging_1_opt, staging_2_opt) {
                (Some(staging_1), Some(staging_2)) => {
                    assert_eq!(staging_1.block_data, staging_2.block_data);
                }
                (None, None) => {}
                (_, _) => {
                    assert!(false);
                }
            }

            match (chunk_1_opt, chunk_2_opt) {
                (Some(block_1), Some(block_2)) => {
                    assert_eq!(block_1, block_2);
                }
                (None, None) => {}
                (_, _) => {
                    assert!(false);
                }
            }
        }

        for i in 0..all_microblocks_1.len() {
            if all_microblocks_1[i].2.len() == 0 {
                continue;
            }

            let chunk_1_opt = StacksChainState::load_descendant_staging_microblock_stream(
                &ch1.db(),
                &StacksBlockHeader::make_index_block_hash(
                    &all_microblocks_1[i].0,
                    &all_microblocks_1[i].1,
                ),
                0,
                u16::MAX,
            )
            .unwrap();
            let chunk_2_opt = StacksChainState::load_descendant_staging_microblock_stream(
                &ch1.db(),
                &StacksBlockHeader::make_index_block_hash(
                    &all_microblocks_2[i].0,
                    &all_microblocks_2[i].1,
                ),
                0,
                u16::MAX,
            )
            .unwrap();

            match (chunk_1_opt, chunk_2_opt) {
                (Some(chunk_1), Some(chunk_2)) => {
                    assert_eq!(chunk_1, chunk_2);
                }
                (None, None) => {}
                (_, _) => {
                    assert!(false);
                }
            }
            for j in 0..all_microblocks_1[i].2.len() {
                // staging status is the same
                let staging_1_opt = StacksChainState::load_staging_microblock(
                    &ch1.db(),
                    &all_microblocks_1[i].0,
                    &all_microblocks_1[i].1,
                    &all_microblocks_1[i].2[j],
                )
                .unwrap();
                let staging_2_opt = StacksChainState::load_staging_microblock(
                    &ch2.db(),
                    &all_microblocks_2[i].0,
                    &all_microblocks_2[i].1,
                    &all_microblocks_2[i].2[j],
                )
                .unwrap();

                match (staging_1_opt, staging_2_opt) {
                    (Some(staging_1), Some(staging_2)) => {
                        assert_eq!(staging_1.block_data, staging_2.block_data);
                    }
                    (None, None) => {}
                    (_, _) => {
                        assert!(false);
                    }
                }
            }
        }
    }

    /// produce all stacks blocks, but don't process them in order.  Instead, queue them all up and
    /// process them in randomized order.
    /// This works by running mine_stacks_blocks_1_fork_1_miner_1_burnchain, extracting the blocks,
    /// and then re-processing them in a different chainstate directory.
    fn miner_trace_replay_randomized(miner_trace: &mut TestMinerTrace) {
        test_debug!("\n\n");
        test_debug!("------------------------------------------------------------------------");
        test_debug!("                   Randomize and re-apply blocks");
        test_debug!("------------------------------------------------------------------------");
        test_debug!("\n\n");

        let rounds = miner_trace.rounds();
        let test_names = miner_trace.get_test_names();
        let mut nodes = HashMap::new();
        for (i, test_name) in test_names.iter().enumerate() {
            let rnd_test_name = format!("{}-replay_randomized", test_name);
            let next_node = TestStacksNode::new(
                false,
                0x80000000,
                &rnd_test_name,
                miner_trace
                    .miners
                    .iter()
                    .map(|ref miner| miner.origin_address().unwrap())
                    .collect(),
            );
            nodes.insert(test_name, next_node);
        }

        let expected_num_sortitions = miner_trace.get_num_sortitions();
        let expected_num_blocks = miner_trace.get_num_blocks();
        let mut num_processed = 0;

        let mut rng = thread_rng();
        miner_trace.points.as_mut_slice().shuffle(&mut rng);

        // "discover" blocks in random order
        for point in miner_trace.points.drain(..) {
            let mut miner_ids = point.get_miner_ids();
            miner_ids.as_mut_slice().shuffle(&mut rng);

            for miner_id in miner_ids {
                let fork_snapshot_opt = point.get_block_snapshot(miner_id);
                let stacks_block_opt = point.get_stacks_block(miner_id);
                let microblocks_opt = point.get_microblocks(miner_id);
                let block_commit_op_opt = point.get_block_commit(miner_id);

                if fork_snapshot_opt.is_none() || block_commit_op_opt.is_none() {
                    // no sortition by this miner at this point in time
                    continue;
                }

                let fork_snapshot = fork_snapshot_opt.unwrap();
                let block_commit_op = block_commit_op_opt.unwrap();

                match stacks_block_opt {
                    Some(stacks_block) => {
                        let mut microblocks = microblocks_opt.unwrap_or(vec![]);

                        // "discover" the stacks block and its microblocks in all nodes
                        // TODO: randomize microblock discovery order too
                        for (node_name, mut node) in nodes.iter_mut() {
                            microblocks.as_mut_slice().shuffle(&mut rng);

                            preprocess_stacks_block_data(
                                &mut node,
                                &mut miner_trace.burn_node,
                                &fork_snapshot,
                                &stacks_block,
                                &vec![],
                                &block_commit_op,
                            );

                            if microblocks.len() > 0 {
                                for mblock in microblocks.iter() {
                                    preprocess_stacks_block_data(
                                        &mut node,
                                        &mut miner_trace.burn_node,
                                        &fork_snapshot,
                                        &stacks_block,
                                        &vec![mblock.clone()],
                                        &block_commit_op,
                                    );

                                    // process all the blocks we can
                                    test_debug!(
                                        "Process Stacks block {} and microblock {} {}",
                                        &stacks_block.block_hash(),
                                        mblock.block_hash(),
                                        mblock.header.sequence
                                    );
                                    let tip_info_list = node
                                        .chainstate
                                        .process_blocks_at_tip(
                                            &mut miner_trace.burn_node.sortdb,
                                            expected_num_blocks,
                                        )
                                        .unwrap();

                                    num_processed += tip_info_list.len();
                                }
                            } else {
                                // process all the blocks we can
                                test_debug!(
                                    "Process Stacks block {} and {} microblocks in {}",
                                    &stacks_block.block_hash(),
                                    microblocks.len(),
                                    &node_name
                                );
                                let tip_info_list = node
                                    .chainstate
                                    .process_blocks_at_tip(
                                        &mut miner_trace.burn_node.sortdb,
                                        expected_num_blocks,
                                    )
                                    .unwrap();

                                num_processed += tip_info_list.len();
                            }
                        }
                    }
                    None => {
                        // no block announced at this point in time
                        test_debug!(
                            "Miner {} did not produce a Stacks block for {:?} (commit {:?})",
                            miner_id,
                            &fork_snapshot,
                            &block_commit_op
                        );
                        continue;
                    }
                }
            }
        }

        // must have processed the same number of blocks in all nodes
        assert_eq!(num_processed, expected_num_blocks);

        // must have processed all blocks the same way
        for test_name in test_names.iter() {
            let rnd_test_name = format!("{}-replay_randomized", test_name);
            assert_chainstate_blocks_eq(test_name, &rnd_test_name);
        }
    }

    pub fn make_coinbase(miner: &mut TestMiner, burnchain_height: usize) -> StacksTransaction {
        make_coinbase_with_nonce(miner, burnchain_height, miner.get_nonce())
    }

    pub fn make_coinbase_with_nonce(
        miner: &mut TestMiner,
        burnchain_height: usize,
        nonce: u64,
    ) -> StacksTransaction {
        // make a coinbase for this miner
        let mut tx_coinbase = StacksTransaction::new(
            TransactionVersion::Testnet,
            miner.as_transaction_auth().unwrap(),
            TransactionPayload::Coinbase(CoinbasePayload([(burnchain_height % 256) as u8; 32])),
        );
        tx_coinbase.chain_id = 0x80000000;
        tx_coinbase.anchor_mode = TransactionAnchorMode::OnChainOnly;
        tx_coinbase.auth.set_origin_nonce(nonce);

        let mut tx_signer = StacksTransactionSigner::new(&tx_coinbase);
        miner.sign_as_origin(&mut tx_signer);
        let tx_coinbase_signed = tx_signer.get_tx().unwrap();
        tx_coinbase_signed
    }

    pub fn mine_empty_anchored_block<'a>(
        clarity_tx: &mut ClarityTx<'a>,
        builder: &mut StacksBlockBuilder,
        miner: &mut TestMiner,
        burnchain_height: usize,
        parent_microblock_header: Option<&StacksMicroblockHeader>,
    ) -> (StacksBlock, Vec<StacksMicroblock>) {
        let miner_account = StacksChainState::get_account(
            clarity_tx,
            &miner.origin_address().unwrap().to_account_principal(),
        );
        miner.set_nonce(miner_account.nonce);

        // make a coinbase for this miner
        let tx_coinbase_signed = make_coinbase(miner, burnchain_height);

        builder
            .try_mine_tx(clarity_tx, &tx_coinbase_signed)
            .unwrap();

        let stacks_block = builder.mine_anchored_block(clarity_tx);

        test_debug!(
            "Produce anchored stacks block at burnchain height {} stacks height {}",
            burnchain_height,
            stacks_block.header.total_work.work
        );
        (stacks_block, vec![])
    }

    pub fn mine_empty_anchored_block_with_burn_height_pubkh<'a>(
        clarity_tx: &mut ClarityTx<'a>,
        builder: &mut StacksBlockBuilder,
        miner: &mut TestMiner,
        burnchain_height: usize,
        parent_microblock_header: Option<&StacksMicroblockHeader>,
    ) -> (StacksBlock, Vec<StacksMicroblock>) {
        let mut pubkh_bytes = [0u8; 20];
        pubkh_bytes[0..8].copy_from_slice(&burnchain_height.to_be_bytes());
        assert!(builder.set_microblock_pubkey_hash(Hash160(pubkh_bytes)));

        let miner_account = StacksChainState::get_account(
            clarity_tx,
            &miner.origin_address().unwrap().to_account_principal(),
        );

        miner.set_nonce(miner_account.nonce);

        // make a coinbase for this miner
        let tx_coinbase_signed = make_coinbase(miner, burnchain_height);

        builder
            .try_mine_tx(clarity_tx, &tx_coinbase_signed)
            .unwrap();

        let stacks_block = builder.mine_anchored_block(clarity_tx);

        test_debug!(
            "Produce anchored stacks block at burnchain height {} stacks height {} pubkeyhash {}",
            burnchain_height,
            stacks_block.header.total_work.work,
            &stacks_block.header.microblock_pubkey_hash
        );
        (stacks_block, vec![])
    }

    pub fn mine_empty_anchored_block_with_stacks_height_pubkh<'a>(
        clarity_tx: &mut ClarityTx<'a>,
        builder: &mut StacksBlockBuilder,
        miner: &mut TestMiner,
        burnchain_height: usize,
        parent_microblock_header: Option<&StacksMicroblockHeader>,
    ) -> (StacksBlock, Vec<StacksMicroblock>) {
        let mut pubkh_bytes = [0u8; 20];
        pubkh_bytes[0..8].copy_from_slice(&burnchain_height.to_be_bytes());
        assert!(builder.set_microblock_pubkey_hash(Hash160(pubkh_bytes)));

        let miner_account = StacksChainState::get_account(
            clarity_tx,
            &miner.origin_address().unwrap().to_account_principal(),
        );
        miner.set_nonce(miner_account.nonce);

        // make a coinbase for this miner
        let tx_coinbase_signed = make_coinbase(miner, burnchain_height);

        builder
            .try_mine_tx(clarity_tx, &tx_coinbase_signed)
            .unwrap();

        let stacks_block = builder.mine_anchored_block(clarity_tx);

        test_debug!(
            "Produce anchored stacks block at burnchain height {} stacks height {} pubkeyhash {}",
            burnchain_height,
            stacks_block.header.total_work.work,
            &stacks_block.header.microblock_pubkey_hash
        );
        (stacks_block, vec![])
    }

    pub fn make_smart_contract(
        miner: &mut TestMiner,
        burnchain_height: usize,
        stacks_block_height: usize,
    ) -> StacksTransaction {
        // make a smart contract
        let contract = "
        (define-data-var bar int 0)
        (define-public (get-bar) (ok (var-get bar)))
        (define-public (set-bar (x int) (y int))
          (begin (var-set bar (/ x y)) (ok (var-get bar))))";

        test_debug!(
            "Make smart contract block at hello-world-{}-{}",
            burnchain_height,
            stacks_block_height
        );

        let mut tx_contract = StacksTransaction::new(
            TransactionVersion::Testnet,
            miner.as_transaction_auth().unwrap(),
            TransactionPayload::new_smart_contract(
                &format!("hello-world-{}-{}", burnchain_height, stacks_block_height),
                &contract.to_string(),
            )
            .unwrap(),
        );

        tx_contract.chain_id = 0x80000000;
        tx_contract.auth.set_origin_nonce(miner.get_nonce());

        if miner.test_with_tx_fees {
            tx_contract.set_tx_fee(123);
            miner.spent_at_nonce.insert(miner.get_nonce(), 123);
        } else {
            tx_contract.set_tx_fee(0);
        }

        let mut tx_signer = StacksTransactionSigner::new(&tx_contract);
        miner.sign_as_origin(&mut tx_signer);
        let tx_contract_signed = tx_signer.get_tx().unwrap();

        tx_contract_signed
    }

    /// paired with make_smart_contract
    pub fn make_contract_call(
        miner: &mut TestMiner,
        burnchain_height: usize,
        stacks_block_height: usize,
        arg1: i128,
        arg2: i128,
    ) -> StacksTransaction {
        let addr = miner.origin_address().unwrap();
        let mut tx_contract_call = StacksTransaction::new(
            TransactionVersion::Testnet,
            miner.as_transaction_auth().unwrap(),
            TransactionPayload::new_contract_call(
                addr.clone(),
                &format!("hello-world-{}-{}", burnchain_height, stacks_block_height),
                "set-bar",
                vec![Value::Int(arg1), Value::Int(arg2)],
            )
            .unwrap(),
        );

        tx_contract_call.chain_id = 0x80000000;
        tx_contract_call.auth.set_origin_nonce(miner.get_nonce());

        if miner.test_with_tx_fees {
            tx_contract_call.set_tx_fee(456);
            miner.spent_at_nonce.insert(miner.get_nonce(), 456);
        } else {
            tx_contract_call.set_tx_fee(0);
        }

        let mut tx_signer = StacksTransactionSigner::new(&tx_contract_call);
        miner.sign_as_origin(&mut tx_signer);
        let tx_contract_call_signed = tx_signer.get_tx().unwrap();
        tx_contract_call_signed
    }

    /// make a token transfer
    pub fn make_token_transfer(
        miner: &mut TestMiner,
        burnchain_height: usize,
        nonce: Option<u64>,
        recipient: &StacksAddress,
        amount: u64,
        memo: &TokenTransferMemo,
    ) -> StacksTransaction {
        let addr = miner.origin_address().unwrap();
        let mut tx_stx_transfer = StacksTransaction::new(
            TransactionVersion::Testnet,
            miner.as_transaction_auth().unwrap(),
            TransactionPayload::TokenTransfer((*recipient).clone().into(), amount, (*memo).clone()),
        );

        tx_stx_transfer.chain_id = 0x80000000;
        tx_stx_transfer
            .auth
            .set_origin_nonce(nonce.unwrap_or(miner.get_nonce()));
        tx_stx_transfer.set_tx_fee(0);

        let mut tx_signer = StacksTransactionSigner::new(&tx_stx_transfer);
        miner.sign_as_origin(&mut tx_signer);
        let tx_stx_transfer_signed = tx_signer.get_tx().unwrap();
        tx_stx_transfer_signed
    }

    /// Mine invalid token transfers
    pub fn mine_invalid_token_transfers_block<'a>(
        clarity_tx: &mut ClarityTx<'a>,
        builder: &mut StacksBlockBuilder,
        miner: &mut TestMiner,
        burnchain_height: usize,
        parent_microblock_header: Option<&StacksMicroblockHeader>,
    ) -> (StacksBlock, Vec<StacksMicroblock>) {
        let miner_account = StacksChainState::get_account(
            clarity_tx,
            &miner.origin_address().unwrap().to_account_principal(),
        );
        miner.set_nonce(miner_account.nonce);

        // make a coinbase for this miner
        let tx_coinbase_signed = make_coinbase(miner, burnchain_height);
        builder
            .try_mine_tx(clarity_tx, &tx_coinbase_signed)
            .unwrap();

        let recipient =
            StacksAddress::new(C32_ADDRESS_VERSION_TESTNET_SINGLESIG, Hash160([0xff; 20]));
        let tx1 = make_token_transfer(
            miner,
            burnchain_height,
            Some(1),
            &recipient,
            11111,
            &TokenTransferMemo([1u8; 34]),
        );
        builder.force_mine_tx(clarity_tx, &tx1).unwrap();

        if miner.spent_at_nonce.get(&1).is_none() {
            miner.spent_at_nonce.insert(1, 11111);
        }

        let tx2 = make_token_transfer(
            miner,
            burnchain_height,
            Some(2),
            &recipient,
            22222,
            &TokenTransferMemo([2u8; 34]),
        );
        builder.force_mine_tx(clarity_tx, &tx2).unwrap();

        if miner.spent_at_nonce.get(&2).is_none() {
            miner.spent_at_nonce.insert(2, 22222);
        }

        let tx3 = make_token_transfer(
            miner,
            burnchain_height,
            Some(1),
            &recipient,
            33333,
            &TokenTransferMemo([3u8; 34]),
        );
        builder.force_mine_tx(clarity_tx, &tx3).unwrap();

        let tx4 = make_token_transfer(
            miner,
            burnchain_height,
            Some(2),
            &recipient,
            44444,
            &TokenTransferMemo([4u8; 34]),
        );
        builder.force_mine_tx(clarity_tx, &tx4).unwrap();

        let stacks_block = builder.mine_anchored_block(clarity_tx);

        test_debug!("Produce anchored stacks block {} with invalid token transfers at burnchain height {} stacks height {}", stacks_block.block_hash(), burnchain_height, stacks_block.header.total_work.work);

        (stacks_block, vec![])
    }

    /// mine a smart contract in an anchored block, and mine a contract-call in the same anchored
    /// block
    pub fn mine_smart_contract_contract_call_block<'a>(
        clarity_tx: &mut ClarityTx<'a>,
        builder: &mut StacksBlockBuilder,
        miner: &mut TestMiner,
        burnchain_height: usize,
        parent_microblock_header: Option<&StacksMicroblockHeader>,
    ) -> (StacksBlock, Vec<StacksMicroblock>) {
        let miner_account = StacksChainState::get_account(
            clarity_tx,
            &miner.origin_address().unwrap().to_account_principal(),
        );
        miner.set_nonce(miner_account.nonce);

        // make a coinbase for this miner
        let tx_coinbase_signed = make_coinbase(miner, burnchain_height);
        builder
            .try_mine_tx(clarity_tx, &tx_coinbase_signed)
            .unwrap();

        // make a smart contract
        let tx_contract_signed = make_smart_contract(
            miner,
            burnchain_height,
            builder.header.total_work.work as usize,
        );
        builder
            .try_mine_tx(clarity_tx, &tx_contract_signed)
            .unwrap();

        // make a contract call
        let tx_contract_call_signed = make_contract_call(
            miner,
            burnchain_height,
            builder.header.total_work.work as usize,
            6,
            2,
        );
        builder
            .try_mine_tx(clarity_tx, &tx_contract_call_signed)
            .unwrap();

        let stacks_block = builder.mine_anchored_block(clarity_tx);

        // TODO: test value of 'bar' in last contract(s)

        test_debug!("Produce anchored stacks block {} with smart contract and contract call at burnchain height {} stacks height {}", stacks_block.block_hash(), burnchain_height, stacks_block.header.total_work.work);
        (stacks_block, vec![])
    }

    /// mine a smart contract in an anchored block, and mine some contract-calls to it in a microblock tail
    pub fn mine_smart_contract_block_contract_call_microblock<'a>(
        clarity_tx: &mut ClarityTx<'a>,
        builder: &mut StacksBlockBuilder,
        miner: &mut TestMiner,
        burnchain_height: usize,
        parent_microblock_header: Option<&StacksMicroblockHeader>,
    ) -> (StacksBlock, Vec<StacksMicroblock>) {
        if burnchain_height > 0 && builder.chain_tip.anchored_header.total_work.work > 0 {
            // find previous contract in this fork
            for i in (0..burnchain_height).rev() {
                let prev_contract_id = QualifiedContractIdentifier::new(
                    StandardPrincipalData::from(miner.origin_address().unwrap()),
                    ContractName::try_from(
                        format!(
                            "hello-world-{}-{}",
                            i, builder.chain_tip.anchored_header.total_work.work
                        )
                        .as_str(),
                    )
                    .unwrap(),
                );
                let contract =
                    StacksChainState::get_contract(clarity_tx, &prev_contract_id).unwrap();
                if contract.is_none() {
                    continue;
                }

                let prev_bar_value =
                    StacksChainState::get_data_var(clarity_tx, &prev_contract_id, "bar").unwrap();
                assert_eq!(prev_bar_value, Some(Value::Int(3)));
                break;
            }
        }

        let miner_account = StacksChainState::get_account(
            clarity_tx,
            &miner.origin_address().unwrap().to_account_principal(),
        );
        miner.set_nonce(miner_account.nonce);

        // make a coinbase for this miner
        let tx_coinbase_signed = make_coinbase(miner, burnchain_height);
        builder
            .try_mine_tx(clarity_tx, &tx_coinbase_signed)
            .unwrap();

        // make a smart contract
        let tx_contract_signed = make_smart_contract(
            miner,
            burnchain_height,
            builder.header.total_work.work as usize,
        );
        builder
            .try_mine_tx(clarity_tx, &tx_contract_signed)
            .unwrap();

        let stacks_block = builder.mine_anchored_block(clarity_tx);

        let mut microblocks = vec![];
        for i in 0..3 {
            // make a contract call
            let tx_contract_call_signed = make_contract_call(
                miner,
                burnchain_height,
                builder.header.total_work.work as usize,
                6,
                2,
            );
            builder
                .try_mine_tx(clarity_tx, &tx_contract_call_signed)
                .unwrap();

            // put the contract-call into a microblock
            let microblock = builder.mine_next_microblock().unwrap();
            microblocks.push(microblock);
        }

        test_debug!("Produce anchored stacks block {} with smart contract and {} microblocks with contract call at burnchain height {} stacks height {}",
                    stacks_block.block_hash(), microblocks.len(), burnchain_height, stacks_block.header.total_work.work);

        (stacks_block, microblocks)
    }

    /// mine a smart contract in an anchored block, and mine a contract-call to it in a microblock.
    /// Make it so all microblocks throw a runtime exception, but confirm that they are still mined
    /// anyway.
    pub fn mine_smart_contract_block_contract_call_microblock_exception<'a>(
        clarity_tx: &mut ClarityTx<'a>,
        builder: &mut StacksBlockBuilder,
        miner: &mut TestMiner,
        burnchain_height: usize,
        parent_microblock_header: Option<&StacksMicroblockHeader>,
    ) -> (StacksBlock, Vec<StacksMicroblock>) {
        if burnchain_height > 0 && builder.chain_tip.anchored_header.total_work.work > 0 {
            // find previous contract in this fork
            for i in (0..burnchain_height).rev() {
                let prev_contract_id = QualifiedContractIdentifier::new(
                    StandardPrincipalData::from(miner.origin_address().unwrap()),
                    ContractName::try_from(
                        format!(
                            "hello-world-{}-{}",
                            i, builder.chain_tip.anchored_header.total_work.work
                        )
                        .as_str(),
                    )
                    .unwrap(),
                );
                let contract =
                    StacksChainState::get_contract(clarity_tx, &prev_contract_id).unwrap();
                if contract.is_none() {
                    continue;
                }

                test_debug!("Found contract {:?}", &prev_contract_id);
                let prev_bar_value =
                    StacksChainState::get_data_var(clarity_tx, &prev_contract_id, "bar").unwrap();
                assert_eq!(prev_bar_value, Some(Value::Int(0)));
                break;
            }
        }

        let miner_account = StacksChainState::get_account(
            clarity_tx,
            &miner.origin_address().unwrap().to_account_principal(),
        );
        miner.set_nonce(miner_account.nonce);

        // make a coinbase for this miner
        let tx_coinbase_signed = make_coinbase(miner, burnchain_height);
        builder
            .try_mine_tx(clarity_tx, &tx_coinbase_signed)
            .unwrap();

        // make a smart contract
        let tx_contract_signed = make_smart_contract(
            miner,
            burnchain_height,
            builder.header.total_work.work as usize,
        );
        builder
            .try_mine_tx(clarity_tx, &tx_contract_signed)
            .unwrap();

        let stacks_block = builder.mine_anchored_block(clarity_tx);

        let mut microblocks = vec![];
        for i in 0..3 {
            // make a contract call (note: triggers a divide-by-zero runtime error)
            let tx_contract_call_signed = make_contract_call(
                miner,
                burnchain_height,
                builder.header.total_work.work as usize,
                6,
                0,
            );
            builder
                .try_mine_tx(clarity_tx, &tx_contract_call_signed)
                .unwrap();

            // put the contract-call into a microblock
            let microblock = builder.mine_next_microblock().unwrap();
            microblocks.push(microblock);
        }

        test_debug!("Produce anchored stacks block {} with smart contract and {} microblocks with contract call at burnchain height {} stacks height {}", 
                    stacks_block.block_hash(), microblocks.len(), burnchain_height, stacks_block.header.total_work.work);

        (stacks_block, microblocks)
    }

    /*
    // TODO: blocked on get-block-info's reliance on get_simmed_block_height

    /// In the first epoch, mine an anchored block followed by 100 microblocks.
    /// In all following epochs, build off of one of the microblocks.
    fn mine_smart_contract_block_contract_call_microblocks_same_stream<'a>(clarity_tx: &mut ClarityTx<'a>,
                                                                           builder: &mut StacksBlockBuilder,
                                                                           miner: &mut TestMiner,
                                                                           burnchain_height: usize,
                                                                           parent_microblock_header: Option<&StacksMicroblockHeader>) -> (StacksBlock, Vec<StacksMicroblock>) {

        let miner_account = StacksChainState::get_account(clarity_tx, &miner.origin_address().unwrap().to_account_principal());
        miner.set_nonce(miner_account.nonce);

        // make a coinbase for this miner
        let tx_coinbase_signed = make_coinbase(miner, burnchain_height);
        builder.try_mine_tx(clarity_tx, &tx_coinbase_signed).unwrap();

        if burnchain_height == 0 {
            // make a smart contract
            let tx_contract_signed = make_smart_contract(miner, burnchain_height, builder.header.total_work.work as usize);
            builder.try_mine_tx(clarity_tx, &tx_contract_signed).unwrap();

            let stacks_block = builder.mine_anchored_block(clarity_tx);

            // create the initial 20 contract calls in microblocks
            let mut stacks_microblocks = vec![];
            for i in 0..20 {
                let tx_contract_call_signed = make_contract_call(miner, burnchain_height, builder.header.total_work.work, 6, 2);
                builder.try_mine_tx(clarity_tx, &tx_contract_call_signed).unwrap();

                let microblock = builder.mine_next_microblock().unwrap();
                stacks_microblocks.push(microblock);
            }

            (stacks_block, stacks_microblocks)
        }
        else {
            // set parent at block 1
            let first_block_hash = clarity_get_block_hash(clarity_tx, 1).unwrap();
            builder.set_parent_block(&first_block_hash);

            let mut stacks_block = builder.mine_anchored_block(clarity_tx);

            // re-create the initial 100 contract calls in microblocks
            let mut stacks_microblocks = vec![];
            for i in 0..20 {
                let tx_contract_call_signed = make_contract_call(miner, burnchain_height, builder.header.total_work.work, 6, 2);
                builder.try_mine_tx(clarity_tx, &tx_contract_call_signed).unwrap();

                let microblock = builder.mine_next_microblock().unwrap();
                stacks_microblocks.push(microblock);
            }

            // builder.set_parent_microblock(&stacks_microblocks[burnchain_height].block_hash(), stacks_microblocks[burnchain_height].header.sequence);
            stacks_block.header.parent_microblock = stacks_microblocks[burnchain_height].block_hash();
            stacks_block.header.parent_microblock_sequence = stacks_microblocks[burnchain_height].header.sequence;

            (stacks_block, vec![])
        }
    }
    */

    #[test]
    fn mine_anchored_empty_blocks_single() {
        mine_stacks_blocks_1_fork_1_miner_1_burnchain(
            &"empty-anchored-blocks".to_string(),
            10,
            mine_empty_anchored_block,
            |_, _| true,
        );
    }

    #[test]
    fn mine_anchored_empty_blocks_random() {
        let mut miner_trace = mine_stacks_blocks_1_fork_1_miner_1_burnchain(
            &"empty-anchored-blocks-random".to_string(),
            10,
            mine_empty_anchored_block,
            |_, _| true,
        );
        miner_trace_replay_randomized(&mut miner_trace);
    }

    #[test]
    fn mine_anchored_empty_blocks_multiple_miners() {
        mine_stacks_blocks_1_fork_2_miners_1_burnchain(
            &"empty-anchored-blocks-multiple-miners".to_string(),
            10,
            mine_empty_anchored_block,
            mine_empty_anchored_block,
        );
    }

    #[test]
    fn mine_anchored_empty_blocks_multiple_miners_random() {
        let mut miner_trace = mine_stacks_blocks_1_fork_2_miners_1_burnchain(
            &"empty-anchored-blocks-multiple-miners-random".to_string(),
            10,
            mine_empty_anchored_block,
            mine_empty_anchored_block,
        );
        miner_trace_replay_randomized(&mut miner_trace);
    }

    #[test]
    fn mine_anchored_empty_blocks_stacks_fork() {
        mine_stacks_blocks_2_forks_2_miners_1_burnchain(
            &"empty-anchored-blocks-stacks-fork".to_string(),
            10,
            mine_empty_anchored_block,
            mine_empty_anchored_block,
        );
    }

    #[test]
    fn mine_anchored_empty_blocks_stacks_fork_random() {
        let mut miner_trace = mine_stacks_blocks_2_forks_2_miners_1_burnchain(
            &"empty-anchored-blocks-stacks-fork-random".to_string(),
            10,
            mine_empty_anchored_block,
            mine_empty_anchored_block,
        );
        miner_trace_replay_randomized(&mut miner_trace);
    }

    #[test]
    fn mine_anchored_empty_blocks_burnchain_fork() {
        mine_stacks_blocks_1_fork_2_miners_2_burnchains(
            &"empty-anchored-blocks-burnchain-fork".to_string(),
            10,
            mine_empty_anchored_block,
            mine_empty_anchored_block,
        );
    }

    #[test]
    fn mine_anchored_empty_blocks_burnchain_fork_random() {
        let mut miner_trace = mine_stacks_blocks_1_fork_2_miners_2_burnchains(
            &"empty-anchored-blocks-burnchain-fork-random".to_string(),
            10,
            mine_empty_anchored_block,
            mine_empty_anchored_block,
        );
        miner_trace_replay_randomized(&mut miner_trace);
    }

    #[test]
    fn mine_anchored_empty_blocks_burnchain_fork_stacks_fork() {
        mine_stacks_blocks_2_forks_2_miners_2_burnchains(
            &"empty-anchored-blocks-burnchain-stacks-fork".to_string(),
            10,
            mine_empty_anchored_block,
            mine_empty_anchored_block,
        );
    }

    #[test]
    fn mine_anchored_empty_blocks_burnchain_fork_stacks_fork_random() {
        let mut miner_trace = mine_stacks_blocks_2_forks_2_miners_2_burnchains(
            &"empty-anchored-blocks-burnchain-stacks-fork-random".to_string(),
            10,
            mine_empty_anchored_block,
            mine_empty_anchored_block,
        );
        miner_trace_replay_randomized(&mut miner_trace);
    }

    #[test]
    fn mine_anchored_smart_contract_contract_call_blocks_single() {
        mine_stacks_blocks_1_fork_1_miner_1_burnchain(
            &"smart-contract-contract-call-anchored-blocks".to_string(),
            10,
            mine_smart_contract_contract_call_block,
            |_, _| true,
        );
    }

    #[test]
    fn mine_anchored_smart_contract_contract_call_blocks_single_random() {
        let mut miner_trace = mine_stacks_blocks_1_fork_1_miner_1_burnchain(
            &"smart-contract-contract-call-anchored-blocks-random".to_string(),
            10,
            mine_smart_contract_contract_call_block,
            |_, _| true,
        );
        miner_trace_replay_randomized(&mut miner_trace);
    }

    #[test]
    fn mine_anchored_smart_contract_contract_call_blocks_multiple_miners() {
        mine_stacks_blocks_1_fork_2_miners_1_burnchain(
            &"smart-contract-contract-call-anchored-blocks-multiple-miners".to_string(),
            10,
            mine_smart_contract_contract_call_block,
            mine_smart_contract_contract_call_block,
        );
    }

    #[test]
    fn mine_anchored_smart_contract_contract_call_blocks_multiple_miners_random() {
        let mut miner_trace = mine_stacks_blocks_1_fork_2_miners_1_burnchain(
            &"smart-contract-contract-call-anchored-blocks-multiple-miners-random".to_string(),
            10,
            mine_smart_contract_contract_call_block,
            mine_smart_contract_contract_call_block,
        );
        miner_trace_replay_randomized(&mut miner_trace);
    }

    #[test]
    fn mine_anchored_smart_contract_contract_call_blocks_stacks_fork() {
        mine_stacks_blocks_2_forks_2_miners_1_burnchain(
            &"smart-contract-contract-call-anchored-blocks-stacks-fork".to_string(),
            10,
            mine_smart_contract_contract_call_block,
            mine_smart_contract_contract_call_block,
        );
    }

    #[test]
    fn mine_anchored_smart_contract_contract_call_blocks_stacks_fork_random() {
        let mut miner_trace = mine_stacks_blocks_2_forks_2_miners_1_burnchain(
            &"smart-contract-contract-call-anchored-blocks-stacks-fork-random".to_string(),
            10,
            mine_smart_contract_contract_call_block,
            mine_smart_contract_contract_call_block,
        );
        miner_trace_replay_randomized(&mut miner_trace);
    }

    #[test]
    fn mine_anchored_smart_contract_contract_call_blocks_burnchain_fork() {
        mine_stacks_blocks_1_fork_2_miners_2_burnchains(
            &"smart-contract-contract-call-anchored-blocks-burnchain-fork".to_string(),
            10,
            mine_smart_contract_contract_call_block,
            mine_smart_contract_contract_call_block,
        );
    }

    #[test]
    fn mine_anchored_smart_contract_contract_call_blocks_burnchain_fork_random() {
        let mut miner_trace = mine_stacks_blocks_1_fork_2_miners_2_burnchains(
            &"smart-contract-contract-call-anchored-blocks-burnchain-fork-random".to_string(),
            10,
            mine_smart_contract_contract_call_block,
            mine_smart_contract_contract_call_block,
        );
        miner_trace_replay_randomized(&mut miner_trace);
    }

    #[test]
    fn mine_anchored_smart_contract_contract_call_blocks_burnchain_fork_stacks_fork() {
        mine_stacks_blocks_2_forks_2_miners_2_burnchains(
            &"smart-contract-contract-call-anchored-blocks-burnchain-stacks-fork".to_string(),
            10,
            mine_smart_contract_contract_call_block,
            mine_smart_contract_contract_call_block,
        );
    }

    #[test]
    fn mine_anchored_smart_contract_contract_call_blocks_burnchain_fork_stacks_fork_random() {
        let mut miner_trace = mine_stacks_blocks_2_forks_2_miners_2_burnchains(
            &"smart-contract-contract-call-anchored-blocks-burnchain-stacks-fork-random"
                .to_string(),
            10,
            mine_smart_contract_contract_call_block,
            mine_smart_contract_contract_call_block,
        );
        miner_trace_replay_randomized(&mut miner_trace);
    }

    #[test]
    fn mine_anchored_smart_contract_block_contract_call_microblock_single() {
        mine_stacks_blocks_1_fork_1_miner_1_burnchain(
            &"smart-contract-block-contract-call-microblock".to_string(),
            10,
            mine_smart_contract_block_contract_call_microblock,
            |_, _| true,
        );
    }

    #[test]
    fn mine_anchored_smart_contract_block_contract_call_microblock_single_random() {
        let mut miner_trace = mine_stacks_blocks_1_fork_1_miner_1_burnchain(
            &"smart-contract-block-contract-call-microblock-random".to_string(),
            10,
            mine_smart_contract_block_contract_call_microblock,
            |_, _| true,
        );
        miner_trace_replay_randomized(&mut miner_trace);
    }

    #[test]
    fn mine_anchored_smart_contract_block_contract_call_microblock_multiple_miners() {
        mine_stacks_blocks_1_fork_2_miners_1_burnchain(
            &"smart-contract-block-contract-call-microblock-multiple-miners".to_string(),
            10,
            mine_smart_contract_block_contract_call_microblock,
            mine_smart_contract_block_contract_call_microblock,
        );
    }

    #[test]
    fn mine_anchored_smart_contract_block_contract_call_microblock_multiple_miners_random() {
        let mut miner_trace = mine_stacks_blocks_1_fork_2_miners_1_burnchain(
            &"smart-contract-block-contract-call-microblock-multiple-miners-random".to_string(),
            10,
            mine_smart_contract_block_contract_call_microblock,
            mine_smart_contract_block_contract_call_microblock,
        );
        miner_trace_replay_randomized(&mut miner_trace);
    }

    #[test]
    fn mine_anchored_smart_contract_block_contract_call_microblock_stacks_fork() {
        mine_stacks_blocks_2_forks_2_miners_1_burnchain(
            &"smart-contract-block-contract-call-microblock-stacks-fork".to_string(),
            10,
            mine_smart_contract_block_contract_call_microblock,
            mine_smart_contract_block_contract_call_microblock,
        );
    }

    #[test]
    #[ignore]
    fn mine_anchored_smart_contract_block_contract_call_microblock_stacks_fork_random() {
        let mut miner_trace = mine_stacks_blocks_2_forks_2_miners_1_burnchain(
            &"smart-contract-block-contract-call-microblock-stacks-fork-random".to_string(),
            10,
            mine_smart_contract_block_contract_call_microblock,
            mine_smart_contract_block_contract_call_microblock,
        );
        miner_trace_replay_randomized(&mut miner_trace);
    }

    #[test]
    fn mine_anchored_smart_contract_block_contract_call_microblock_burnchain_fork() {
        mine_stacks_blocks_1_fork_2_miners_2_burnchains(
            &"smart-contract-block-contract-call-microblock-burnchain-fork".to_string(),
            10,
            mine_smart_contract_block_contract_call_microblock,
            mine_smart_contract_block_contract_call_microblock,
        );
    }

    #[test]
    fn mine_anchored_smart_contract_block_contract_call_microblock_burnchain_fork_random() {
        let mut miner_trace = mine_stacks_blocks_1_fork_2_miners_2_burnchains(
            &"smart-contract-block-contract-call-microblock-burnchain-fork-random".to_string(),
            10,
            mine_smart_contract_block_contract_call_microblock,
            mine_smart_contract_block_contract_call_microblock,
        );
        miner_trace_replay_randomized(&mut miner_trace);
    }

    #[test]
    fn mine_anchored_smart_contract_block_contract_call_microblock_burnchain_fork_stacks_fork() {
        mine_stacks_blocks_2_forks_2_miners_2_burnchains(
            &"smart-contract-block-contract-call-microblock-burnchain-stacks-fork".to_string(),
            10,
            mine_smart_contract_block_contract_call_microblock,
            mine_smart_contract_block_contract_call_microblock,
        );
    }

    #[test]
    fn mine_anchored_smart_contract_block_contract_call_microblock_burnchain_fork_stacks_fork_random(
    ) {
        let mut miner_trace = mine_stacks_blocks_2_forks_2_miners_2_burnchains(
            &"smart-contract-block-contract-call-microblock-burnchain-stacks-fork-random"
                .to_string(),
            10,
            mine_smart_contract_block_contract_call_microblock,
            mine_smart_contract_block_contract_call_microblock,
        );
        miner_trace_replay_randomized(&mut miner_trace);
    }

    #[test]
    fn mine_anchored_smart_contract_block_contract_call_microblock_exception_single() {
        mine_stacks_blocks_1_fork_1_miner_1_burnchain(
            &"smart-contract-block-contract-call-microblock-exception".to_string(),
            10,
            mine_smart_contract_block_contract_call_microblock_exception,
            |_, _| true,
        );
    }

    #[test]
    fn mine_anchored_smart_contract_block_contract_call_microblock_exception_single_random() {
        let mut miner_trace = mine_stacks_blocks_1_fork_1_miner_1_burnchain(
            &"smart-contract-block-contract-call-microblock-exception-random".to_string(),
            10,
            mine_smart_contract_block_contract_call_microblock_exception,
            |_, _| true,
        );
        miner_trace_replay_randomized(&mut miner_trace);
    }

    #[test]
    fn mine_anchored_smart_contract_block_contract_call_microblock_exception_multiple_miners() {
        mine_stacks_blocks_1_fork_2_miners_1_burnchain(
            &"smart-contract-block-contract-call-microblock-exception-multiple-miners".to_string(),
            10,
            mine_smart_contract_block_contract_call_microblock_exception,
            mine_smart_contract_block_contract_call_microblock_exception,
        );
    }

    #[test]
    fn mine_anchored_smart_contract_block_contract_call_microblock_exception_multiple_miners_random(
    ) {
        let mut miner_trace = mine_stacks_blocks_1_fork_2_miners_1_burnchain(
            &"smart-contract-block-contract-call-microblock-exception-multiple-miners-random"
                .to_string(),
            10,
            mine_smart_contract_block_contract_call_microblock_exception,
            mine_smart_contract_block_contract_call_microblock_exception,
        );
        miner_trace_replay_randomized(&mut miner_trace);
    }

    #[test]
    fn mine_anchored_smart_contract_block_contract_call_microblock_exception_stacks_fork() {
        mine_stacks_blocks_2_forks_2_miners_1_burnchain(
            &"smart-contract-block-contract-call-microblock-exception-stacks-fork".to_string(),
            10,
            mine_smart_contract_block_contract_call_microblock_exception,
            mine_smart_contract_block_contract_call_microblock_exception,
        );
    }

    #[test]
    #[ignore]
    fn mine_anchored_smart_contract_block_contract_call_microblock_exception_stacks_fork_random() {
        let mut miner_trace = mine_stacks_blocks_2_forks_2_miners_1_burnchain(
            &"smart-contract-block-contract-call-microblock-exception-stacks-fork-random"
                .to_string(),
            10,
            mine_smart_contract_block_contract_call_microblock_exception,
            mine_smart_contract_block_contract_call_microblock_exception,
        );
        miner_trace_replay_randomized(&mut miner_trace);
    }

    #[test]
    fn mine_anchored_smart_contract_block_contract_call_microblock_exception_burnchain_fork() {
        mine_stacks_blocks_1_fork_2_miners_2_burnchains(
            &"smart-contract-block-contract-call-microblock-exception-burnchain-fork".to_string(),
            10,
            mine_smart_contract_block_contract_call_microblock_exception,
            mine_smart_contract_block_contract_call_microblock_exception,
        );
    }

    #[test]
    fn mine_anchored_smart_contract_block_contract_call_microblock_exception_burnchain_fork_random()
    {
        let mut miner_trace = mine_stacks_blocks_1_fork_2_miners_2_burnchains(
            &"smart-contract-block-contract-call-microblock-exception-burnchain-fork-random"
                .to_string(),
            10,
            mine_smart_contract_block_contract_call_microblock_exception,
            mine_smart_contract_block_contract_call_microblock_exception,
        );
        miner_trace_replay_randomized(&mut miner_trace);
    }

    #[test]
    fn mine_anchored_smart_contract_block_contract_call_microblock_exception_burnchain_fork_stacks_fork(
    ) {
        mine_stacks_blocks_2_forks_2_miners_2_burnchains(
            &"smart-contract-block-contract-call-microblock-exception-burnchain-stacks-fork"
                .to_string(),
            10,
            mine_smart_contract_block_contract_call_microblock_exception,
            mine_smart_contract_block_contract_call_microblock_exception,
        );
    }

    #[test]
    fn mine_anchored_smart_contract_block_contract_call_microblock_exception_burnchain_fork_stacks_fork_random(
    ) {
        let mut miner_trace = mine_stacks_blocks_2_forks_2_miners_2_burnchains(
            &"smart-contract-block-contract-call-microblock-exception-burnchain-stacks-fork-random"
                .to_string(),
            10,
            mine_smart_contract_block_contract_call_microblock_exception,
            mine_smart_contract_block_contract_call_microblock_exception,
        );
        miner_trace_replay_randomized(&mut miner_trace);
    }

    #[test]
    fn mine_empty_anchored_block_deterministic_pubkeyhash_burnchain_fork() {
        mine_stacks_blocks_1_fork_2_miners_2_burnchains(
            &"mine_empty_anchored_block_deterministic_pubkeyhash_burnchain_fork".to_string(),
            10,
            mine_empty_anchored_block_with_burn_height_pubkh,
            mine_empty_anchored_block_with_burn_height_pubkh,
        );
    }

    #[test]
    fn mine_empty_anchored_block_deterministic_pubkeyhash_stacks_fork() {
        mine_stacks_blocks_2_forks_2_miners_1_burnchain(
            &"mine_empty_anchored_block_deterministic_pubkeyhash_stacks_fork".to_string(),
            10,
            mine_empty_anchored_block_with_stacks_height_pubkh,
            mine_empty_anchored_block_with_stacks_height_pubkh,
        );
    }

    #[test]
    fn mine_empty_anchored_block_deterministic_pubkeyhash_stacks_fork_at_genesis() {
        mine_stacks_blocks_2_forks_at_height_2_miners_1_burnchain(
            &"mine_empty_anchored_block_deterministic_pubkeyhash_stacks_fork_at_genesis"
                .to_string(),
            10,
            0,
            mine_empty_anchored_block_with_stacks_height_pubkh,
            mine_empty_anchored_block_with_stacks_height_pubkh,
        );
    }

    #[test]
    fn mine_anchored_invalid_token_transfer_blocks_single() {
        let miner_trace = mine_stacks_blocks_1_fork_1_miner_1_burnchain(
            &"invalid-token-transfers".to_string(),
            10,
            mine_invalid_token_transfers_block,
            |_, _| false,
        );

        let full_test_name = "invalid-token-transfers-1_fork_1_miner_1_burnchain";
        let chainstate = open_chainstate(false, 0x80000000, full_test_name);

        // each block must be orphaned
        for point in miner_trace.points.iter() {
            for (height, bc) in point.block_commits.iter() {
                // NOTE: this only works because there are no PoX forks in this test
                let sn = SortitionDB::get_block_snapshot(
                    miner_trace.burn_node.sortdb.conn(),
                    &SortitionId::stubbed(&bc.burn_header_hash),
                )
                .unwrap()
                .unwrap();
                assert!(StacksChainState::is_block_orphaned(
                    &chainstate.db(),
                    &sn.consensus_hash,
                    &bc.block_header_hash
                )
                .unwrap());
            }
        }
    }

    // TODO: merge with vm/tests/integrations.rs.
    // Distinct here because we use a different testnet ID
    pub fn make_user_contract_publish(
        sender: &StacksPrivateKey,
        nonce: u64,
        tx_fee: u64,
        contract_name: &str,
        contract_content: &str,
    ) -> StacksTransaction {
        let name = ContractName::from(contract_name);
        let code_body = StacksString::from_string(&contract_content.to_string()).unwrap();

        let payload = TransactionSmartContract { name, code_body };

        sign_standard_singlesig_tx(payload.into(), sender, nonce, tx_fee)
    }

    pub fn make_user_stacks_transfer(
        sender: &StacksPrivateKey,
        nonce: u64,
        tx_fee: u64,
        recipient: &PrincipalData,
        amount: u64,
    ) -> StacksTransaction {
        let payload = TransactionPayload::TokenTransfer(
            recipient.clone(),
            amount,
            TokenTransferMemo([0; 34]),
        );
        sign_standard_singlesig_tx(payload.into(), sender, nonce, tx_fee)
    }

    pub fn make_user_coinbase(
        sender: &StacksPrivateKey,
        nonce: u64,
        tx_fee: u64,
    ) -> StacksTransaction {
        let payload = TransactionPayload::Coinbase(CoinbasePayload([0; 32]));
        sign_standard_singlesig_tx(payload.into(), sender, nonce, tx_fee)
    }

    pub fn make_user_poison_microblock(
        sender: &StacksPrivateKey,
        nonce: u64,
        tx_fee: u64,
        payload: TransactionPayload,
    ) -> StacksTransaction {
        sign_standard_singlesig_tx(payload.into(), sender, nonce, tx_fee)
    }

    pub fn sign_standard_singlesig_tx(
        payload: TransactionPayload,
        sender: &StacksPrivateKey,
        nonce: u64,
        tx_fee: u64,
    ) -> StacksTransaction {
        let mut spending_condition = TransactionSpendingCondition::new_singlesig_p2pkh(
            StacksPublicKey::from_private(sender),
        )
        .expect("Failed to create p2pkh spending condition from public key.");
        spending_condition.set_nonce(nonce);
        spending_condition.set_tx_fee(tx_fee);
        let auth = TransactionAuth::Standard(spending_condition);
        let mut unsigned_tx = StacksTransaction::new(TransactionVersion::Testnet, auth, payload);

        unsigned_tx.chain_id = 0x80000000;
        unsigned_tx.post_condition_mode = TransactionPostConditionMode::Allow;

        let mut tx_signer = StacksTransactionSigner::new(&unsigned_tx);
        tx_signer.sign_origin(sender).unwrap();

        tx_signer.get_tx().unwrap()
    }

    #[test]
    fn test_build_anchored_blocks_empty() {
        let peer_config = TestPeerConfig::new("test_build_anchored_blocks_empty", 2000, 2001);
        let mut peer = TestPeer::new(peer_config);

        let chainstate_path = peer.chainstate_path.clone();

        let num_blocks = 10;
        let first_stacks_block_height = {
            let sn =
                SortitionDB::get_canonical_burn_chain_tip(&peer.sortdb.as_ref().unwrap().conn())
                    .unwrap();
            sn.block_height
        };

        let mut last_block: Option<StacksBlock> = None;
        for tenure_id in 0..num_blocks {
            // send transactions to the mempool
            let tip =
                SortitionDB::get_canonical_burn_chain_tip(&peer.sortdb.as_ref().unwrap().conn())
                    .unwrap();

            assert_eq!(
                tip.block_height,
                first_stacks_block_height + (tenure_id as u64)
            );
            if let Some(block) = last_block {
                assert_eq!(tip.winning_stacks_block_hash, block.block_hash());
            }

            let (burn_ops, stacks_block, microblocks) = peer.make_tenure(
                |ref mut miner,
                 ref mut sortdb,
                 ref mut chainstate,
                 vrf_proof,
                 ref parent_opt,
                 ref parent_microblock_header_opt| {
                    let parent_tip = match parent_opt {
                        None => StacksChainState::get_genesis_header_info(chainstate.db()).unwrap(),
                        Some(block) => {
                            let ic = sortdb.index_conn();
                            let snapshot =
                                SortitionDB::get_block_snapshot_for_winning_stacks_block(
                                    &ic,
                                    &tip.sortition_id,
                                    &block.block_hash(),
                                )
                                .unwrap()
                                .unwrap(); // succeeds because we don't fork
                            StacksChainState::get_anchored_block_header_info(
                                chainstate.db(),
                                &snapshot.consensus_hash,
                                &snapshot.winning_stacks_block_hash,
                            )
                            .unwrap()
                            .unwrap()
                        }
                    };

                    let mut mempool =
                        MemPoolDB::open_test(false, 0x80000000, &chainstate_path).unwrap();

                    let coinbase_tx = make_coinbase(miner, tenure_id);

                    let anchored_block = StacksBlockBuilder::build_anchored_block(
                        chainstate,
                        &sortdb.index_conn(),
                        &mut mempool,
                        &parent_tip,
                        tip.total_burn,
                        vrf_proof,
                        Hash160([tenure_id as u8; 20]),
                        &coinbase_tx,
                        BlockBuilderSettings::max_value(),
                        None,
                    )
                    .unwrap();
                    (anchored_block.0, vec![])
                },
            );

            last_block = Some(stacks_block.clone());

            peer.next_burnchain_block(burn_ops.clone());
            peer.process_stacks_epoch_at_tip(&stacks_block, &microblocks);
        }
    }

    #[test]
    fn test_build_anchored_blocks_stx_transfers_single() {
        let privk = StacksPrivateKey::from_hex(
            "42faca653724860da7a41bfcef7e6ba78db55146f6900de8cb2a9f760ffac70c01",
        )
        .unwrap();
        let addr = StacksAddress::from_public_keys(
            C32_ADDRESS_VERSION_TESTNET_SINGLESIG,
            &AddressHashMode::SerializeP2PKH,
            1,
            &vec![StacksPublicKey::from_private(&privk)],
        )
        .unwrap();

        let mut peer_config = TestPeerConfig::new(
            "test_build_anchored_blocks_stx_transfers_single",
            2002,
            2003,
        );
        peer_config.initial_balances = vec![(addr.to_account_principal(), 1000000000)];

        let mut peer = TestPeer::new(peer_config);

        let chainstate_path = peer.chainstate_path.clone();

        let num_blocks = 10;
        let first_stacks_block_height = {
            let sn =
                SortitionDB::get_canonical_burn_chain_tip(&peer.sortdb.as_ref().unwrap().conn())
                    .unwrap();
            sn.block_height
        };

        let recipient_addr_str = "ST1RFD5Q2QPK3E0F08HG9XDX7SSC7CNRS0QR0SGEV";
        let recipient = StacksAddress::from_string(recipient_addr_str).unwrap();
        let mut sender_nonce = 0;

        let mut last_block = None;
        for tenure_id in 0..num_blocks {
            // send transactions to the mempool
            let tip =
                SortitionDB::get_canonical_burn_chain_tip(&peer.sortdb.as_ref().unwrap().conn())
                    .unwrap();

            let (burn_ops, stacks_block, microblocks) = peer.make_tenure(
                |ref mut miner,
                 ref mut sortdb,
                 ref mut chainstate,
                 vrf_proof,
                 ref parent_opt,
                 ref parent_microblock_header_opt| {
                    let parent_tip = match parent_opt {
                        None => StacksChainState::get_genesis_header_info(chainstate.db()).unwrap(),
                        Some(block) => {
                            let ic = sortdb.index_conn();
                            let snapshot =
                                SortitionDB::get_block_snapshot_for_winning_stacks_block(
                                    &ic,
                                    &tip.sortition_id,
                                    &block.block_hash(),
                                )
                                .unwrap()
                                .unwrap(); // succeeds because we don't fork
                            StacksChainState::get_anchored_block_header_info(
                                chainstate.db(),
                                &snapshot.consensus_hash,
                                &snapshot.winning_stacks_block_hash,
                            )
                            .unwrap()
                            .unwrap()
                        }
                    };

                    let parent_header_hash = parent_tip.anchored_header.block_hash();
                    let parent_consensus_hash = parent_tip.consensus_hash.clone();

                    let mut mempool =
                        MemPoolDB::open_test(false, 0x80000000, &chainstate_path).unwrap();

                    let coinbase_tx = make_coinbase(miner, tenure_id);

                    if tenure_id > 0 {
                        let stx_transfer = make_user_stacks_transfer(
                            &privk,
                            sender_nonce,
                            200,
                            &recipient.to_account_principal(),
                            1,
                        );
                        sender_nonce += 1;

                        mempool
                            .submit(
                                chainstate,
                                &parent_consensus_hash,
                                &parent_header_hash,
                                &stx_transfer,
                                None,
                                &ExecutionCost::max_value(),
                                &StacksEpochId::Epoch20,
                            )
                            .unwrap();
                    }

                    let anchored_block = StacksBlockBuilder::build_anchored_block(
                        chainstate,
                        &sortdb.index_conn(),
                        &mut mempool,
                        &parent_tip,
                        tip.total_burn,
                        vrf_proof,
                        Hash160([tenure_id as u8; 20]),
                        &coinbase_tx,
                        BlockBuilderSettings::max_value(),
                        None,
                    )
                    .unwrap();
                    (anchored_block.0, vec![])
                },
            );

            last_block = Some(stacks_block.clone());

            peer.next_burnchain_block(burn_ops.clone());
            peer.process_stacks_epoch_at_tip(&stacks_block, &microblocks);

            if tenure_id > 0 {
                // transaction was mined
                assert_eq!(stacks_block.txs.len(), 2);
                if let TransactionPayload::TokenTransfer(ref addr, ref amount, ref memo) =
                    stacks_block.txs[1].payload
                {
                    assert_eq!(*addr, recipient.to_account_principal());
                    assert_eq!(*amount, 1);
                } else {
                    assert!(false);
                }
            }
        }
    }

    #[test]
    fn test_build_anchored_blocks_empty_with_builder_timeout() {
        let privk = StacksPrivateKey::from_hex(
            "42faca653724860da7a41bfcef7e6ba78db55146f6900de8cb2a9f760ffac70c01",
        )
        .unwrap();
        let addr = StacksAddress::from_public_keys(
            C32_ADDRESS_VERSION_TESTNET_SINGLESIG,
            &AddressHashMode::SerializeP2PKH,
            1,
            &vec![StacksPublicKey::from_private(&privk)],
        )
        .unwrap();

        let mut peer_config = TestPeerConfig::new(
            "test_build_anchored_blocks_empty_with_builder_timeout",
            2022,
            2023,
        );
        peer_config.initial_balances = vec![(addr.to_account_principal(), 1000000000)];

        let mut peer = TestPeer::new(peer_config);

        let chainstate_path = peer.chainstate_path.clone();

        let num_blocks = 10;
        let first_stacks_block_height = {
            let sn =
                SortitionDB::get_canonical_burn_chain_tip(&peer.sortdb.as_ref().unwrap().conn())
                    .unwrap();
            sn.block_height
        };

        let recipient_addr_str = "ST1RFD5Q2QPK3E0F08HG9XDX7SSC7CNRS0QR0SGEV";
        let recipient = StacksAddress::from_string(recipient_addr_str).unwrap();
        let mut sender_nonce = 0;

        let mut last_block = None;
        for tenure_id in 0..num_blocks {
            // send transactions to the mempool
            let tip =
                SortitionDB::get_canonical_burn_chain_tip(&peer.sortdb.as_ref().unwrap().conn())
                    .unwrap();

            let (burn_ops, stacks_block, microblocks) = peer.make_tenure(
                |ref mut miner,
                 ref mut sortdb,
                 ref mut chainstate,
                 vrf_proof,
                 ref parent_opt,
                 ref parent_microblock_header_opt| {
                    let parent_tip = match parent_opt {
                        None => StacksChainState::get_genesis_header_info(chainstate.db()).unwrap(),
                        Some(block) => {
                            let ic = sortdb.index_conn();
                            let snapshot =
                                SortitionDB::get_block_snapshot_for_winning_stacks_block(
                                    &ic,
                                    &tip.sortition_id,
                                    &block.block_hash(),
                                )
                                .unwrap()
                                .unwrap(); // succeeds because we don't fork
                            StacksChainState::get_anchored_block_header_info(
                                chainstate.db(),
                                &snapshot.consensus_hash,
                                &snapshot.winning_stacks_block_hash,
                            )
                            .unwrap()
                            .unwrap()
                        }
                    };

                    let parent_header_hash = parent_tip.anchored_header.block_hash();
                    let parent_consensus_hash = parent_tip.consensus_hash.clone();

                    let mut mempool =
                        MemPoolDB::open_test(false, 0x80000000, &chainstate_path).unwrap();

                    let coinbase_tx = make_coinbase(miner, tenure_id);

                    if tenure_id > 0 {
                        let stx_transfer = make_user_stacks_transfer(
                            &privk,
                            sender_nonce,
                            200,
                            &recipient.to_account_principal(),
                            1,
                        );
                        sender_nonce += 1;

                        mempool
                            .submit(
                                chainstate,
                                &parent_consensus_hash,
                                &parent_header_hash,
                                &stx_transfer,
                                None,
                                &ExecutionCost::max_value(),
                                &StacksEpochId::Epoch20,
                            )
                            .unwrap();
                    }

                    let anchored_block = StacksBlockBuilder::build_anchored_block(
                        chainstate,
                        &sortdb.index_conn(),
                        &mut mempool,
                        &parent_tip,
                        tip.total_burn,
                        vrf_proof,
                        Hash160([tenure_id as u8; 20]),
                        &coinbase_tx,
                        // no time to mine anything, so all blocks should be empty
                        BlockBuilderSettings {
                            max_miner_time_ms: 0,
                            ..BlockBuilderSettings::max_value()
                        },
                        None,
                    )
                    .unwrap();
                    (anchored_block.0, vec![])
                },
            );

            last_block = Some(stacks_block.clone());

            peer.next_burnchain_block(burn_ops.clone());
            peer.process_stacks_epoch_at_tip(&stacks_block, &microblocks);

            if tenure_id > 0 {
                // transaction was NOT mined due to timeout
                assert_eq!(stacks_block.txs.len(), 1);
            }
        }
    }

    #[test]
    fn test_build_anchored_blocks_stx_transfers_multi() {
        let mut privks = vec![];
        let mut balances = vec![];
        let num_blocks = 10;

        for _ in 0..num_blocks {
            let privk = StacksPrivateKey::new();
            let addr = StacksAddress::from_public_keys(
                C32_ADDRESS_VERSION_TESTNET_SINGLESIG,
                &AddressHashMode::SerializeP2PKH,
                1,
                &vec![StacksPublicKey::from_private(&privk)],
            )
            .unwrap();

            privks.push(privk);
            balances.push((addr.to_account_principal(), 100000000));
        }

        let mut peer_config =
            TestPeerConfig::new("test_build_anchored_blocks_stx_transfers_multi", 2004, 2005);
        peer_config.initial_balances = balances;

        let mut peer = TestPeer::new(peer_config);

        let chainstate_path = peer.chainstate_path.clone();

        let first_stacks_block_height = {
            let sn =
                SortitionDB::get_canonical_burn_chain_tip(&peer.sortdb.as_ref().unwrap().conn())
                    .unwrap();
            sn.block_height
        };

        let recipient_addr_str = "ST1RFD5Q2QPK3E0F08HG9XDX7SSC7CNRS0QR0SGEV";
        let recipient = StacksAddress::from_string(recipient_addr_str).unwrap();
        let mut sender_nonce = 0;

        let mut last_block = None;
        for tenure_id in 0..num_blocks {
            // send transactions to the mempool
            let tip =
                SortitionDB::get_canonical_burn_chain_tip(&peer.sortdb.as_ref().unwrap().conn())
                    .unwrap();

            let (burn_ops, stacks_block, microblocks) = peer.make_tenure(
                |ref mut miner,
                 ref mut sortdb,
                 ref mut chainstate,
                 vrf_proof,
                 ref parent_opt,
                 ref parent_microblock_header_opt| {
                    let parent_tip = match parent_opt {
                        None => StacksChainState::get_genesis_header_info(chainstate.db()).unwrap(),
                        Some(block) => {
                            let ic = sortdb.index_conn();
                            let snapshot =
                                SortitionDB::get_block_snapshot_for_winning_stacks_block(
                                    &ic,
                                    &tip.sortition_id,
                                    &block.block_hash(),
                                )
                                .unwrap()
                                .unwrap(); // succeeds because we don't fork
                            StacksChainState::get_anchored_block_header_info(
                                chainstate.db(),
                                &snapshot.consensus_hash,
                                &snapshot.winning_stacks_block_hash,
                            )
                            .unwrap()
                            .unwrap()
                        }
                    };

                    let parent_header_hash = parent_tip.anchored_header.block_hash();
                    let parent_consensus_hash = parent_tip.consensus_hash.clone();

                    let mut mempool =
                        MemPoolDB::open_test(false, 0x80000000, &chainstate_path).unwrap();

                    let coinbase_tx = make_coinbase(miner, tenure_id);

                    if tenure_id > 0 {
                        for i in 0..5 {
                            let stx_transfer = make_user_stacks_transfer(
                                &privks[i],
                                sender_nonce,
                                200,
                                &recipient.to_account_principal(),
                                1,
                            );
                            mempool
                                .submit(
                                    chainstate,
                                    &parent_consensus_hash,
                                    &parent_header_hash,
                                    &stx_transfer,
                                    None,
                                    &ExecutionCost::max_value(),
                                    &StacksEpochId::Epoch20,
                                )
                                .unwrap();
                        }

                        // test pagination by timestamp
                        test_debug!("Delay for 1.5s");
                        sleep_ms(1500);

                        for i in 5..10 {
                            let stx_transfer = make_user_stacks_transfer(
                                &privks[i],
                                sender_nonce,
                                200,
                                &recipient.to_account_principal(),
                                1,
                            );
                            mempool
                                .submit(
                                    chainstate,
                                    &parent_consensus_hash,
                                    &parent_header_hash,
                                    &stx_transfer,
                                    None,
                                    &ExecutionCost::max_value(),
                                    &StacksEpochId::Epoch20,
                                )
                                .unwrap();
                        }

                        sender_nonce += 1;
                    }

                    let anchored_block = StacksBlockBuilder::build_anchored_block(
                        chainstate,
                        &sortdb.index_conn(),
                        &mut mempool,
                        &parent_tip,
                        tip.total_burn,
                        vrf_proof,
                        Hash160([tenure_id as u8; 20]),
                        &coinbase_tx,
                        BlockBuilderSettings::max_value(),
                        None,
                    )
                    .unwrap();
                    (anchored_block.0, vec![])
                },
            );

            last_block = Some(stacks_block.clone());

            peer.next_burnchain_block(burn_ops.clone());
            peer.process_stacks_epoch_at_tip(&stacks_block, &microblocks);

            if tenure_id > 0 {
                // transaction was mined, even though they were staggerred by time
                assert_eq!(stacks_block.txs.len(), 11);
                for i in 1..11 {
                    if let TransactionPayload::TokenTransfer(ref addr, ref amount, ref memo) =
                        stacks_block.txs[i].payload
                    {
                        assert_eq!(*addr, recipient.to_account_principal());
                        assert_eq!(*amount, 1);
                    } else {
                        assert!(false);
                    }
                }
            }
        }
    }

    #[test]
    fn test_build_anchored_blocks_connected_by_microblocks_across_epoch() {
        let privk = StacksPrivateKey::from_hex(
            "42faca653724860da7a41bfcef7e6ba78db55146f6900de8cb2a9f760ffac70c01",
        )
        .unwrap();
        let addr = StacksAddress::from_public_keys(
            C32_ADDRESS_VERSION_TESTNET_SINGLESIG,
            &AddressHashMode::SerializeP2PKH,
            1,
            &vec![StacksPublicKey::from_private(&privk)],
        )
        .unwrap();

        let mut peer_config = TestPeerConfig::new(
            "test_build_anchored_blocks_connected_by_microblocks_across_epoch",
            2016,
            2017,
        );
        peer_config.initial_balances = vec![(addr.to_account_principal(), 1000000000)];

        let epochs = vec![
            StacksEpoch {
                epoch_id: StacksEpochId::Epoch10,
                start_height: 0,
                end_height: 0,
                block_limit: ExecutionCost::max_value(),
                network_epoch: PEER_VERSION_EPOCH_1_0,
            },
            StacksEpoch {
                epoch_id: StacksEpochId::Epoch20,
                start_height: 0,
                end_height: 30, // NOTE: the first 25 burnchain blocks have no sortition
                block_limit: ExecutionCost::max_value(),
                network_epoch: PEER_VERSION_EPOCH_2_0,
            },
            StacksEpoch {
                epoch_id: StacksEpochId::Epoch2_05,
                start_height: 30,
                end_height: STACKS_EPOCH_MAX,
                block_limit: ExecutionCost {
                    write_length: 205205,
                    write_count: 205205,
                    read_length: 205205,
                    read_count: 205205,
                    runtime: 205205,
                },
                network_epoch: PEER_VERSION_EPOCH_2_05,
            },
        ];
        peer_config.epochs = Some(epochs);

        let num_blocks = 10;

        let mut mblock_privks = vec![];
        for _ in 0..num_blocks {
            let mblock_privk = StacksPrivateKey::new();
            mblock_privks.push(mblock_privk);
        }

        let mut peer = TestPeer::new(peer_config);

        let chainstate_path = peer.chainstate_path.clone();

        let first_stacks_block_height = {
            let sn =
                SortitionDB::get_canonical_burn_chain_tip(&peer.sortdb.as_ref().unwrap().conn())
                    .unwrap();
            sn.block_height
        };

        let recipient_addr_str = "ST1RFD5Q2QPK3E0F08HG9XDX7SSC7CNRS0QR0SGEV";
        let recipient = StacksAddress::from_string(recipient_addr_str).unwrap();

        let mut last_block = None;
        for tenure_id in 0..num_blocks {
            // send transactions to the mempool
            let tip =
                SortitionDB::get_canonical_burn_chain_tip(&peer.sortdb.as_ref().unwrap().conn())
                    .unwrap();

            let acct = get_stacks_account(&mut peer, &addr.to_account_principal());

            let (burn_ops, stacks_block, microblocks) = peer.make_tenure(
                |ref mut miner,
                 ref mut sortdb,
                 ref mut chainstate,
                 vrf_proof,
                 ref parent_opt,
                 ref parent_microblock_header_opt| {
                    let parent_tip = match parent_opt {
                        None => StacksChainState::get_genesis_header_info(chainstate.db()).unwrap(),
                        Some(block) => {
                            let ic = sortdb.index_conn();
                            let snapshot =
                                SortitionDB::get_block_snapshot_for_winning_stacks_block(
                                    &ic,
                                    &tip.sortition_id,
                                    &block.block_hash(),
                                )
                                .unwrap()
                                .unwrap(); // succeeds because we don't fork
                            StacksChainState::get_anchored_block_header_info(
                                chainstate.db(),
                                &snapshot.consensus_hash,
                                &snapshot.winning_stacks_block_hash,
                            )
                            .unwrap()
                            .unwrap()
                        }
                    };

                    let parent_header_hash = parent_tip.anchored_header.block_hash();
                    let parent_consensus_hash = parent_tip.consensus_hash.clone();
                    let parent_index_hash = StacksBlockHeader::make_index_block_hash(
                        &parent_consensus_hash,
                        &parent_header_hash,
                    );

                    let mut mempool =
                        MemPoolDB::open_test(false, 0x80000000, &chainstate_path).unwrap();

                    let coinbase_tx = make_coinbase(miner, tenure_id);
                    let sort_ic = sortdb.index_conn();
                    let (parent_mblock_stream, mblock_pubkey_hash) = {
                        if tenure_id > 0 {
                            chainstate
                                .reload_unconfirmed_state(&sort_ic, parent_index_hash.clone())
                                .unwrap();

                            let parent_microblock_privkey = mblock_privks[tenure_id - 1].clone();
                            // produce the microblock stream for the parent, which this tenure's anchor
                            // block will confirm.
                            let mut microblock_builder = StacksMicroblockBuilder::new(
                                parent_header_hash.clone(),
                                parent_consensus_hash.clone(),
                                chainstate,
                                &sort_ic,
                                BlockBuilderSettings::max_value(),
                            )
                            .unwrap();

                            let mut microblocks = vec![];

                            let mblock_tx = make_user_stacks_transfer(
                                &privk,
                                acct.nonce,
                                200,
                                &recipient.to_account_principal(),
                                1,
                            );

                            let mblock_tx_len = {
                                let mut bytes = vec![];
                                mblock_tx.consensus_serialize(&mut bytes).unwrap();
                                bytes.len() as u64
                            };

                            test_debug!(
                                "Make microblock parent stream for block in tenure {}",
                                tenure_id
                            );
                            let mblock = microblock_builder
                                .mine_next_microblock_from_txs(
                                    vec![(mblock_tx, mblock_tx_len)],
                                    &parent_microblock_privkey,
                                )
                                .unwrap();
                            microblocks.push(mblock);

                            let microblock_privkey = mblock_privks[tenure_id].clone();
                            let mblock_pubkey_hash = Hash160::from_node_public_key(
                                &StacksPublicKey::from_private(&microblock_privkey),
                            );
                            (microblocks, mblock_pubkey_hash)
                        } else {
                            let parent_microblock_privkey = mblock_privks[tenure_id].clone();
                            let mblock_pubkey_hash = Hash160::from_node_public_key(
                                &StacksPublicKey::from_private(&parent_microblock_privkey),
                            );
                            (vec![], mblock_pubkey_hash)
                        }
                    };

                    test_debug!("Store parent microblocks for tenure {}", tenure_id);
                    for mblock in parent_mblock_stream.iter() {
                        let stored = chainstate
                            .preprocess_streamed_microblock(
                                &parent_consensus_hash,
                                &parent_header_hash,
                                mblock,
                            )
                            .unwrap();
                        assert!(stored);
                    }

                    let anchored_block = StacksBlockBuilder::build_anchored_block(
                        chainstate,
                        &sort_ic,
                        &mut mempool,
                        &parent_tip,
                        tip.total_burn,
                        vrf_proof,
                        mblock_pubkey_hash,
                        &coinbase_tx,
                        BlockBuilderSettings::max_value(),
                        None,
                    )
                    .unwrap();

                    if parent_mblock_stream.len() > 0 {
                        if tenure_id != 5 {
                            assert_eq!(
                                anchored_block.0.header.parent_microblock,
                                parent_mblock_stream.last().unwrap().block_hash()
                            );
                        } else {
                            // epoch change happened, so miner didn't confirm any microblocks
                            assert!(!anchored_block.0.has_microblock_parent());
                        }
                    }

                    (anchored_block.0, parent_mblock_stream)
                },
            );

            last_block = Some(stacks_block.clone());

            test_debug!("Process tenure {}", tenure_id);

            // should always succeed
            peer.next_burnchain_block(burn_ops.clone());
            peer.process_stacks_epoch_at_tip_checked(&stacks_block, &vec![])
                .unwrap();
        }

        let last_block = last_block.unwrap();
        assert_eq!(last_block.header.total_work.work, 10); // mined a chain successfully across the epoch boundary
    }

    #[test]
    #[should_panic(expected = "success")]
    fn test_build_anchored_blocks_connected_by_microblocks_across_epoch_invalid() {
        let privk = StacksPrivateKey::from_hex(
            "42faca653724860da7a41bfcef7e6ba78db55146f6900de8cb2a9f760ffac70c01",
        )
        .unwrap();
        let addr = StacksAddress::from_public_keys(
            C32_ADDRESS_VERSION_TESTNET_SINGLESIG,
            &AddressHashMode::SerializeP2PKH,
            1,
            &vec![StacksPublicKey::from_private(&privk)],
        )
        .unwrap();

        let mut peer_config = TestPeerConfig::new(
            "test_build_anchored_blocks_connected_by_microblocks_across_epoch_invalid",
            2018,
            2019,
        );
        peer_config.initial_balances = vec![(addr.to_account_principal(), 1000000000)];

        let epochs = vec![
            StacksEpoch {
                epoch_id: StacksEpochId::Epoch10,
                start_height: 0,
                end_height: 0,
                block_limit: ExecutionCost::max_value(),
                network_epoch: PEER_VERSION_EPOCH_1_0,
            },
            StacksEpoch {
                epoch_id: StacksEpochId::Epoch20,
                start_height: 0,
                end_height: 30, // NOTE: the first 25 burnchain blocks have no sortition
                block_limit: ExecutionCost::max_value(),
                network_epoch: PEER_VERSION_EPOCH_2_0,
            },
            StacksEpoch {
                epoch_id: StacksEpochId::Epoch2_05,
                start_height: 30,
                end_height: STACKS_EPOCH_MAX,
                block_limit: ExecutionCost {
                    write_length: 205205,
                    write_count: 205205,
                    read_length: 205205,
                    read_count: 205205,
                    runtime: 205205,
                },
                network_epoch: PEER_VERSION_EPOCH_2_05,
            },
        ];
        peer_config.epochs = Some(epochs);

        let num_blocks = 10;

        let mut mblock_privks = vec![];
        for _ in 0..num_blocks {
            let mblock_privk = StacksPrivateKey::new();
            mblock_privks.push(mblock_privk);
        }

        let mut peer = TestPeer::new(peer_config);

        let chainstate_path = peer.chainstate_path.clone();

        let first_stacks_block_height = {
            let sn =
                SortitionDB::get_canonical_burn_chain_tip(&peer.sortdb.as_ref().unwrap().conn())
                    .unwrap();
            sn.block_height
        };

        let recipient_addr_str = "ST1RFD5Q2QPK3E0F08HG9XDX7SSC7CNRS0QR0SGEV";
        let recipient = StacksAddress::from_string(recipient_addr_str).unwrap();

        let mut last_block: Option<StacksBlock> = None;
        let mut last_block_ch: Option<ConsensusHash> = None;

        for tenure_id in 0..num_blocks {
            // send transactions to the mempool
            let tip =
                SortitionDB::get_canonical_burn_chain_tip(&peer.sortdb.as_ref().unwrap().conn())
                    .unwrap();

            let acct = get_stacks_account(&mut peer, &addr.to_account_principal());

            let (burn_ops, stacks_block, microblocks) = peer.make_tenure(
                |ref mut miner,
                 ref mut sortdb,
                 ref mut chainstate,
                 vrf_proof,
                 ref parent_opt,
                 ref parent_microblock_header_opt| {
                    let parent_tip = match parent_opt {
                        None => StacksChainState::get_genesis_header_info(chainstate.db()).unwrap(),
                        Some(block) => {
                            let ic = sortdb.index_conn();

                            if tenure_id < 6 {
                                let snapshot =
                                    SortitionDB::get_block_snapshot_for_winning_stacks_block(
                                        &ic,
                                        &tip.sortition_id,
                                        &block.block_hash(),
                                    )
                                    .unwrap()
                                    .unwrap();

                                StacksChainState::get_anchored_block_header_info(
                                    chainstate.db(),
                                    &snapshot.consensus_hash,
                                    &snapshot.winning_stacks_block_hash,
                                )
                                .unwrap()
                                .unwrap()
                            } else {
                                // first block after the invalid block that had a microblock parent
                                // while straddling the epoch boundary.
                                // Verify that the last block was indeed marked as invalid, and abort.
                                let bhh = last_block.as_ref().unwrap().block_hash();
                                let ch = last_block_ch.as_ref().unwrap().clone();
                                assert!(StacksChainState::is_block_orphaned(
                                    chainstate.db(),
                                    &ch,
                                    &bhh
                                )
                                .unwrap());
                                panic!("success");
                            }
                        }
                    };

                    let parent_header_hash = parent_tip.anchored_header.block_hash();
                    let parent_consensus_hash = parent_tip.consensus_hash.clone();
                    let parent_index_hash = StacksBlockHeader::make_index_block_hash(
                        &parent_consensus_hash,
                        &parent_header_hash,
                    );

                    let mut mempool =
                        MemPoolDB::open_test(false, 0x80000000, &chainstate_path).unwrap();

                    let coinbase_tx = make_coinbase(miner, tenure_id);
                    let sort_ic = sortdb.index_conn();
                    let (parent_mblock_stream, mblock_pubkey_hash) = {
                        if tenure_id > 0 {
                            chainstate
                                .reload_unconfirmed_state(&sort_ic, parent_index_hash.clone())
                                .unwrap();

                            let parent_microblock_privkey = mblock_privks[tenure_id - 1].clone();

                            // produce the microblock stream for the parent, which this tenure's anchor
                            // block will confirm.
                            let mut microblock_builder = StacksMicroblockBuilder::new(
                                parent_header_hash.clone(),
                                parent_consensus_hash.clone(),
                                chainstate,
                                &sort_ic,
                                BlockBuilderSettings::max_value(),
                            )
                            .unwrap();

                            let mut microblocks = vec![];

                            let mblock_tx = make_user_stacks_transfer(
                                &privk,
                                acct.nonce,
                                (200 + tenure_id) as u64,
                                &recipient.to_account_principal(),
                                1,
                            );

                            let mblock_tx_len = {
                                let mut bytes = vec![];
                                mblock_tx.consensus_serialize(&mut bytes).unwrap();
                                bytes.len() as u64
                            };

                            test_debug!(
                                "Make microblock parent stream for block in tenure {}",
                                tenure_id
                            );
                            let mblock = microblock_builder
                                .mine_next_microblock_from_txs(
                                    vec![(mblock_tx, mblock_tx_len)],
                                    &parent_microblock_privkey,
                                )
                                .unwrap();
                            microblocks.push(mblock);

                            let microblock_privkey = mblock_privks[tenure_id].clone();
                            let mblock_pubkey_hash = Hash160::from_node_public_key(
                                &StacksPublicKey::from_private(&microblock_privkey),
                            );
                            (microblocks, mblock_pubkey_hash)
                        } else {
                            let parent_microblock_privkey = mblock_privks[tenure_id].clone();
                            let mblock_pubkey_hash = Hash160::from_node_public_key(
                                &StacksPublicKey::from_private(&parent_microblock_privkey),
                            );
                            (vec![], mblock_pubkey_hash)
                        }
                    };

                    test_debug!("Store parent microblocks for tenure {}", tenure_id);
                    for mblock in parent_mblock_stream.iter() {
                        let stored = chainstate
                            .preprocess_streamed_microblock(
                                &parent_consensus_hash,
                                &parent_header_hash,
                                mblock,
                            )
                            .unwrap();
                        assert!(stored);
                    }

                    let mut anchored_block = StacksBlockBuilder::build_anchored_block(
                        chainstate,
                        &sort_ic,
                        &mut mempool,
                        &parent_tip,
                        tip.total_burn,
                        vrf_proof,
                        mblock_pubkey_hash,
                        &coinbase_tx,
                        BlockBuilderSettings::max_value(),
                        None,
                    )
                    .unwrap();

                    if parent_mblock_stream.len() > 0 {
                        // force the block to confirm a microblock stream, even if it would result in
                        // an invalid block.
                        test_debug!(
                            "Force {} to have a microblock parent",
                            &anchored_block.0.block_hash()
                        );
                        anchored_block.0.header.parent_microblock =
                            parent_mblock_stream.last().unwrap().block_hash();
                        anchored_block.0.header.parent_microblock_sequence =
                            (parent_mblock_stream.len() as u16).saturating_sub(1);
                        assert_eq!(
                            anchored_block.0.header.parent_microblock,
                            parent_mblock_stream.last().unwrap().block_hash()
                        );
                        test_debug!("New block hash is {}", &anchored_block.0.block_hash());
                    } else {
                        assert_eq!(tenure_id, 0);
                    }

                    (anchored_block.0, parent_mblock_stream)
                },
            );

            last_block = Some(stacks_block.clone());

            test_debug!("Process tenure {}", tenure_id);
            let (_, _, block_ch) = peer.next_burnchain_block(burn_ops.clone());

            if tenure_id != 5 {
                // should always succeed
                peer.process_stacks_epoch_at_tip_checked(&stacks_block, &vec![])
                    .unwrap();
            } else {
                // should fail at first, since the block won't be available
                // (since validate_anchored_block_burnchain() will fail)
                if let Err(e) = peer.process_stacks_epoch_at_tip_checked(&stacks_block, &vec![]) {
                    match e {
                        CoordinatorError::ChainstateError(ChainstateError::DBError(
                            db_error::NotFoundError,
                        )) => {}
                        x => {
                            panic!("Unexpected error {:?}", &x);
                        }
                    }
                } else {
                    panic!("processed epoch successfully");
                }

                // the parent of this block crosses the epoch boundary
                let last_block_ch = last_block_ch.clone().unwrap();
                assert!(StacksChainState::block_crosses_epoch_boundary(
                    peer.chainstate().db(),
                    &last_block_ch,
                    &stacks_block.header.parent_block
                )
                .unwrap());

                // forcibly store the block
                store_staging_block(
                    peer.chainstate(),
                    &block_ch,
                    &stacks_block,
                    &last_block_ch,
                    stacks_block.header.total_work.burn,
                    stacks_block.header.total_work.burn,
                );

                // should run to completion, but the block should *not* be processed
                // (this tests append_block())
                peer.process_stacks_epoch_at_tip_checked(&stacks_block, &vec![])
                    .unwrap();
            }

            last_block_ch = Some(
                SortitionDB::get_canonical_burn_chain_tip(&peer.sortdb.as_ref().unwrap().conn())
                    .unwrap()
                    .consensus_hash,
            );
        }

        let last_block = last_block.unwrap();
        assert_eq!(last_block.header.total_work.work, 10); // mined a chain successfully across the epoch boundary
    }

    #[test]
    /// This test covers two different behaviors added to the block assembly logic:
    /// (1) Ordering by estimated fee rate: the test peer uses the "unit" estimator
    /// for costs, but this estimator still uses the fee of the transaction to order
    /// the mempool. This leads to the behavior in this test where txs are included
    /// like 0 -> 1 -> 2 ... -> 25 -> next origin 0 -> 1 ...
    /// because the fee goes up with the nonce.
    /// (2) Discovery of nonce in the mempool iteration: this behavior allows the miner
    /// to consider an origin's "next" transaction immediately. Prior behavior would
    /// only do so after processing any other origin's transactions.
    fn test_build_anchored_blocks_incrementing_nonces() {
        let private_keys: Vec<_> = (0..10).map(|_| StacksPrivateKey::new()).collect();
        let addresses: Vec<_> = private_keys
            .iter()
            .map(|sk| {
                StacksAddress::from_public_keys(
                    C32_ADDRESS_VERSION_TESTNET_SINGLESIG,
                    &AddressHashMode::SerializeP2PKH,
                    1,
                    &vec![StacksPublicKey::from_private(sk)],
                )
                .unwrap()
            })
            .collect();

        let initial_balances: Vec<_> = addresses
            .iter()
            .map(|addr| (addr.to_account_principal(), 100000000000))
            .collect();

        let mut peer_config = TestPeerConfig::new("build_anchored_incrementing_nonces", 2030, 2031);
        peer_config.initial_balances = initial_balances;

        let mut peer = TestPeer::new(peer_config);

        let chainstate_path = peer.chainstate_path.clone();

        let mut mempool = MemPoolDB::open_test(false, 0x80000000, &chainstate_path).unwrap();

        // during the tenure, let's push transactions to the mempool
        let tip = SortitionDB::get_canonical_burn_chain_tip(&peer.sortdb.as_ref().unwrap().conn())
            .unwrap();

        let (burn_ops, stacks_block, microblocks) = peer.make_tenure(
            |ref mut miner,
             ref mut sortdb,
             ref mut chainstate,
             vrf_proof,
             ref parent_opt,
             ref parent_microblock_header_opt| {
                let parent_tip = match parent_opt {
                    None => StacksChainState::get_genesis_header_info(chainstate.db()).unwrap(),
                    Some(block) => {
                        let ic = sortdb.index_conn();
                        let snapshot = SortitionDB::get_block_snapshot_for_winning_stacks_block(
                            &ic,
                            &tip.sortition_id,
                            &block.block_hash(),
                        )
                        .unwrap()
                        .unwrap(); // succeeds because we don't fork
                        StacksChainState::get_anchored_block_header_info(
                            chainstate.db(),
                            &snapshot.consensus_hash,
                            &snapshot.winning_stacks_block_hash,
                        )
                        .unwrap()
                        .unwrap()
                    }
                };

                let parent_header_hash = parent_tip.anchored_header.block_hash();
                let parent_consensus_hash = parent_tip.consensus_hash.clone();
                let coinbase_tx = make_coinbase(miner, 0);

                let txs: Vec<_> = private_keys
                    .iter()
                    .flat_map(|privk| {
                        let privk = privk.clone();
                        (0..25).map(move |tx_nonce| {
                            let contract = "(define-data-var bar int 0)";
                            make_user_contract_publish(
                                &privk,
                                tx_nonce,
                                200 * (tx_nonce + 1),
                                &format!("contract-{}", tx_nonce),
                                contract,
                            )
                        })
                    })
                    .collect();

                for tx in txs {
                    mempool
                        .submit(
                            chainstate,
                            &parent_consensus_hash,
                            &parent_header_hash,
                            &tx,
                            None,
                            &ExecutionCost::max_value(),
                            &StacksEpochId::Epoch20,
                        )
                        .unwrap();
                }

                let anchored_block = StacksBlockBuilder::build_anchored_block(
                    chainstate,
                    &sortdb.index_conn(),
                    &mut mempool,
                    &parent_tip,
                    tip.total_burn,
                    vrf_proof,
                    Hash160([0 as u8; 20]),
                    &coinbase_tx,
                    BlockBuilderSettings::limited(),
                    None,
                )
                .unwrap();
                (anchored_block.0, vec![])
            },
        );

        peer.next_burnchain_block(burn_ops.clone());
        peer.process_stacks_epoch_at_tip(&stacks_block, &microblocks);

        // expensive transaction was not mined, but the two stx-transfers were
        assert_eq!(stacks_block.txs.len(), 251);

        // block should be ordered like coinbase, nonce 0, nonce 1, .. nonce 25, nonce 0, ..
        //  because the tx fee for each transaction increases with the nonce
        for (i, tx) in stacks_block.txs.iter().enumerate() {
            if i == 0 {
                let okay = if let TransactionPayload::Coinbase(..) = tx.payload {
                    true
                } else {
                    false
                };
                assert!(okay, "Coinbase should be first tx");
            } else {
                let expected_nonce = (i - 1) % 25;
                assert_eq!(
                    tx.get_origin_nonce(),
                    expected_nonce as u64,
                    "{}th transaction should have nonce = {}",
                    i,
                    expected_nonce
                );
            }
        }
    }

    #[test]
    fn test_build_anchored_blocks_skip_too_expensive() {
        let privk = StacksPrivateKey::from_hex(
            "42faca653724860da7a41bfcef7e6ba78db55146f6900de8cb2a9f760ffac70c01",
        )
        .unwrap();
        let privk_extra = StacksPrivateKey::from_hex(
            "f67c7437f948ca1834602b28595c12ac744f287a4efaf70d437042a6afed81bc01",
        )
        .unwrap();
        let mut privks_expensive = vec![];
        let mut initial_balances = vec![];
        let num_blocks = 10;
        for i in 0..num_blocks {
            let pk = StacksPrivateKey::new();
            let addr = StacksAddress::from_public_keys(
                C32_ADDRESS_VERSION_TESTNET_SINGLESIG,
                &AddressHashMode::SerializeP2PKH,
                1,
                &vec![StacksPublicKey::from_private(&pk)],
            )
            .unwrap()
            .to_account_principal();

            privks_expensive.push(pk);
            initial_balances.push((addr, 10000000000));
        }

        let addr = StacksAddress::from_public_keys(
            C32_ADDRESS_VERSION_TESTNET_SINGLESIG,
            &AddressHashMode::SerializeP2PKH,
            1,
            &vec![StacksPublicKey::from_private(&privk)],
        )
        .unwrap();
        let addr_extra = StacksAddress::from_public_keys(
            C32_ADDRESS_VERSION_TESTNET_SINGLESIG,
            &AddressHashMode::SerializeP2PKH,
            1,
            &vec![StacksPublicKey::from_private(&privk_extra)],
        )
        .unwrap();

        initial_balances.push((addr.to_account_principal(), 100000000000));
        initial_balances.push((addr_extra.to_account_principal(), 200000000000));

        let mut peer_config =
            TestPeerConfig::new("test_build_anchored_blocks_skip_too_expensive", 2006, 2007);
        peer_config.initial_balances = initial_balances;
        peer_config.epochs = Some(vec![StacksEpoch {
            epoch_id: StacksEpochId::Epoch20,
            start_height: 0,
            end_height: i64::MAX as u64,
            // enough for the first stx-transfer, but not for the analysis of the smart
            // contract.
            block_limit: ExecutionCost {
                write_length: 100,
                write_count: 100,
                read_length: 100,
                read_count: 100,
                runtime: 3350,
            },
            network_epoch: PEER_VERSION_EPOCH_2_0,
        }]);

        let mut peer = TestPeer::new(peer_config);

        let chainstate_path = peer.chainstate_path.clone();

        let first_stacks_block_height = {
            let sn =
                SortitionDB::get_canonical_burn_chain_tip(&peer.sortdb.as_ref().unwrap().conn())
                    .unwrap();
            sn.block_height
        };

        let recipient_addr_str = "ST1RFD5Q2QPK3E0F08HG9XDX7SSC7CNRS0QR0SGEV";
        let recipient = StacksAddress::from_string(recipient_addr_str).unwrap();
        let mut sender_nonce = 0;

        let mut last_block = None;
        for tenure_id in 0..num_blocks {
            // send transactions to the mempool
            let tip =
                SortitionDB::get_canonical_burn_chain_tip(&peer.sortdb.as_ref().unwrap().conn())
                    .unwrap();

            let (burn_ops, stacks_block, microblocks) = peer.make_tenure(
                |ref mut miner,
                 ref mut sortdb,
                 ref mut chainstate,
                 vrf_proof,
                 ref parent_opt,
                 ref parent_microblock_header_opt| {
                    let parent_tip = match parent_opt {
                        None => StacksChainState::get_genesis_header_info(chainstate.db()).unwrap(),
                        Some(block) => {
                            let ic = sortdb.index_conn();
                            let snapshot =
                                SortitionDB::get_block_snapshot_for_winning_stacks_block(
                                    &ic,
                                    &tip.sortition_id,
                                    &block.block_hash(),
                                )
                                .unwrap()
                                .unwrap(); // succeeds because we don't fork
                            StacksChainState::get_anchored_block_header_info(
                                chainstate.db(),
                                &snapshot.consensus_hash,
                                &snapshot.winning_stacks_block_hash,
                            )
                            .unwrap()
                            .unwrap()
                        }
                    };

                    let parent_header_hash = parent_tip.anchored_header.block_hash();
                    let parent_consensus_hash = parent_tip.consensus_hash.clone();
                    let coinbase_tx = make_coinbase(miner, tenure_id);

                    let mut mempool =
                        MemPoolDB::open_test(false, 0x80000000, &chainstate_path).unwrap();

                    if tenure_id > 0 {
                        let mut expensive_part = vec![];
                        for i in 0..100 {
                            expensive_part.push(format!("(define-data-var var-{} int 0)", i));
                        }
                        let contract = format!(
                            "{}
                    (define-data-var bar int 0)
                    (define-public (get-bar) (ok (var-get bar)))
                    (define-public (set-bar (x int) (y int))
                      (begin (var-set bar (/ x y)) (ok (var-get bar))))",
                            expensive_part.join("\n")
                        );

                        // fee high enough to get mined first
                        let stx_transfer = make_user_stacks_transfer(
                            &privk,
                            sender_nonce,
                            (4 * contract.len()) as u64,
                            &recipient.to_account_principal(),
                            1,
                        );
                        mempool
                            .submit(
                                chainstate,
                                &parent_consensus_hash,
                                &parent_header_hash,
                                &stx_transfer,
                                None,
                                &ExecutionCost::max_value(),
                                &StacksEpochId::Epoch20,
                            )
                            .unwrap();

                        // will never get mined
                        let contract_tx = make_user_contract_publish(
                            &privks_expensive[tenure_id],
                            0,
                            (2 * contract.len()) as u64,
                            &format!("hello-world-{}", tenure_id),
                            &contract,
                        );

                        mempool
                            .submit(
                                chainstate,
                                &parent_consensus_hash,
                                &parent_header_hash,
                                &contract_tx,
                                None,
                                &ExecutionCost::max_value(),
                                &StacksEpochId::Epoch20,
                            )
                            .unwrap();

                        // will get mined last
                        let stx_transfer = make_user_stacks_transfer(
                            &privk_extra,
                            sender_nonce,
                            300,
                            &recipient.to_account_principal(),
                            1,
                        );
                        mempool
                            .submit(
                                chainstate,
                                &parent_consensus_hash,
                                &parent_header_hash,
                                &stx_transfer,
                                None,
                                &ExecutionCost::max_value(),
                                &StacksEpochId::Epoch20,
                            )
                            .unwrap();

                        sender_nonce += 1;
                    }

                    let anchored_block = StacksBlockBuilder::build_anchored_block(
                        chainstate,
                        &sortdb.index_conn(),
                        &mut mempool,
                        &parent_tip,
                        tip.total_burn,
                        vrf_proof,
                        Hash160([tenure_id as u8; 20]),
                        &coinbase_tx,
                        BlockBuilderSettings::limited(),
                        None,
                    )
                    .unwrap();
                    (anchored_block.0, vec![])
                },
            );

            last_block = Some(stacks_block.clone());

            peer.next_burnchain_block(burn_ops.clone());
            peer.process_stacks_epoch_at_tip(&stacks_block, &microblocks);

            if tenure_id > 0 {
                // expensive transaction was not mined, but the two stx-transfers were
                assert_eq!(stacks_block.txs.len(), 3);
                for tx in stacks_block.txs.iter() {
                    match tx.payload {
                        TransactionPayload::Coinbase(..) => {}
                        TransactionPayload::TokenTransfer(ref recipient, ref amount, ref memo) => {}
                        _ => {
                            assert!(false);
                        }
                    }
                }
            }
        }
    }

    #[test]
    fn test_build_anchored_blocks_multiple_chaintips() {
        let mut privks = vec![];
        let mut balances = vec![];
        let num_blocks = 10;

        for _ in 0..num_blocks {
            let privk = StacksPrivateKey::new();
            let addr = StacksAddress::from_public_keys(
                C32_ADDRESS_VERSION_TESTNET_SINGLESIG,
                &AddressHashMode::SerializeP2PKH,
                1,
                &vec![StacksPublicKey::from_private(&privk)],
            )
            .unwrap();

            privks.push(privk);
            balances.push((addr.to_account_principal(), 100000000));
        }

        let mut peer_config =
            TestPeerConfig::new("test_build_anchored_blocks_multiple_chaintips", 2008, 2009);
        peer_config.initial_balances = balances;

        let mut peer = TestPeer::new(peer_config);

        let chainstate_path = peer.chainstate_path.clone();

        // make a blank chainstate and mempool so we can mine empty blocks
        //  without punishing the correspondingly "too expensive" transactions
        let blank_chainstate = instantiate_chainstate(
            false,
            1,
            "test_build_anchored_blocks_multiple_chaintips_blank",
        );
        let mut blank_mempool =
            MemPoolDB::open_test(false, 1, &blank_chainstate.root_path).unwrap();

        let first_stacks_block_height = {
            let sn =
                SortitionDB::get_canonical_burn_chain_tip(&peer.sortdb.as_ref().unwrap().conn())
                    .unwrap();
            sn.block_height
        };

        let mut last_block = None;
        for tenure_id in 0..num_blocks {
            // send transactions to the mempool
            let tip =
                SortitionDB::get_canonical_burn_chain_tip(&peer.sortdb.as_ref().unwrap().conn())
                    .unwrap();

            let (burn_ops, stacks_block, microblocks) = peer.make_tenure(
                |ref mut miner,
                 ref mut sortdb,
                 ref mut chainstate,
                 vrf_proof,
                 ref parent_opt,
                 ref parent_microblock_header_opt| {
                    let parent_tip = match parent_opt {
                        None => StacksChainState::get_genesis_header_info(chainstate.db()).unwrap(),
                        Some(block) => {
                            let ic = sortdb.index_conn();
                            let snapshot =
                                SortitionDB::get_block_snapshot_for_winning_stacks_block(
                                    &ic,
                                    &tip.sortition_id,
                                    &block.block_hash(),
                                )
                                .unwrap()
                                .unwrap(); // succeeds because we don't fork
                            StacksChainState::get_anchored_block_header_info(
                                chainstate.db(),
                                &snapshot.consensus_hash,
                                &snapshot.winning_stacks_block_hash,
                            )
                            .unwrap()
                            .unwrap()
                        }
                    };

                    let parent_header_hash = parent_tip.anchored_header.block_hash();
                    let parent_consensus_hash = parent_tip.consensus_hash.clone();
                    let coinbase_tx = make_coinbase(miner, tenure_id);

                    let mut mempool =
                        MemPoolDB::open_test(false, 0x80000000, &chainstate_path).unwrap();

                    if tenure_id > 0 {
                        let contract = "
                    (define-data-var bar int 0)
                    (define-public (get-bar) (ok (var-get bar)))
                    (define-public (set-bar (x int) (y int))
                      (begin (var-set bar (/ x y)) (ok (var-get bar))))";

                        let contract_tx = make_user_contract_publish(
                            &privks[tenure_id],
                            0,
                            (2 * contract.len()) as u64,
                            &format!("hello-world-{}", tenure_id),
                            &contract,
                        );
                        mempool
                            .submit(
                                chainstate,
                                &parent_consensus_hash,
                                &parent_header_hash,
                                &contract_tx,
                                None,
                                &ExecutionCost::max_value(),
                                &StacksEpochId::Epoch20,
                            )
                            .unwrap();
                    }

                    let anchored_block = {
                        let mempool_to_use = if tenure_id < num_blocks - 1 {
                            &mut blank_mempool
                        } else {
                            &mut mempool
                        };

                        StacksBlockBuilder::build_anchored_block(
                            chainstate,
                            &sortdb.index_conn(),
                            mempool_to_use,
                            &parent_tip,
                            tip.total_burn,
                            vrf_proof,
                            Hash160([tenure_id as u8; 20]),
                            &coinbase_tx,
                            BlockBuilderSettings::limited(),
                            None,
                        )
                        .unwrap()
                    };
                    (anchored_block.0, vec![])
                },
            );

            last_block = Some(stacks_block.clone());

            peer.next_burnchain_block(burn_ops.clone());
            peer.process_stacks_epoch_at_tip(&stacks_block, &microblocks);

            if tenure_id < num_blocks - 1 {
                assert_eq!(stacks_block.txs.len(), 1);
            } else {
                assert_eq!(stacks_block.txs.len(), num_blocks);
            }
        }
    }

    #[test]
    fn test_build_anchored_blocks_empty_chaintips() {
        let mut privks = vec![];
        let mut balances = vec![];
        let num_blocks = 10;

        for _ in 0..num_blocks {
            let privk = StacksPrivateKey::new();
            let addr = StacksAddress::from_public_keys(
                C32_ADDRESS_VERSION_TESTNET_SINGLESIG,
                &AddressHashMode::SerializeP2PKH,
                1,
                &vec![StacksPublicKey::from_private(&privk)],
            )
            .unwrap();

            privks.push(privk);
            balances.push((addr.to_account_principal(), 100000000));
        }

        let mut peer_config =
            TestPeerConfig::new("test_build_anchored_blocks_empty_chaintips", 2010, 2011);
        peer_config.initial_balances = balances;

        let mut peer = TestPeer::new(peer_config);

        let chainstate_path = peer.chainstate_path.clone();

        let first_stacks_block_height = {
            let sn =
                SortitionDB::get_canonical_burn_chain_tip(&peer.sortdb.as_ref().unwrap().conn())
                    .unwrap();
            sn.block_height
        };

        let mut last_block = None;
        for tenure_id in 0..num_blocks {
            // send transactions to the mempool
            let tip =
                SortitionDB::get_canonical_burn_chain_tip(&peer.sortdb.as_ref().unwrap().conn())
                    .unwrap();

            let (burn_ops, stacks_block, microblocks) = peer.make_tenure(
                |ref mut miner,
                 ref mut sortdb,
                 ref mut chainstate,
                 vrf_proof,
                 ref parent_opt,
                 ref parent_microblock_header_opt| {
                    let parent_tip = match parent_opt {
                        None => StacksChainState::get_genesis_header_info(chainstate.db()).unwrap(),
                        Some(block) => {
                            let ic = sortdb.index_conn();
                            let snapshot =
                                SortitionDB::get_block_snapshot_for_winning_stacks_block(
                                    &ic,
                                    &tip.sortition_id,
                                    &block.block_hash(),
                                )
                                .unwrap()
                                .unwrap(); // succeeds because we don't fork
                            StacksChainState::get_anchored_block_header_info(
                                chainstate.db(),
                                &snapshot.consensus_hash,
                                &snapshot.winning_stacks_block_hash,
                            )
                            .unwrap()
                            .unwrap()
                        }
                    };

                    let parent_header_hash = parent_tip.anchored_header.block_hash();
                    let parent_consensus_hash = parent_tip.consensus_hash.clone();
                    let coinbase_tx = make_coinbase(miner, tenure_id);

                    let mut mempool =
                        MemPoolDB::open_test(false, 0x80000000, &chainstate_path).unwrap();

                    let anchored_block = StacksBlockBuilder::build_anchored_block(
                        chainstate,
                        &sortdb.index_conn(),
                        &mut mempool,
                        &parent_tip,
                        tip.total_burn,
                        vrf_proof,
                        Hash160([tenure_id as u8; 20]),
                        &coinbase_tx,
                        BlockBuilderSettings::max_value(),
                        None,
                    )
                    .unwrap();

                    // submit a transaction for the _next_ block to pick up
                    if tenure_id > 0 {
                        let contract = "
                    (define-data-var bar int 0)
                    (define-public (get-bar) (ok (var-get bar)))
                    (define-public (set-bar (x int) (y int))
                      (begin (var-set bar (/ x y)) (ok (var-get bar))))";

                        let contract_tx = make_user_contract_publish(
                            &privks[tenure_id],
                            0,
                            2000,
                            &format!("hello-world-{}", tenure_id),
                            &contract,
                        );
                        mempool
                            .submit(
                                chainstate,
                                &parent_consensus_hash,
                                &parent_header_hash,
                                &contract_tx,
                                None,
                                &ExecutionCost::max_value(),
                                &StacksEpochId::Epoch20,
                            )
                            .unwrap();
                    }

                    (anchored_block.0, vec![])
                },
            );

            last_block = Some(stacks_block.clone());

            peer.next_burnchain_block(burn_ops.clone());
            peer.process_stacks_epoch_at_tip(&stacks_block, &microblocks);

            test_debug!(
                "\n\ncheck tenure {}: {} transactions\n",
                tenure_id,
                stacks_block.txs.len()
            );

            if tenure_id > 1 {
                // two transactions after the first two tenures
                assert_eq!(stacks_block.txs.len(), 2);
            } else {
                assert_eq!(stacks_block.txs.len(), 1);
            }
        }
    }

    #[test]
    fn test_build_anchored_blocks_too_expensive_transactions() {
        let mut privks = vec![];
        let mut balances = vec![];
        let num_blocks = 3;

        for _ in 0..num_blocks {
            let privk = StacksPrivateKey::new();
            let addr = StacksAddress::from_public_keys(
                C32_ADDRESS_VERSION_TESTNET_SINGLESIG,
                &AddressHashMode::SerializeP2PKH,
                1,
                &vec![StacksPublicKey::from_private(&privk)],
            )
            .unwrap();

            privks.push(privk);
            balances.push((addr.to_account_principal(), 100000000));
        }

        let mut peer_config = TestPeerConfig::new(
            "test_build_anchored_blocks_too_expensive_transactions",
            2013,
            2014,
        );
        peer_config.initial_balances = balances;

        let mut peer = TestPeer::new(peer_config);

        let chainstate_path = peer.chainstate_path.clone();

        let first_stacks_block_height = {
            let sn =
                SortitionDB::get_canonical_burn_chain_tip(&peer.sortdb.as_ref().unwrap().conn())
                    .unwrap();
            sn.block_height
        };

        let mut last_block = None;
        for tenure_id in 0..num_blocks {
            // send transactions to the mempool
            let tip =
                SortitionDB::get_canonical_burn_chain_tip(&peer.sortdb.as_ref().unwrap().conn())
                    .unwrap();

            let (burn_ops, stacks_block, microblocks) = peer.make_tenure(
                |ref mut miner,
                 ref mut sortdb,
                 ref mut chainstate,
                 vrf_proof,
                 ref parent_opt,
                 ref parent_microblock_header_opt| {
                    let parent_tip = match parent_opt {
                        None => StacksChainState::get_genesis_header_info(chainstate.db()).unwrap(),
                        Some(block) => {
                            let ic = sortdb.index_conn();
                            let snapshot =
                                SortitionDB::get_block_snapshot_for_winning_stacks_block(
                                    &ic,
                                    &tip.sortition_id,
                                    &block.block_hash(),
                                )
                                .unwrap()
                                .unwrap(); // succeeds because we don't fork
                            StacksChainState::get_anchored_block_header_info(
                                chainstate.db(),
                                &snapshot.consensus_hash,
                                &snapshot.winning_stacks_block_hash,
                            )
                            .unwrap()
                            .unwrap()
                        }
                    };

                    let parent_header_hash = parent_tip.anchored_header.block_hash();
                    let parent_consensus_hash = parent_tip.consensus_hash.clone();
                    let coinbase_tx = make_coinbase(miner, tenure_id);

                    let mut mempool =
                        MemPoolDB::open_test(false, 0x80000000, &chainstate_path).unwrap();

                    if tenure_id == 2 {
                        let contract = "
                    (define-data-var bar int 0)
                    (define-public (get-bar) (ok (var-get bar)))
                    (define-public (set-bar (x int) (y int))
                      (begin (var-set bar (/ x y)) (ok (var-get bar))))";

                        // should be mined once
                        let contract_tx = make_user_contract_publish(
                            &privks[tenure_id],
                            0,
                            100000000 / 2 + 1,
                            &format!("hello-world-{}", tenure_id),
                            &contract,
                        );
                        let mut contract_tx_bytes = vec![];
                        contract_tx
                            .consensus_serialize(&mut contract_tx_bytes)
                            .unwrap();
                        mempool
                            .submit_raw(
                                chainstate,
                                &parent_consensus_hash,
                                &parent_header_hash,
                                contract_tx_bytes,
                                &ExecutionCost::max_value(),
                                &StacksEpochId::Epoch20,
                            )
                            .unwrap();

                        eprintln!("\n\ntransaction:\n{:#?}\n\n", &contract_tx);

                        sleep_ms(2000);

                        // should never be mined
                        let contract_tx = make_user_contract_publish(
                            &privks[tenure_id],
                            1,
                            100000000 / 2,
                            &format!("hello-world-{}-2", tenure_id),
                            &contract,
                        );
                        let mut contract_tx_bytes = vec![];
                        contract_tx
                            .consensus_serialize(&mut contract_tx_bytes)
                            .unwrap();
                        mempool
                            .submit_raw(
                                chainstate,
                                &parent_consensus_hash,
                                &parent_header_hash,
                                contract_tx_bytes,
                                &ExecutionCost::max_value(),
                                &StacksEpochId::Epoch20,
                            )
                            .unwrap();

                        eprintln!("\n\ntransaction:\n{:#?}\n\n", &contract_tx);

                        sleep_ms(2000);
                    }

                    let anchored_block = StacksBlockBuilder::build_anchored_block(
                        chainstate,
                        &sortdb.index_conn(),
                        &mut mempool,
                        &parent_tip,
                        tip.total_burn,
                        vrf_proof,
                        Hash160([tenure_id as u8; 20]),
                        &coinbase_tx,
                        BlockBuilderSettings::max_value(),
                        None,
                    )
                    .unwrap();

                    (anchored_block.0, vec![])
                },
            );

            last_block = Some(stacks_block.clone());

            peer.next_burnchain_block(burn_ops.clone());
            peer.process_stacks_epoch_at_tip(&stacks_block, &microblocks);

            test_debug!(
                "\n\ncheck tenure {}: {} transactions\n",
                tenure_id,
                stacks_block.txs.len()
            );

            // assert_eq!(stacks_block.txs.len(), 1);
        }
    }

    #[test]
    fn test_build_anchored_blocks_invalid() {
        let peer_config = TestPeerConfig::new("test_build_anchored_blocks_invalid", 2014, 2015);
        let mut peer = TestPeer::new(peer_config);

        let chainstate_path = peer.chainstate_path.clone();

        let num_blocks = 10;
        let first_stacks_block_height = {
            let sn =
                SortitionDB::get_canonical_burn_chain_tip(&peer.sortdb.as_ref().unwrap().conn())
                    .unwrap();
            sn.block_height
        };

        let mut last_block: Option<StacksBlock> = None;
        let mut last_valid_block: Option<StacksBlock> = None;
        let mut last_tip: Option<BlockSnapshot> = None;
        let mut last_parent: Option<StacksBlock> = None;
        let mut last_parent_tip: Option<StacksHeaderInfo> = None;

        let bad_block_tenure = 6;
        let bad_block_ancestor_tenure = 3;
        let resume_parent_tenure = 5;

        let mut bad_block_tip: Option<BlockSnapshot> = None;
        let mut bad_block_parent: Option<StacksBlock> = None;
        let mut bad_block_parent_tip: Option<StacksHeaderInfo> = None;
        let mut bad_block_parent_commit: Option<LeaderBlockCommitOp> = None;

        let mut resume_tenure_parent_commit: Option<LeaderBlockCommitOp> = None;
        let mut resume_tip: Option<BlockSnapshot> = None;

        for tenure_id in 0..num_blocks {
            // send transactions to the mempool
            let mut tip =
                SortitionDB::get_canonical_burn_chain_tip(&peer.sortdb.as_ref().unwrap().conn())
                    .unwrap();

            if tenure_id == bad_block_ancestor_tenure {
                bad_block_tip = Some(tip.clone());
            } else if tenure_id == bad_block_tenure {
                tip = bad_block_tip.clone().unwrap();
            } else if tenure_id == resume_parent_tenure {
                resume_tip = Some(tip.clone());
            } else if tenure_id == bad_block_tenure + 1 {
                tip = resume_tip.clone().unwrap();
            }

            last_tip = Some(tip.clone());

            let (mut burn_ops, stacks_block, microblocks) = peer.make_tenure(|ref mut miner, ref mut sortdb, ref mut chainstate, vrf_proof, ref parent_opt, ref parent_microblock_header_opt| {
                let parent_opt =
                    if tenure_id != bad_block_tenure {
                        if let Some(p) = &last_parent {
                            assert!(tenure_id == bad_block_tenure + 1);
                            Some(p.clone())
                        }
                        else {
                            assert!(tenure_id != bad_block_tenure + 1);
                            match parent_opt {
                                Some(p) => Some((*p).clone()),
                                None => None
                            }
                        }
                    }
                    else {
                        bad_block_parent.clone()
                    };

                let parent_tip =
                    if tenure_id != bad_block_tenure {
                        if let Some(tip) = &last_parent_tip {
                            assert!(tenure_id == bad_block_tenure + 1);
                            tip.clone()
                        }
                        else {
                            assert!(tenure_id != bad_block_tenure + 1);
                            match parent_opt {
                                None => {
                                    StacksChainState::get_genesis_header_info(chainstate.db()).unwrap()
                                }
                                Some(ref block) => {
                                    let ic = sortdb.index_conn();
                                    let parent_block_hash =
                                        if let Some(ref block) = last_valid_block.as_ref() {
                                            block.block_hash()
                                        }
                                        else {
                                            block.block_hash()
                                        };

                                    let snapshot = SortitionDB::get_block_snapshot_for_winning_stacks_block(&ic, &tip.sortition_id, &parent_block_hash).unwrap().unwrap();      // succeeds because we don't fork
                                    StacksChainState::get_anchored_block_header_info(chainstate.db(), &snapshot.consensus_hash, &snapshot.winning_stacks_block_hash).unwrap().unwrap()
                                }
                            }
                        }
                    }
                    else {
                        bad_block_parent_tip.clone().unwrap()
                    };

                if tenure_id == resume_parent_tenure {
                    // resume here
                    last_parent = parent_opt.clone();
                    last_parent_tip = Some(parent_tip.clone());

                    eprintln!("\n\nat resume parent tenure:\nlast_parent: {:?}\nlast_parent_tip: {:?}\n\n", &last_parent, &last_parent_tip);
                }
                else if tenure_id >= bad_block_tenure + 1 {
                    last_parent = None;
                    last_parent_tip = None;
                }

                if tenure_id == bad_block_ancestor_tenure {
                    bad_block_parent_tip = Some(parent_tip.clone());
                    bad_block_parent = parent_opt.clone();

                    eprintln!("\n\nancestor of corrupt block: {:?}\n", &parent_tip);
                }

                if tenure_id == bad_block_tenure + 1 {
                    // prior block was invalid; reset nonce
                    miner.set_nonce(resume_parent_tenure as u64);
                }
                else if tenure_id == bad_block_tenure {
                    // building off of a long-gone snapshot
                    miner.set_nonce(miner.get_nonce() - ((bad_block_tenure - bad_block_ancestor_tenure) as u64));
                }

                let mut mempool = MemPoolDB::open_test(false, 0x80000000, &chainstate_path).unwrap();

                let coinbase_tx = make_coinbase(miner, tenure_id as usize);

                let mut anchored_block = StacksBlockBuilder::build_anchored_block(
                    chainstate, &sortdb.index_conn(), &mut mempool, &parent_tip, tip.total_burn, vrf_proof, Hash160([tenure_id as u8; 20]), &coinbase_tx, BlockBuilderSettings::max_value(), None,
                ).unwrap();

                if tenure_id == bad_block_tenure {
                    // corrupt the block
                    eprintln!("\n\ncorrupt block {:?}\nparent: {:?}\n", &anchored_block.0.header, &parent_tip.anchored_header);
                    anchored_block.0.header.state_index_root = TrieHash([0xff; 32]);
                }

                (anchored_block.0, vec![])
            });

            if tenure_id == bad_block_tenure + 1 {
                // adjust
                for i in 0..burn_ops.len() {
                    if let BlockstackOperationType::LeaderBlockCommit(ref mut opdata) = burn_ops[i]
                    {
                        opdata.parent_block_ptr =
                            (resume_tenure_parent_commit.as_ref().unwrap().block_height as u32) - 1;
                    }
                }
            } else if tenure_id == bad_block_tenure {
                // adjust
                for i in 0..burn_ops.len() {
                    if let BlockstackOperationType::LeaderBlockCommit(ref mut opdata) = burn_ops[i]
                    {
                        opdata.parent_block_ptr =
                            (bad_block_parent_commit.as_ref().unwrap().block_height as u32) - 1;
                        eprintln!("\n\ncorrupt block commit is now {:?}\n", opdata);
                    }
                }
            } else if tenure_id == bad_block_ancestor_tenure {
                // find
                for i in 0..burn_ops.len() {
                    if let BlockstackOperationType::LeaderBlockCommit(ref mut opdata) = burn_ops[i]
                    {
                        bad_block_parent_commit = Some(opdata.clone());
                    }
                }
            } else if tenure_id == resume_parent_tenure {
                // find
                for i in 0..burn_ops.len() {
                    if let BlockstackOperationType::LeaderBlockCommit(ref mut opdata) = burn_ops[i]
                    {
                        resume_tenure_parent_commit = Some(opdata.clone());
                    }
                }
            }

            if tenure_id != bad_block_tenure {
                last_block = Some(stacks_block.clone());
                last_valid_block = last_block.clone();
            } else {
                last_block = last_valid_block.clone();
            }

            let (_, _, consensus_hash) = peer.next_burnchain_block(burn_ops.clone());
            peer.process_stacks_epoch(&stacks_block, &consensus_hash, &microblocks);
        }
    }

    #[test]
    fn test_build_anchored_blocks_bad_nonces() {
        let mut privks = vec![];
        let mut balances = vec![];
        let num_blocks = 10;

        for _ in 0..num_blocks {
            let privk = StacksPrivateKey::new();
            let addr = StacksAddress::from_public_keys(
                C32_ADDRESS_VERSION_TESTNET_SINGLESIG,
                &AddressHashMode::SerializeP2PKH,
                1,
                &vec![StacksPublicKey::from_private(&privk)],
            )
            .unwrap();

            privks.push(privk);
            balances.push((addr.to_account_principal(), 100000000));
        }

        let mut peer_config = TestPeerConfig::new(
            "test_build_anchored_blocks_too_expensive_transactions",
            2012,
            2013,
        );
        peer_config.initial_balances = balances;

        let mut peer = TestPeer::new(peer_config);

        let chainstate_path = peer.chainstate_path.clone();

        let first_stacks_block_height = {
            let sn =
                SortitionDB::get_canonical_burn_chain_tip(&peer.sortdb.as_ref().unwrap().conn())
                    .unwrap();
            sn.block_height
        };

        let mut last_block = None;
        for tenure_id in 0..num_blocks {
            eprintln!("Start tenure {:?}", tenure_id);
            // send transactions to the mempool
            let tip =
                SortitionDB::get_canonical_burn_chain_tip(&peer.sortdb.as_ref().unwrap().conn())
                    .unwrap();

            let (burn_ops, stacks_block, microblocks) = peer.make_tenure(
                |ref mut miner,
                 ref mut sortdb,
                 ref mut chainstate,
                 vrf_proof,
                 ref parent_opt,
                 ref parent_microblock_header_opt| {
                    let parent_tip = match parent_opt {
                        None => StacksChainState::get_genesis_header_info(chainstate.db()).unwrap(),
                        Some(block) => {
                            let ic = sortdb.index_conn();
                            let snapshot =
                                SortitionDB::get_block_snapshot_for_winning_stacks_block(
                                    &ic,
                                    &tip.sortition_id,
                                    &block.block_hash(),
                                )
                                .unwrap()
                                .unwrap(); // succeeds because we don't fork
                            StacksChainState::get_anchored_block_header_info(
                                chainstate.db(),
                                &snapshot.consensus_hash,
                                &snapshot.winning_stacks_block_hash,
                            )
                            .unwrap()
                            .unwrap()
                        }
                    };

                    let parent_header_hash = parent_tip.anchored_header.block_hash();
                    let parent_tip_ch = parent_tip.consensus_hash.clone();
                    let coinbase_tx = make_coinbase(miner, tenure_id);

                    let mut mempool =
                        MemPoolDB::open_test(false, 0x80000000, &chainstate_path).unwrap();

                    if tenure_id == 2 {
                        let contract = "
                    (define-data-var bar int 0)
                    (define-public (get-bar) (ok (var-get bar)))
                    (define-public (set-bar (x int) (y int))
                      (begin (var-set bar (/ x y)) (ok (var-get bar))))";

                        // should be mined once
                        let contract_tx = make_user_contract_publish(
                            &privks[tenure_id],
                            0,
                            10000,
                            &format!("hello-world-{}", tenure_id),
                            &contract,
                        );
                        let mut contract_tx_bytes = vec![];
                        contract_tx
                            .consensus_serialize(&mut contract_tx_bytes)
                            .unwrap();
                        mempool
                            .submit_raw(
                                chainstate,
                                &parent_tip_ch,
                                &parent_header_hash,
                                contract_tx_bytes,
                                &ExecutionCost::max_value(),
                                &StacksEpochId::Epoch20,
                            )
                            .unwrap();

                        eprintln!("first tx submitted");
                        // eprintln!("\n\ntransaction:\n{:#?}\n\n", &contract_tx);

                        sleep_ms(2000);

                        // should never be mined
                        let contract_tx = make_user_contract_publish(
                            &privks[tenure_id],
                            1,
                            10000,
                            &format!("hello-world-{}-2", tenure_id),
                            &contract,
                        );
                        let mut contract_tx_bytes = vec![];
                        contract_tx
                            .consensus_serialize(&mut contract_tx_bytes)
                            .unwrap();
                        mempool
                            .submit_raw(
                                chainstate,
                                &parent_tip_ch,
                                &parent_header_hash,
                                contract_tx_bytes,
                                &ExecutionCost::max_value(),
                                &StacksEpochId::Epoch20,
                            )
                            .unwrap();

                        eprintln!("second tx submitted");
                        // eprintln!("\n\ntransaction:\n{:#?}\n\n", &contract_tx);

                        sleep_ms(2000);
                    }

                    if tenure_id == 3 {
                        let contract = "
                    (define-data-var bar int 0)
                    (define-public (get-bar) (ok (var-get bar)))
                    (define-public (set-bar (x int) (y int))
                      (begin (var-set bar (/ x y)) (ok (var-get bar))))";

                        // should be mined once
                        let contract_tx = make_user_contract_publish(
                            &privks[tenure_id],
                            0,
                            10000,
                            &format!("hello-world-{}", tenure_id),
                            &contract,
                        );
                        let mut contract_tx_bytes = vec![];
                        contract_tx
                            .consensus_serialize(&mut contract_tx_bytes)
                            .unwrap();
                        mempool
                            .submit_raw(
                                chainstate,
                                &parent_tip_ch,
                                &parent_header_hash,
                                contract_tx_bytes,
                                &ExecutionCost::max_value(),
                                &StacksEpochId::Epoch20,
                            )
                            .unwrap();

                        eprintln!("third tx submitted");
                        // eprintln!("\n\ntransaction:\n{:#?}\n\n", &contract_tx);

                        sleep_ms(2000);

                        // should never be mined
                        let contract_tx = make_user_contract_publish(
                            &privks[tenure_id],
                            1,
                            10000,
                            &format!("hello-world-{}-2", tenure_id),
                            &contract,
                        );
                        let mut contract_tx_bytes = vec![];
                        contract_tx
                            .consensus_serialize(&mut contract_tx_bytes)
                            .unwrap();
                        mempool
                            .submit_raw(
                                chainstate,
                                &parent_tip_ch,
                                &parent_header_hash,
                                contract_tx_bytes,
                                &ExecutionCost::max_value(),
                                &StacksEpochId::Epoch20,
                            )
                            .unwrap();

                        eprintln!("fourth tx submitted");
                        // eprintln!("\n\ntransaction:\n{:#?}\n\n", &contract_tx);

                        sleep_ms(2000);
                    }

                    let estimator = UnitEstimator;
                    let metric = UnitMetric;

                    let anchored_block = StacksBlockBuilder::build_anchored_block(
                        chainstate,
                        &sortdb.index_conn(),
                        &mut mempool,
                        &parent_tip,
                        tip.total_burn,
                        vrf_proof,
                        Hash160([tenure_id as u8; 20]),
                        &coinbase_tx,
                        BlockBuilderSettings::max_value(),
                        None,
                    )
                    .unwrap();

                    (anchored_block.0, vec![])
                },
            );

            last_block = Some(stacks_block.clone());

            peer.next_burnchain_block(burn_ops.clone());
            peer.process_stacks_epoch_at_tip(&stacks_block, &microblocks);

            test_debug!(
                "\n\ncheck tenure {}: {} transactions\n",
                tenure_id,
                stacks_block.txs.len()
            );

            // assert_eq!(stacks_block.txs.len(), 1);
        }
    }

    fn get_stacks_account(peer: &mut TestPeer, addr: &PrincipalData) -> StacksAccount {
        let account = peer
            .with_db_state(|ref mut sortdb, ref mut chainstate, _, _| {
                let (consensus_hash, block_bhh) =
                    SortitionDB::get_canonical_stacks_chain_tip_hash(sortdb.conn()).unwrap();
                let stacks_block_id =
                    StacksBlockHeader::make_index_block_hash(&consensus_hash, &block_bhh);
                let acct = chainstate
                    .with_read_only_clarity_tx(
                        &sortdb.index_conn(),
                        &stacks_block_id,
                        |clarity_tx| StacksChainState::get_account(clarity_tx, addr),
                    )
                    .unwrap();
                Ok(acct)
            })
            .unwrap();
        account
    }

    #[test]
    fn test_build_microblock_stream_forks() {
        let mut privks = vec![];
        let mut addrs = vec![];
        let mut mblock_privks = vec![];
        let mut balances = vec![];
        let num_blocks = 10;
        let initial_balance = 100000000;

        for _ in 0..num_blocks {
            let privk = StacksPrivateKey::new();
            let mblock_privk = StacksPrivateKey::new();

            let addr = StacksAddress::from_public_keys(
                C32_ADDRESS_VERSION_TESTNET_SINGLESIG,
                &AddressHashMode::SerializeP2PKH,
                1,
                &vec![StacksPublicKey::from_private(&privk)],
            )
            .unwrap();

            addrs.push(addr.clone());
            privks.push(privk);
            mblock_privks.push(mblock_privk);
            balances.push((addr.to_account_principal(), initial_balance));
        }

        let mut peer_config = TestPeerConfig::new("test_build_microblock_stream_forks", 2014, 2015);
        peer_config.initial_balances = balances;

        let mut peer = TestPeer::new(peer_config);

        let chainstate_path = peer.chainstate_path.clone();

        let first_stacks_block_height = {
            let sn =
                SortitionDB::get_canonical_burn_chain_tip(&peer.sortdb.as_ref().unwrap().conn())
                    .unwrap();
            sn.block_height
        };

        let recipient_addr_str = "ST1RFD5Q2QPK3E0F08HG9XDX7SSC7CNRS0QR0SGEV";
        let recipient = StacksAddress::from_string(recipient_addr_str).unwrap();

        let mut last_block = None;
        for tenure_id in 0..num_blocks {
            // send transactions to the mempool
            let tip =
                SortitionDB::get_canonical_burn_chain_tip(&peer.sortdb.as_ref().unwrap().conn())
                    .unwrap();

            let (burn_ops, stacks_block, microblocks) = peer.make_tenure(
                |ref mut miner,
                 ref mut sortdb,
                 ref mut chainstate,
                 vrf_proof,
                 ref parent_opt,
                 ref parent_microblock_header_opt| {
                    let parent_tip = match parent_opt {
                        None => StacksChainState::get_genesis_header_info(chainstate.db())
                            .unwrap(),
                        Some(block) => {
                            let ic = sortdb.index_conn();
                            let snapshot =
                                SortitionDB::get_block_snapshot_for_winning_stacks_block(
                                    &ic,
                                    &tip.sortition_id,
                                    &block.block_hash(),
                                )
                                .unwrap()
                                .unwrap(); // succeeds because we don't fork
                            StacksChainState::get_anchored_block_header_info(
                                chainstate.db(),
                                &snapshot.consensus_hash,
                                &snapshot.winning_stacks_block_hash,
                            )
                            .unwrap()
                            .unwrap()
                        }
                    };

                    let parent_header_hash = parent_tip.anchored_header.block_hash();
                    let parent_consensus_hash = parent_tip.consensus_hash.clone();
                    let parent_index_hash = StacksBlockHeader::make_index_block_hash(&parent_consensus_hash, &parent_header_hash);
                    let parent_size = parent_tip.anchored_block_size;

                    let mut mempool = MemPoolDB::open_test(false, 0x80000000, &chainstate_path).unwrap();

                    let expected_parent_microblock_opt =
                        if tenure_id > 0 {
                            let parent_microblock_privkey = mblock_privks[tenure_id - 1].clone();

                            let parent_mblock_stream = {
                                let parent_cost = StacksChainState::get_stacks_block_anchored_cost(chainstate.db(), &StacksBlockHeader::make_index_block_hash(&parent_consensus_hash, &parent_header_hash)).unwrap().unwrap();

                                // produce the microblock stream for the parent, which this tenure's anchor
                                // block will confirm.
                                let sort_ic = sortdb.index_conn();

                                chainstate
                                    .reload_unconfirmed_state(&sort_ic, parent_index_hash.clone())
                                    .unwrap();

                                let mut microblock_builder = StacksMicroblockBuilder::new(parent_header_hash.clone(), parent_consensus_hash.clone(), chainstate, &sort_ic, BlockBuilderSettings::max_value()).unwrap();

                                let mut microblocks = vec![];
                                for i in 0..5 {
                                    let mblock_tx = make_user_contract_publish(
                                        &privks[tenure_id - 1],
                                        i,
                                        0,
                                        &format!("hello-world-{}-{}", i, thread_rng().gen::<u64>()),
                                        &format!("(begin (print \"{}\"))", thread_rng().gen::<u64>())
                                    );
                                    let mblock_tx_len = {
                                        let mut bytes = vec![];
                                        mblock_tx.consensus_serialize(&mut bytes).unwrap();
                                        bytes.len() as u64
                                    };

                                    let mblock = microblock_builder.mine_next_microblock_from_txs(vec![(mblock_tx, mblock_tx_len)], &parent_microblock_privkey).unwrap();
                                    microblocks.push(mblock);
                                }
                                microblocks
                            };

                            // make a fork at seq 2
                            let mut forked_parent_microblock_stream = parent_mblock_stream.clone();
                            for i in 2..forked_parent_microblock_stream.len() {
                                let forked_mblock_tx = make_user_contract_publish(
                                    &privks[tenure_id - 1],
                                    i as u64,
                                    0,
                                    &format!("hello-world-fork-{}-{}", i, thread_rng().gen::<u64>()),
                                    &format!("(begin (print \"fork-{}\"))", thread_rng().gen::<u64>())
                                );

                                forked_parent_microblock_stream[i].txs[0] = forked_mblock_tx;

                                // re-calculate merkle root
                                let txid_vecs = forked_parent_microblock_stream[i].txs
                                    .iter()
                                    .map(|tx| tx.txid().as_bytes().to_vec())
                                    .collect();

                                let merkle_tree = MerkleTree::<Sha512Trunc256Sum>::new(&txid_vecs);
                                let tx_merkle_root = merkle_tree.root();

                                forked_parent_microblock_stream[i].header.tx_merkle_root = tx_merkle_root;
                                forked_parent_microblock_stream[i].header.prev_block = forked_parent_microblock_stream[i-1].block_hash();
                                forked_parent_microblock_stream[i].header.sign(&parent_microblock_privkey).unwrap();

                                test_debug!("parent of microblock {} is {}", &forked_parent_microblock_stream[i].block_hash(), &forked_parent_microblock_stream[i-1].block_hash());
                            }

                            let mut tail = None;

                            // store two forks, which diverge at seq 2
                            for mblock in parent_mblock_stream.into_iter() {
                                if mblock.header.sequence < 2 {
                                    tail = Some((mblock.block_hash(), mblock.header.sequence));
                                }
                                let stored = chainstate.preprocess_streamed_microblock(&parent_consensus_hash, &parent_header_hash, &mblock).unwrap();
                                assert!(stored);
                            }
                            for mblock in forked_parent_microblock_stream[2..].iter() {
                                let stored = chainstate.preprocess_streamed_microblock(&parent_consensus_hash, &parent_header_hash, mblock).unwrap();
                                assert!(stored);
                            }

                            // find the poison-microblock at seq 2
                            let (_, poison_opt) = match StacksChainState::load_descendant_staging_microblock_stream_with_poison(
                                &chainstate.db(),
                                &parent_index_hash,
                                0,
                                u16::MAX
                            ).unwrap() {
                                Some(x) => x,
                                None => (vec![], None)
                            };

                            if let Some(poison_payload) = poison_opt {
                                let mut tx_bytes = vec![];
                                let poison_microblock_tx = make_user_poison_microblock(
                                    &privks[tenure_id - 1],
                                    2,
                                    0,
                                    poison_payload
                                );

                                poison_microblock_tx
                                    .consensus_serialize(&mut tx_bytes)
                                    .unwrap();

                                mempool
                                    .submit_raw(
                                        chainstate,
                                        &parent_consensus_hash,
                                        &parent_header_hash,
                                        tx_bytes,
                                &ExecutionCost::max_value(),
                                &StacksEpochId::Epoch20,
                                    )
                                    .unwrap();
                            }
                            // the miner will load a microblock stream up to the first detected
                            // fork (which is at sequence 2)
                            tail
                        }
                        else {
                            None
                        };

                    let coinbase_tx = make_coinbase(miner, tenure_id);

                    let mblock_pubkey_hash = Hash160::from_node_public_key(&StacksPublicKey::from_private(&mblock_privks[tenure_id]));

                    let (anchored_block, block_size, block_execution_cost) = StacksBlockBuilder::build_anchored_block(
                        chainstate,
                        &sortdb.index_conn(),
                        &mut mempool,
                        &parent_tip,
                        tip.total_burn,
                        vrf_proof,
                        mblock_pubkey_hash,
                        &coinbase_tx,
                        BlockBuilderSettings::max_value(),
                        None,
                    )
                    .unwrap();

                    // miner should have picked up the preprocessed microblocks, but only up to the
                    // fork.
                    if let Some((mblock_tail_hash, mblock_tail_seq)) = expected_parent_microblock_opt {
                        assert_eq!(anchored_block.header.parent_microblock, mblock_tail_hash);
                        assert_eq!(anchored_block.header.parent_microblock_sequence, mblock_tail_seq);
                        assert_eq!(mblock_tail_seq, 1);
                    }

                    // block should contain at least one poison-microblock tx
                    if tenure_id > 0 {
                        let mut have_poison_microblock = false;
                        for tx in anchored_block.txs.iter() {
                            if let TransactionPayload::PoisonMicroblock(_, _) = &tx.payload {
                                have_poison_microblock = true;
                            }
                        }
                        assert!(have_poison_microblock, "Anchored block has no poison microblock: {:#?}", &anchored_block);
                    }

                    (anchored_block, vec![])
                },
            );

            last_block = Some(stacks_block.clone());

            peer.next_burnchain_block(burn_ops.clone());
            peer.process_stacks_epoch_at_tip(&stacks_block, &microblocks);
        }

        for (i, addr) in addrs.iter().enumerate() {
            let account = get_stacks_account(&mut peer, &addr.to_account_principal());
            let expected_coinbase = 3_600_000_000;
            test_debug!(
                "Test {}: {}",
                &account.principal.to_string(),
                account.stx_balance.get_total_balance()
            );
            if (i as u64) < (num_blocks as u64) - MINER_REWARD_MATURITY - 1 {
                assert_eq!(
                    account.stx_balance.get_total_balance(),
                    (initial_balance as u128)
                        + (expected_coinbase * POISON_MICROBLOCK_COMMISSION_FRACTION) / 100
                );
            } else {
                assert_eq!(
                    account.stx_balance.get_total_balance(),
                    initial_balance as u128
                );
            }
        }
    }

    #[test]
    fn test_build_microblock_stream_forks_with_descendants() {
        // creates a chainstate that looks like this:
        //
        //                                                   [mblock] <- [mblock] <- [tenure-2] (Poison-at-2)
        //                                                 /
        //                                          (2)   /
        // [tenure-0] <- [mblock] <- [mblock] <- [mblock] <- [tenure-1] (Poison-at-2)
        //                                                \
        //                                                 \               (4)
        //                                                   [mblock] <- [mblock] <- [tenure-3] (Poison-at-4)
        //
        //  Tenures 1 and 2 can report PoisonMicroblocks for the same point in the mblock stream
        //  fork as long as they themselves are on different branches.
        //
        //  Tenure 3 can report a PoisonMicroblock for a lower point in the fork and have it mined
        //  (seq(4)), as long as the PoisonMicroblock at seq(2) doesn't find its way into its fork
        //  of the chain history.
        let mut privks = vec![];
        let mut addrs = vec![];
        let mut mblock_privks = vec![];
        let mut balances = vec![];
        let num_blocks = 4;
        let initial_balance = 100000000;

        for _ in 0..num_blocks {
            let privk = StacksPrivateKey::new();
            let mblock_privk = StacksPrivateKey::new();

            let addr = StacksAddress::from_public_keys(
                C32_ADDRESS_VERSION_TESTNET_SINGLESIG,
                &AddressHashMode::SerializeP2PKH,
                1,
                &vec![StacksPublicKey::from_private(&privk)],
            )
            .unwrap();

            test_debug!("addr: {:?}", &addr);
            addrs.push(addr.clone());
            privks.push(privk);
            mblock_privks.push(mblock_privk);
            balances.push((addr.to_account_principal(), initial_balance));
        }

        let mut peer_config = TestPeerConfig::new(
            "test_build_microblock_stream_forks_with_descendants",
            2014,
            2015,
        );
        peer_config.initial_balances = balances;

        let mut peer = TestPeer::new(peer_config);

        let chainstate_path = peer.chainstate_path.clone();

        let first_stacks_block_height = {
            let sn =
                SortitionDB::get_canonical_burn_chain_tip(&peer.sortdb.as_ref().unwrap().conn())
                    .unwrap();
            sn.block_height
        };

        let recipient_addr_str = "ST1RFD5Q2QPK3E0F08HG9XDX7SSC7CNRS0QR0SGEV";
        let recipient = StacksAddress::from_string(recipient_addr_str).unwrap();

        let mut microblock_tail_1: Option<StacksMicroblockHeader> = None;
        let mut microblock_tail_2: Option<StacksMicroblockHeader> = None;

        let mut parent_tip_1 = None;

        let parent_block_ptrs = RefCell::new(HashMap::new());
        let discovered_poison_payload = RefCell::new(None);

        let mut reporters = vec![];

        for tenure_id in 0..num_blocks {
            // send transactions to the mempool
            let tip =
                SortitionDB::get_canonical_burn_chain_tip(&peer.sortdb.as_ref().unwrap().conn())
                    .unwrap();

            let (mut burn_ops, stacks_block, microblocks) = peer.make_tenure(
                |ref mut miner,
                 ref mut sortdb,
                 ref mut chainstate,
                 vrf_proof,
                 ref parent_opt,
                 ref parent_microblock_header_opt| {
                    let mut parent_tip =
                        if tenure_id == 0 || tenure_id == 1 {
                            let tip = match parent_opt {
                                None => StacksChainState::get_genesis_header_info(chainstate.db())
                                    .unwrap(),
                                Some(block) => {
                                    let ic = sortdb.index_conn();
                                    let snapshot =
                                        SortitionDB::get_block_snapshot_for_winning_stacks_block(
                                            &ic,
                                            &tip.sortition_id,
                                            &block.block_hash(),
                                        )
                                        .unwrap()
                                        .unwrap(); // succeeds because we don't fork
                                    StacksChainState::get_anchored_block_header_info(
                                        chainstate.db(),
                                        &snapshot.consensus_hash,
                                        &snapshot.winning_stacks_block_hash,
                                    )
                                    .unwrap()
                                    .unwrap()
                                }
                            };
                            if tenure_id == 1 {
                                // save this for later
                                parent_tip_1 = Some(tip.clone());
                            }
                            tip
                        }
                        else if tenure_id == 2 || tenure_id == 3 {
                            // tenures 2 and 3 build off of microblock forks, but they share the
                            // same parent anchored block.
                            parent_tip_1.clone().unwrap()
                        }
                        else {
                            unreachable!()
                        };

                    let parent_header_hash = parent_tip.anchored_header.block_hash();
                    let parent_consensus_hash = parent_tip.consensus_hash.clone();
                    let parent_index_hash = StacksBlockHeader::make_index_block_hash(&parent_consensus_hash, &parent_header_hash);
                    let parent_size = parent_tip.anchored_block_size;

                    let mut mempool = MemPoolDB::open_test(false, 0x80000000, &chainstate_path).unwrap();

                    let (expected_parent_microblock_opt, fork_1, fork_2) =
                        if tenure_id == 1 {
                            // make a microblock fork
                            let parent_microblock_privkey = mblock_privks[tenure_id - 1].clone();

                            let parent_mblock_stream = {
                                let parent_cost = StacksChainState::get_stacks_block_anchored_cost(chainstate.db(), &StacksBlockHeader::make_index_block_hash(&parent_consensus_hash, &parent_header_hash)).unwrap().unwrap();

                                // produce the microblock stream for the parent, which this tenure's anchor
                                // block will confirm.
                                let sort_ic = sortdb.index_conn();

                                chainstate
                                    .reload_unconfirmed_state(&sort_ic, parent_index_hash.clone())
                                    .unwrap();

                                let mut microblock_builder = StacksMicroblockBuilder::new(parent_header_hash.clone(), parent_consensus_hash.clone(), chainstate, &sort_ic, BlockBuilderSettings::max_value()).unwrap();

                                let mut microblocks = vec![];
                                for i in 0..5 {
                                    let mblock_tx = make_user_contract_publish(
                                        &privks[tenure_id - 1],
                                        i,
                                        0,
                                        &format!("hello-world-{}-{}", i, thread_rng().gen::<u64>()),
                                        &format!("(begin (print \"{}\"))", thread_rng().gen::<u64>())
                                    );
                                    let mblock_tx_len = {
                                        let mut bytes = vec![];
                                        mblock_tx.consensus_serialize(&mut bytes).unwrap();
                                        bytes.len() as u64
                                    };

                                    let mblock = microblock_builder.mine_next_microblock_from_txs(vec![(mblock_tx, mblock_tx_len)], &parent_microblock_privkey).unwrap();
                                    microblocks.push(mblock);
                                }
                                microblocks
                            };

                            // make a fork at seq 2
                            let mut forked_parent_microblock_stream = parent_mblock_stream.clone();
                            for i in 2..parent_mblock_stream.len() {
                                let forked_mblock_tx = make_user_contract_publish(
                                    &privks[tenure_id - 1],
                                    i as u64,
                                    0,
                                    &format!("hello-world-fork-{}-{}", i, thread_rng().gen::<u64>()),
                                    &format!("(begin (print \"fork-{}\"))", thread_rng().gen::<u64>())
                                );

                                forked_parent_microblock_stream[i].txs[0] = forked_mblock_tx;

                                // re-calculate merkle root
                                let txid_vecs = forked_parent_microblock_stream[i].txs
                                    .iter()
                                    .map(|tx| tx.txid().as_bytes().to_vec())
                                    .collect();

                                let merkle_tree = MerkleTree::<Sha512Trunc256Sum>::new(&txid_vecs);
                                let tx_merkle_root = merkle_tree.root();

                                forked_parent_microblock_stream[i].header.tx_merkle_root = tx_merkle_root;
                                forked_parent_microblock_stream[i].header.prev_block = forked_parent_microblock_stream[i - 1].block_hash();
                                forked_parent_microblock_stream[i].header.sign(&parent_microblock_privkey).unwrap();

                                test_debug!("parent of microblock {} is {}", &forked_parent_microblock_stream[i].block_hash(), &forked_parent_microblock_stream[i-1].block_hash());
                            }

                            let mut tail = None;

                            // store two forks, which diverge at seq 2
                            for mblock in parent_mblock_stream.iter() {
                                if mblock.header.sequence < 2 {
                                    tail = Some((mblock.block_hash(), mblock.header.sequence));
                                }
                                let stored = chainstate.preprocess_streamed_microblock(&parent_consensus_hash, &parent_header_hash, &mblock).unwrap();
                                assert!(stored);
                            }
                            for mblock in forked_parent_microblock_stream[2..].iter() {
                                let stored = chainstate.preprocess_streamed_microblock(&parent_consensus_hash, &parent_header_hash, mblock).unwrap();
                                assert!(stored);
                            }

                            // find the poison-microblock at seq 2
                            let (_, poison_opt) = match StacksChainState::load_descendant_staging_microblock_stream_with_poison(
                                &chainstate.db(),
                                &parent_index_hash,
                                0,
                                u16::MAX
                            ).unwrap() {
                                Some(x) => x,
                                None => (vec![], None)
                            };

                            if let Some(poison_payload) = poison_opt {
                                *discovered_poison_payload.borrow_mut() = Some(poison_payload.clone());

                                let mut tx_bytes = vec![];
                                let poison_microblock_tx = make_user_poison_microblock(
                                    &privks[tenure_id - 1],
                                    2,
                                    0,
                                    poison_payload
                                );

                                poison_microblock_tx
                                    .consensus_serialize(&mut tx_bytes)
                                    .unwrap();

                                mempool
                                    .submit_raw(
                                        chainstate,
                                        &parent_consensus_hash,
                                        &parent_header_hash,
                                        tx_bytes,
                                &ExecutionCost::max_value(),
                                &StacksEpochId::Epoch20,
                                    )
                                    .unwrap();
                            }

                            // the miner will load a microblock stream up to the first detected
                            // fork (which is at sequence 2 -- the highest common ancestor between
                            // microblock fork #1 and microblock fork #2)
                            (tail, Some(parent_mblock_stream), Some(forked_parent_microblock_stream))
                        }
                        else if tenure_id == 2 {
                            // build off of the end of microblock fork #1
                            (Some((microblock_tail_1.as_ref().unwrap().block_hash(), microblock_tail_1.as_ref().unwrap().sequence)), None, None)
                        }
                        else if tenure_id == 3 {
                            // builds off of the end of microblock fork #2
                            (Some((microblock_tail_2.as_ref().unwrap().block_hash(), microblock_tail_2.as_ref().unwrap().sequence)), None, None)
                        }
                        else {
                            (None, None, None)
                        };

                    if tenure_id == 1 {
                        // prep for tenure 2 and 3
                        microblock_tail_1 = Some(fork_1.as_ref().unwrap().last().clone().unwrap().header.clone());
                        microblock_tail_2 = Some(fork_2.as_ref().unwrap().last().clone().unwrap().header.clone());
                    }

                    let nonce =
                        if tenure_id == 0 || tenure_id == 1 {
                            tenure_id
                        }
                        else if tenure_id == 2 {
                            1
                        }
                        else if tenure_id == 3 {
                            1
                        }
                        else {
                            unreachable!()
                        };

                    let coinbase_tx = make_coinbase_with_nonce(miner, tenure_id, nonce as u64);

                    let mblock_pubkey_hash = Hash160::from_node_public_key(&StacksPublicKey::from_private(&mblock_privks[tenure_id]));

                    test_debug!("Produce tenure {} block off of {}/{}", tenure_id, &parent_consensus_hash, &parent_header_hash);

                    // force tenures 2 and 3 to mine off of forked siblings deeper than the
                    // detected fork
                    if tenure_id == 2 {
                        parent_tip.microblock_tail = microblock_tail_1.clone();

                        // submit the _same_ poison microblock transaction, but to a different
                        // fork.
                        let poison_payload = discovered_poison_payload.borrow().as_ref().unwrap().clone();
                        let poison_microblock_tx = make_user_poison_microblock(
                            &privks[tenure_id],
                            0,
                            0,
                            poison_payload
                        );

                        let mut tx_bytes = vec![];
                        poison_microblock_tx
                            .consensus_serialize(&mut tx_bytes)
                            .unwrap();

                        mempool
                            .submit_raw(
                                chainstate,
                                &parent_consensus_hash,
                                &parent_header_hash,
                                tx_bytes,
                                &ExecutionCost::max_value(),
                                &StacksEpochId::Epoch20,
                            )
                            .unwrap();
                    }
                    else if tenure_id == 3 {
                        parent_tip.microblock_tail = microblock_tail_2.clone();

                        // submit a different poison microblock transaction
                        let poison_payload = TransactionPayload::PoisonMicroblock(microblock_tail_1.as_ref().unwrap().clone(), microblock_tail_2.as_ref().unwrap().clone());
                        let poison_microblock_tx = make_user_poison_microblock(
                            &privks[tenure_id],
                            0,
                            0,
                            poison_payload
                        );

                        // erase any pending transactions -- this is a "worse" poison-microblock,
                        // and we want to avoid mining the "better" one
                        mempool.clear_before_height(10).unwrap();

                        let mut tx_bytes = vec![];
                        poison_microblock_tx
                            .consensus_serialize(&mut tx_bytes)
                            .unwrap();

                        mempool
                            .submit_raw(
                                chainstate,
                                &parent_consensus_hash,
                                &parent_header_hash,
                                tx_bytes,
                                &ExecutionCost::max_value(),
                                &StacksEpochId::Epoch20,
                            )
                            .unwrap();
                    }

                    let (anchored_block, block_size, block_execution_cost) = StacksBlockBuilder::build_anchored_block(
                        chainstate,
                        &sortdb.index_conn(),
                        &mut mempool,
                        &parent_tip,
                        parent_tip.anchored_header.total_work.burn + 1000,
                        vrf_proof,
                        mblock_pubkey_hash,
                        &coinbase_tx,
                        BlockBuilderSettings::max_value(),
                        None,
                    )
                    .unwrap();

                    // miner should have picked up the preprocessed microblocks, but only up to the
                    // fork tail reported.

                    // block should contain at least one poison-microblock tx
                    if tenure_id == 1 {
                        if let Some((mblock_tail_hash, mblock_tail_seq)) = expected_parent_microblock_opt {
                            assert_eq!(anchored_block.header.parent_microblock, mblock_tail_hash);
                            assert_eq!(anchored_block.header.parent_microblock_sequence, mblock_tail_seq);
                        }
                    }
                    if tenure_id > 0 {
                        let mut have_poison_microblock = false;
                        for tx in anchored_block.txs.iter() {
                            if let TransactionPayload::PoisonMicroblock(_, _) = &tx.payload {
                                have_poison_microblock = true;
                                test_debug!("Have PoisonMicroblock for {} reported by {:?}", &anchored_block.block_hash(), &tx.auth);
                            }
                        }
                        assert!(have_poison_microblock, "Anchored block has no poison microblock: {:#?}", &anchored_block);
                    }

                    // tenures 2 and 3 build off of 1, but build off of the deepest microblock fork
                    if tenure_id == 2 {
                        assert_eq!(anchored_block.header.parent_microblock, microblock_tail_1.as_ref().unwrap().block_hash());
                        assert_eq!(anchored_block.header.parent_microblock_sequence, 4);
                    }
                    if tenure_id == 3 {
                        assert_eq!(anchored_block.header.parent_microblock, microblock_tail_2.as_ref().unwrap().block_hash());
                        assert_eq!(anchored_block.header.parent_microblock_sequence, 4);
                    }

                    let mut parent_ptrs = parent_block_ptrs.borrow_mut();
                    parent_ptrs.insert(anchored_block.header.parent_block.clone(), parent_tip.burn_header_height);

                    (anchored_block, vec![])
                },
            );

            for burn_op in burn_ops.iter_mut() {
                if let BlockstackOperationType::LeaderBlockCommit(ref mut op) = burn_op {
                    // patch it up
                    op.parent_block_ptr = (*parent_block_ptrs
                        .borrow()
                        .get(&stacks_block.header.parent_block)
                        .unwrap()) as u32;
                }
            }

            let (_, burn_header_hash, consensus_hash) = peer.next_burnchain_block(burn_ops.clone());
            peer.process_stacks_epoch(&stacks_block, &consensus_hash, &microblocks);

            if tenure_id >= 1 {
                let next_tip = StacksChainState::get_anchored_block_header_info(
                    peer.chainstate().db(),
                    &consensus_hash,
                    &stacks_block.block_hash(),
                )
                .unwrap()
                .unwrap();

                let new_tip_hash = StacksBlockHeader::make_index_block_hash(
                    &next_tip.consensus_hash,
                    &next_tip.anchored_header.block_hash(),
                );

                let reporter = if tenure_id == 1 {
                    addrs[0].clone()
                } else {
                    addrs[tenure_id].clone()
                };

                let seq = if tenure_id == 1 || tenure_id == 2 {
                    2
                } else {
                    4
                };

                // check descendant blocks for their poison-microblock commissions
                test_debug!(
                    "new tip at height {}: {}",
                    next_tip.block_height,
                    &new_tip_hash
                );
                reporters.push((reporter, new_tip_hash, seq));
            }
        }

        // verify that each submitted poison-microblock created a commission
        for (reporter_addr, chain_tip, seq) in reporters.into_iter() {
            test_debug!("Check {} in {} for report", &reporter_addr, &chain_tip);
            peer.with_db_state(|ref mut sortdb, ref mut chainstate, _, _| {
                chainstate
                    .with_read_only_clarity_tx(&sortdb.index_conn(), &chain_tip, |clarity_tx| {
                        // the key at height 1 should be reported as poisoned
                        let report = StacksChainState::get_poison_microblock_report(clarity_tx, 1)
                            .unwrap()
                            .unwrap();
                        assert_eq!(report.0, reporter_addr);
                        assert_eq!(report.1, seq);
                        Ok(())
                    })
                    .unwrap()
            })
            .unwrap();
        }
    }

    pub fn instantiate_and_exec(
        mainnet: bool,
        chain_id: u32,
        test_name: &str,
        balances: Vec<(StacksAddress, u64)>,
        post_flight_callback: Option<Box<dyn FnOnce(&mut ClarityTx) -> ()>>,
    ) -> StacksChainState {
        let path = chainstate_path(test_name);
        match fs::metadata(&path) {
            Ok(_) => {
                fs::remove_dir_all(&path).unwrap();
            }
            Err(_) => {}
        };

        let initial_balances = balances
            .into_iter()
            .map(|(addr, balance)| (PrincipalData::from(addr), balance))
            .collect();

        let mut boot_data = ChainStateBootData {
            initial_balances,
            post_flight_callback,
            first_burnchain_block_hash: BurnchainHeaderHash::zero(),
            first_burnchain_block_height: 0,
            first_burnchain_block_timestamp: 0,
            pox_constants: PoxConstants::testnet_default(),
            get_bulk_initial_lockups: None,
            get_bulk_initial_balances: None,
            get_bulk_initial_names: None,
            get_bulk_initial_namespaces: None,
        };

        StacksChainState::open_and_exec(mainnet, chain_id, &path, Some(&mut boot_data))
            .unwrap()
            .0
    }

    static CONTRACT: &'static str = "
(define-map my-map int int)
(define-private (do (input bool))
  (begin
    (map-set my-map 0 0)
    (map-set my-map 1 0)
    (map-set my-map 2 0)
    (map-set my-map 3 0)
    (map-set my-map 4 0)
    (map-set my-map 5 0)
    (map-set my-map 6 0)
    (map-set my-map 7 0)
    (map-set my-map 8 0)
    (map-set my-map 9 0)))

(define-public (call-it (input (list 200 bool)))
  (begin
    (map do input)
    (map do input)
    (map do input)
    (map do input)
    (map do input)
    (ok 1)))
";

    lazy_static! {
        static ref CONTRACT_IDENT: QualifiedContractIdentifier = QualifiedContractIdentifier::new(
            StacksAddress {
                version: C32_ADDRESS_VERSION_TESTNET_SINGLESIG,
                bytes: Hash160([1; 20]),
            }
            .into(),
            "scalable-call".into(),
        );
    }

    #[test]
    fn test_mempool_mining_heuristics() {
        let submitter_key_0 = StacksPrivateKey::new();
        let submitter_key_1 = StacksPrivateKey::new();
        let initial_balance_recipients: Vec<_> = vec![
            StacksAddress {
                version: C32_ADDRESS_VERSION_TESTNET_SINGLESIG,
                bytes: Hash160([1; 20]),
            },
            StacksAddress::from_public_keys(
                C32_ADDRESS_VERSION_TESTNET_SINGLESIG,
                &AddressHashMode::SerializeP2PKH,
                1,
                &vec![StacksPublicKey::from_private(&submitter_key_0)],
            )
            .unwrap(),
            StacksAddress {
                version: C32_ADDRESS_VERSION_TESTNET_SINGLESIG,
                bytes: Hash160([2; 20]),
            },
            StacksAddress::from_public_keys(
                C32_ADDRESS_VERSION_TESTNET_SINGLESIG,
                &AddressHashMode::SerializeP2PKH,
                1,
                &vec![StacksPublicKey::from_private(&submitter_key_1)],
            )
            .unwrap(),
        ];

        let initial_balances = initial_balance_recipients
            .iter()
            .map(|addr| (addr.clone(), 10_000_000_000))
            .collect();
        let chain_id = 8;
        let mut chainstate = instantiate_and_exec(
            false,
            chain_id,
            "test_mempool_mining_heuristics",
            initial_balances,
            Some(Box::new(|tx: &mut ClarityTx| {
                tx.connection().as_transaction(|tx| {
                    let (ct_ast, ct_analysis) = tx
                        .analyze_smart_contract(&CONTRACT_IDENT, CONTRACT)
                        .unwrap();
                    tx.initialize_smart_contract(
                        &CONTRACT_IDENT,
                        &ct_ast,
                        CONTRACT,
                        None,
                        |_, _| false,
                    )
                    .unwrap();
                    tx.save_analysis(&CONTRACT_IDENT, &ct_analysis).unwrap();
                })
            })),
        );

        let burndb = SortitionDB::connect(
            "/tmp/test_mempool_mining_heuristics_sortdb",
            0,
            &BurnchainHeaderHash([1; 32]),
            1,
<<<<<<< HEAD
            &StacksEpoch::unit_test(0),
            PoxConstants::test_default(),
=======
            &[StacksEpoch {
                epoch_id: StacksEpochId::Epoch20,
                start_height: 0,
                end_height: i64::MAX as u64,
                block_limit: ExecutionCost {
                    write_length: 15_000_000, // roughly 15 mb
                    write_count: 500,
                    read_length: 100_000_000,
                    read_count: 7_750,
                    runtime: 5_000_000_000,
                },
                network_epoch: PEER_VERSION_EPOCH_2_0,
            }],
>>>>>>> ac6575c4
            true,
        )
        .unwrap();

        let mut mempool = MemPoolDB::open_test(false, chain_id, &chainstate.root_path).unwrap();

        let txs_to_push = vec![
            StacksTransaction::new(
                TransactionVersion::Testnet,
                TransactionAuth::from_p2pkh(&submitter_key_0).unwrap(),
                TransactionPayload::TokenTransfer(
                    initial_balance_recipients[2].clone().into(),
                    1000,
                    TokenTransferMemo([0; 34]),
                ),
            ),
            StacksTransaction::new(
                TransactionVersion::Testnet,
                TransactionAuth::from_p2pkh(&submitter_key_0).unwrap(),
                TransactionPayload::ContractCall(TransactionContractCall {
                    address: initial_balance_recipients[0].clone(),
                    contract_name: CONTRACT_IDENT.name.clone(),
                    function_name: "call-it".into(),
                    function_args: vec![Value::list_from(vec![
                        Value::Bool(true),
                        Value::Bool(true),
                        Value::Bool(true),
                        Value::Bool(true),
                        Value::Bool(true),
                        Value::Bool(true),
                        Value::Bool(true),
                        Value::Bool(true),
                        Value::Bool(true),
                        Value::Bool(true),
                        Value::Bool(true),
                    ])
                    .unwrap()],
                }),
            ),
        ];
        let second_set_txs = vec![
            StacksTransaction::new(
                TransactionVersion::Testnet,
                TransactionAuth::from_p2pkh(&submitter_key_1).unwrap(),
                TransactionPayload::TokenTransfer(
                    initial_balance_recipients[2].clone().into(),
                    1000,
                    TokenTransferMemo([0; 34]),
                ),
            ),
            StacksTransaction::new(
                TransactionVersion::Testnet,
                TransactionAuth::from_p2pkh(&submitter_key_1).unwrap(),
                TransactionPayload::ContractCall(TransactionContractCall {
                    address: boot_code_addr(false),
                    contract_name: "pox".into(),
                    function_name: "stack-stx".into(),
                    function_args: vec![
                        Value::UInt(10),
                        Value::from(
                            TupleData::from_data(vec![
                                ("version".into(), Value::buff_from_byte(0)),
                                ("hashbytes".into(), Value::buff_from(vec![0; 20]).unwrap()),
                            ])
                            .unwrap(),
                        ),
                        Value::UInt(2),
                        Value::UInt(2),
                    ],
                }),
            ),
            StacksTransaction::new(
                TransactionVersion::Testnet,
                TransactionAuth::from_p2pkh(&submitter_key_1).unwrap(),
                TransactionPayload::ContractCall(TransactionContractCall {
                    address: initial_balance_recipients[0].clone(),
                    contract_name: CONTRACT_IDENT.name.clone(),
                    function_name: "call-it".into(),
                    function_args: vec![Value::list_from(vec![Value::Bool(true)]).unwrap()],
                }),
            ),
        ];

        let (parent_header_info, parent_consensus_hash) = (
            StacksHeaderInfo::genesis(TrieHash([0u8; 32]), &BurnchainHeaderHash([1; 32]), 0, 1),
            FIRST_BURNCHAIN_CONSENSUS_HASH,
        );

        for (ix, mut tx) in txs_to_push.into_iter().enumerate() {
            tx.chain_id = chain_id;
            tx.set_origin_nonce(ix as u64);
            tx.set_tx_fee(1000);

            let mut tx_signer = StacksTransactionSigner::new(&tx);
            tx_signer.sign_origin(&submitter_key_0).unwrap();

            let tx = tx_signer.get_tx().unwrap();

            eprintln!("Mempool tx submitted {}", ix);

            mempool
                .submit(
                    &mut chainstate,
                    &parent_consensus_hash,
                    &parent_header_info.anchored_header.block_hash(),
                    &tx,
                    None,
                    &ExecutionCost::max_value(),
                    &StacksEpochId::Epoch20,
                )
                .unwrap()
        }

        for (ix, mut tx) in second_set_txs.into_iter().enumerate() {
            tx.chain_id = chain_id;
            tx.set_origin_nonce(ix as u64);
            tx.set_tx_fee(1000);

            let mut tx_signer = StacksTransactionSigner::new(&tx);
            tx_signer.sign_origin(&submitter_key_1).unwrap();

            let tx = tx_signer.get_tx().unwrap();

            eprintln!("Mempool tx submitted {}", ix);

            mempool
                .submit(
                    &mut chainstate,
                    &parent_consensus_hash,
                    &parent_header_info.anchored_header.block_hash(),
                    &tx,
                    None,
                    &ExecutionCost::max_value(),
                    &StacksEpochId::Epoch20,
                )
                .unwrap()
        }

        mempool.dump_txs();

        // in the first attempt to mine a block, we should mine *4* transactions:
        //  coinbase, a transfer, a stack-stx call, a transfer
        // in the second attempt, because we've tossed out the large offender, *5*:
        //  coinbase, a transfer, a stack-stx call, a transfer, a contract call

        for block_index in 0u8..2u8 {
            let miner_key = StacksPrivateKey::new();
            let mut tx = StacksTransaction::new(
                TransactionVersion::Testnet,
                TransactionAuth::from_p2pkh(&miner_key).unwrap(),
                TransactionPayload::Coinbase(CoinbasePayload([0u8; 32])),
            );
            tx.chain_id = chain_id;
            tx.anchor_mode = TransactionAnchorMode::OnChainOnly;
            let mut tx_signer = StacksTransactionSigner::new(&tx);
            tx_signer.sign_origin(&miner_key).unwrap();

            let coinbase_tx = tx_signer.get_tx().unwrap();

            let (block, _cost, _size) = StacksBlockBuilder::build_anchored_block(
                &chainstate,
                &burndb.index_conn(),
                &mut mempool,
                &parent_header_info,
                block_index as u64,
                VRFProof::empty(),
                Hash160([block_index; 20]),
                &coinbase_tx,
                BlockBuilderSettings::limited(),
                None,
            )
            .unwrap();

            mempool.dump_txs();

            eprintln!("BLOCK #{}, Tx Count: {}", block_index, block.txs.len());
            if block_index == 0 {
                assert_eq!(block.txs.len(), 4);
            } else if block_index == 1 {
                assert_eq!(block.txs.len(), 5);
            }
        }
    }

    // TODO: invalid block with duplicate microblock public key hash (okay between forks, but not
    // within the same fork)
    // TODO: (BLOCKED) build off of different points in the same microblock stream
    // TODO; skipped blocks
    // TODO: missing blocks
    // TODO: invalid blocks
    // TODO: no-sortition
    // TODO: burnchain forks, and we mine the same anchored stacks block in the beginnings of the two descendent
    // forks.  Verify all descendents are unique -- if A --> B and A --> C, and B --> D and C -->
    // E, and B == C, verify that it is never the case that D == E (but it is allowed that B == C
    // if the burnchain forks).
    // TODO: confirm that if A is accepted but B is rejected, then C must also be rejected even if
    // it's on a different burnchain fork.
    // TODO: confirm that we can process B and C separately, even though they're the same block
    // TODO: verify that the Clarity MARF stores _only_ Clarity data
}<|MERGE_RESOLUTION|>--- conflicted
+++ resolved
@@ -1230,12 +1230,8 @@
             parent_microblocks.len()
         );
 
-<<<<<<< HEAD
-        let burn_tip = SortitionDB::get_canonical_chain_tip_bhh(burn_dbconn.conn())?;
         let burn_tip_height =
             SortitionDB::get_canonical_burn_chain_tip(burn_dbconn.conn())?.block_height as u32;
-=======
->>>>>>> ac6575c4
         let stacking_burn_ops = SortitionDB::get_stack_stx_ops(burn_dbconn.conn(), &burn_tip)?;
         let transfer_burn_ops = SortitionDB::get_transfer_stx_ops(burn_dbconn.conn(), &burn_tip)?;
 
@@ -1324,10 +1320,6 @@
         );
 
         StacksChainState::process_epoch_transition(&mut tx, burn_tip_height + 1)?;
-<<<<<<< HEAD
-
-=======
->>>>>>> ac6575c4
         StacksChainState::process_stacking_ops(&mut tx, stacking_burn_ops);
         StacksChainState::process_transfer_ops(&mut tx, transfer_burn_ops);
 
@@ -9810,10 +9802,6 @@
             0,
             &BurnchainHeaderHash([1; 32]),
             1,
-<<<<<<< HEAD
-            &StacksEpoch::unit_test(0),
-            PoxConstants::test_default(),
-=======
             &[StacksEpoch {
                 epoch_id: StacksEpochId::Epoch20,
                 start_height: 0,
@@ -9827,7 +9815,6 @@
                 },
                 network_epoch: PEER_VERSION_EPOCH_2_0,
             }],
->>>>>>> ac6575c4
             true,
         )
         .unwrap();
