--- conflicted
+++ resolved
@@ -309,11 +309,7 @@
 pub static STACKS_EPOCH_2_05_MARKER: u8 = 0x05;
 
 /// Stacks 2.1 epoch marker.  All block-commits in 2.1 must have a memo bitfield with this value
-<<<<<<< HEAD
-/// *or greater*
-=======
 /// *or greater*.
->>>>>>> cc07c63e
 pub static STACKS_EPOCH_2_1_MARKER: u8 = 0x06;
 
 #[test]
