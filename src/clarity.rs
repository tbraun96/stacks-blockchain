// Copyright (C) 2013-2020 Blockstack PBC, a public benefit corporation
// Copyright (C) 2020 Stacks Open Internet Foundation
//
// This program is free software: you can redistribute it and/or modify
// it under the terms of the GNU General Public License as published by
// the Free Software Foundation, either version 3 of the License, or
// (at your option) any later version.
//
// This program is distributed in the hope that it will be useful,
// but WITHOUT ANY WARRANTY; without even the implied warranty of
// MERCHANTABILITY or FITNESS FOR A PARTICULAR PURPOSE.  See the
// GNU General Public License for more details.
//
// You should have received a copy of the GNU General Public License
// along with this program.  If not, see <http://www.gnu.org/licenses/>.

use rand::Rng;
use std::convert::TryInto;
use std::env;
use std::fs;
use std::io;
use std::io::{Read, Write};
use std::iter::Iterator;
use std::path::PathBuf;
use std::process;

use util::log;

use chainstate::burn::BlockHeaderHash;
use chainstate::stacks::index::{storage::TrieFileStorage, MarfTrieId};
use chainstate::stacks::StacksBlockId;

use rusqlite::types::ToSql;
use rusqlite::Row;
use rusqlite::Transaction;
use rusqlite::{Connection, OpenFlags, NO_PARAMS};

use util::db::FromColumn;

use util::hash::Sha512Trunc256Sum;

use vm::analysis;
use vm::analysis::contract_interface_builder::build_contract_interface;
use vm::analysis::{errors::CheckResult, AnalysisDatabase, ContractAnalysis};
use vm::ast::build_ast;
use vm::contexts::OwnedEnvironment;
use vm::costs::LimitedCostTracker;
use vm::database::{
    ClarityDatabase, HeadersDB, MarfedKV, MemoryBackingStore, STXBalance, SqliteConnection,
    NULL_BURN_STATE_DB, NULL_HEADER_DB,
};
use vm::errors::{Error, InterpreterResult, RuntimeErrorType};
use vm::types::{PrincipalData, QualifiedContractIdentifier};
use vm::{execute as vm_execute, SymbolicExpression, SymbolicExpressionType, Value};

use address::c32::c32_address;

use burnchains::BurnchainHeaderHash;
use chainstate::burn::VRFSeed;
use chainstate::stacks::StacksAddress;

use serde::Serialize;

use crate::vm::database::marf::WritableMarfStore;

#[cfg(test)]
macro_rules! panic_test {
    () => {
        panic!()
    };
}
#[cfg(not(test))]
macro_rules! panic_test {
    () => {
        process::exit(1)
    };
}

#[cfg_attr(tarpaulin, skip)]
fn print_usage(invoked_by: &str) {
    eprintln!(
        "Usage: {} [command]
where command is one of:

  initialize         to initialize a local VM state database.
  check              to typecheck a potential contract definition.
  launch             to launch a initialize a new contract in the local state database.
  eval               to evaluate (in read-only mode) a program in a given contract context.
  eval_at_chaintip   like `eval`, but does not advance to a new block.
  eval_at_block      like `eval_at_chaintip`, but accepts a index-block-hash to evaluate at,
                     must be passed eval string via stdin.
  eval_raw           to typecheck and evaluate an expression without a contract or database context.
  repl               to typecheck and evaluate expressions in a stdin/stdout loop.
  execute            to execute a public function of a defined contract.
  generate_address   to generate a random Stacks public address for testing purposes.
",
        invoked_by
    );
    panic_test!()
}

#[cfg_attr(tarpaulin, skip)]
fn friendly_expect<A, B: std::fmt::Display>(input: Result<A, B>, msg: &str) -> A {
    input.unwrap_or_else(|e| {
        eprintln!("{}\nCaused by: {}", msg, e);
        panic_test!();
    })
}

#[cfg_attr(tarpaulin, skip)]
fn friendly_expect_opt<A>(input: Option<A>, msg: &str) -> A {
    input.unwrap_or_else(|| {
        eprintln!("{}", msg);
        panic_test!();
    })
}

struct EvalInput {
    marf_kv: MarfedKV,
    contract_identifier: QualifiedContractIdentifier,
    content: String,
}

fn parse(
    contract_identifier: &QualifiedContractIdentifier,
    source_code: &str,
) -> Result<Vec<SymbolicExpression>, Error> {
    let ast = build_ast(contract_identifier, source_code, &mut ())
        .map_err(|e| RuntimeErrorType::ASTError(e))?;
    Ok(ast.expressions)
}

fn run_analysis(
    contract_identifier: &QualifiedContractIdentifier,
    expressions: &mut [SymbolicExpression],
    analysis_db: &mut AnalysisDatabase,
    save_contract: bool,
) -> CheckResult<ContractAnalysis> {
    analysis::run_analysis(
        contract_identifier,
        expressions,
        analysis_db,
        save_contract,
        LimitedCostTracker::new_free(),
    )
    .map_err(|(e, _)| e)
}

fn create_or_open_db(path: &String) -> Connection {
    let open_flags = match fs::metadata(path) {
        Err(e) => {
            if e.kind() == io::ErrorKind::NotFound {
                // need to create
                OpenFlags::SQLITE_OPEN_READ_WRITE | OpenFlags::SQLITE_OPEN_CREATE
            } else {
                panic!("FATAL: could not stat {}", path);
            }
        }
        Ok(_md) => {
            // can just open
            OpenFlags::SQLITE_OPEN_READ_WRITE
        }
    };

    let conn = friendly_expect(
        Connection::open_with_flags(path, open_flags),
        &format!("FATAL: failed to open '{}'", path),
    );
    conn
}

fn get_cli_chain_tip(conn: &Connection) -> StacksBlockId {
    let mut stmt = friendly_expect(
        conn.prepare("SELECT block_hash FROM cli_chain_tips ORDER BY id DESC LIMIT 1"),
        "FATAL: could not prepare query",
    );
    let mut rows = friendly_expect(stmt.query(NO_PARAMS), "FATAL: could not fetch rows");
    let mut hash_opt = None;
    while let Some(row) = rows.next().expect("FATAL: could not read block hash") {
        let bhh = friendly_expect(
            StacksBlockId::from_column(&row, "block_hash"),
            "FATAL: could not parse block hash",
        );
        hash_opt = Some(bhh);
    }
    match hash_opt {
        Some(bhh) => bhh,
        None => StacksBlockId::sentinel(),
    }
}

fn get_cli_block_height(conn: &Connection, block_id: &StacksBlockId) -> Option<u64> {
    let mut stmt = friendly_expect(
        conn.prepare("SELECT id FROM cli_chain_tips WHERE block_hash = ?1"),
        "FATAL: could not prepare query",
    );
    let mut rows = friendly_expect(stmt.query(&[block_id]), "FATAL: could not fetch rows");
    let mut row_opt = None;

    while let Some(row) = rows.next().expect("FATAL: could not read block hash") {
        let rowid = friendly_expect(
            u64::from_column(&row, "id"),
            "FATAL: could not parse row ID",
        );
        row_opt = Some(rowid);
        break;
    }

    row_opt
}

fn advance_cli_chain_tip(path: &String) -> (StacksBlockId, StacksBlockId) {
    let mut conn = create_or_open_db(path);
    let tx = friendly_expect(
        conn.transaction(),
        &format!("FATAL: failed to begin transaction on '{}'", path),
    );

    friendly_expect(tx.execute("CREATE TABLE IF NOT EXISTS cli_chain_tips(id INTEGER PRIMARY KEY AUTOINCREMENT, block_hash TEXT UNIQUE NOT NULL);", NO_PARAMS),
                    &format!("FATAL: failed to create 'cli_chain_tips' table"));

    let parent_block_hash = get_cli_chain_tip(&tx);

    let random_bytes = rand::thread_rng().gen::<[u8; 32]>();
    let next_block_hash = friendly_expect_opt(
        StacksBlockId::from_bytes(&random_bytes),
        "Failed to generate random block header.",
    );

    friendly_expect(
        tx.execute(
            "INSERT INTO cli_chain_tips (block_hash) VALUES (?1)",
            &[&next_block_hash],
        ),
        &format!("FATAL: failed to store next block hash in '{}'", path),
    );

    friendly_expect(
        tx.commit(),
        &format!("FATAL: failed to commit new chain tip to '{}'", path),
    );

    (parent_block_hash, next_block_hash)
}

// This function is pretty weird! But it helps cut down on
//   repeating a lot of block initialization for the simulation commands.
fn in_block<F, R>(db_path: &str, mut marf_kv: MarfedKV, f: F) -> R
where
    F: FnOnce(WritableMarfStore) -> (WritableMarfStore, R),
{
    // store CLI data alongside the MARF database state
    let mut cli_db_path_buf = PathBuf::from(db_path);
    cli_db_path_buf.push("cli.sqlite");
    let cli_db_path = cli_db_path_buf
        .to_str()
        .expect(&format!(
            "FATAL: failed to convert '{}' to a string",
            db_path
        ))
        .to_string();

    // need to load the last block
    let (from, to) = advance_cli_chain_tip(&cli_db_path);
    let marf_tx = marf_kv.begin(&from, &to);
    let (marf_return, result) = f(marf_tx);
    marf_return.commit_to(&to);
    result
}

// like in_block, but does _not_ advance the chain tip.  Used for read-only queries against the
// chain tip itself.
fn at_chaintip<F, R>(db_path: &String, mut marf_kv: MarfedKV, f: F) -> R
where
    F: FnOnce(WritableMarfStore) -> (WritableMarfStore, R),
{
    // store CLI data alongside the MARF database state
    let mut cli_db_path_buf = PathBuf::from(db_path);
    cli_db_path_buf.push("cli.sqlite");
    let cli_db_path = cli_db_path_buf
        .to_str()
        .expect(&format!(
            "FATAL: failed to convert '{}' to a string",
            db_path
        ))
        .to_string();

    let cli_db_conn = create_or_open_db(&cli_db_path);
    let from = get_cli_chain_tip(&cli_db_conn);
    let to = StacksBlockId([2u8; 32]); // 0x0202020202 ... (pattern not used anywhere else)

    let marf_tx = marf_kv.begin(&from, &to);
    let (marf_return, result) = f(marf_tx);
    marf_return.rollback_block();
    result
}

fn at_block<F, R>(blockhash: &str, mut marf_kv: MarfedKV, f: F) -> R
where
    F: FnOnce(WritableMarfStore) -> (WritableMarfStore, R),
{
    // store CLI data alongside the MARF database state
    let from = StacksBlockId::from_hex(blockhash)
        .expect(&format!("FATAL: failed to parse inputted blockhash"));
    let to = StacksBlockId([2u8; 32]); // 0x0202020202 ... (pattern not used anywhere else)

    let marf_tx = marf_kv.begin(&from, &to);
    let (marf_return, result) = f(marf_tx);
    marf_return.rollback_block();
    result
}

struct CLIHeadersDB {
    db_path: String,
}

impl CLIHeadersDB {
    pub fn new(db_path: &str) -> CLIHeadersDB {
        CLIHeadersDB {
            db_path: db_path.to_string(),
        }
    }

    pub fn open(&self) -> Connection {
        let mut cli_db_path_buf = PathBuf::from(&self.db_path);
        cli_db_path_buf.push("cli.sqlite");
        let cli_db_path = cli_db_path_buf
            .to_str()
            .expect(&format!(
                "FATAL: failed to convert '{}' to a string",
                &self.db_path
            ))
            .to_string();

        let cli_db_conn = create_or_open_db(&cli_db_path);
        cli_db_conn
    }
}

impl HeadersDB for CLIHeadersDB {
    fn get_burn_header_hash_for_block(
        &self,
        id_bhh: &StacksBlockId,
    ) -> Option<BurnchainHeaderHash> {
        // mock it
        let conn = self.open();
        if let Some(_) = get_cli_block_height(&conn, id_bhh) {
            let hash_bytes = Sha512Trunc256Sum::from_data(&id_bhh.0);
            Some(BurnchainHeaderHash(hash_bytes.0))
        } else {
            None
        }
    }

    fn get_vrf_seed_for_block(&self, id_bhh: &StacksBlockId) -> Option<VRFSeed> {
        let conn = self.open();
        if let Some(_) = get_cli_block_height(&conn, id_bhh) {
            // mock it, but make it unique
            let hash_bytes = Sha512Trunc256Sum::from_data(&id_bhh.0);
            let hash_bytes_2 = Sha512Trunc256Sum::from_data(&hash_bytes.0);
            Some(VRFSeed(hash_bytes_2.0))
        } else {
            None
        }
    }

    fn get_stacks_block_header_hash_for_block(
        &self,
        id_bhh: &StacksBlockId,
    ) -> Option<BlockHeaderHash> {
        let conn = self.open();
        if let Some(_) = get_cli_block_height(&conn, id_bhh) {
            // mock it, but make it unique
            let hash_bytes = Sha512Trunc256Sum::from_data(&id_bhh.0);
            let hash_bytes_2 = Sha512Trunc256Sum::from_data(&hash_bytes.0);
            let hash_bytes_3 = Sha512Trunc256Sum::from_data(&hash_bytes_2.0);
            Some(BlockHeaderHash(hash_bytes_3.0))
        } else {
            None
        }
    }
    fn get_burn_block_time_for_block(&self, id_bhh: &StacksBlockId) -> Option<u64> {
        let conn = self.open();
        if let Some(height) = get_cli_block_height(&conn, id_bhh) {
            Some((height * 600 + 1231006505) as u64)
        } else {
            None
        }
    }
    fn get_burn_block_height_for_block(&self, id_bhh: &StacksBlockId) -> Option<u32> {
        let conn = self.open();
        if let Some(height) = get_cli_block_height(&conn, id_bhh) {
            Some(height as u32)
        } else {
            None
        }
    }
    fn get_miner_address(&self, _id_bhh: &StacksBlockId) -> Option<StacksAddress> {
        None
    }
}

fn get_eval_input(invoked_by: &str, args: &[String]) -> EvalInput {
    if args.len() < 3 || args.len() > 4 {
        eprintln!(
            "Usage: {} {} [contract-identifier] (program.clar) [vm-state.db]",
            invoked_by, args[0]
        );
        panic_test!();
    }

    let vm_filename = if args.len() == 3 { &args[2] } else { &args[3] };

    let content: String = {
        if args.len() == 3 {
            let mut buffer = String::new();
            friendly_expect(
                io::stdin().read_to_string(&mut buffer),
                "Error reading from stdin.",
            );
            buffer
        } else {
            friendly_expect(
                fs::read_to_string(&args[2]),
                &format!("Error reading file: {}", args[2]),
            )
        }
    };

    let contract_identifier = friendly_expect(
        QualifiedContractIdentifier::parse(&args[1]),
        "Failed to parse contract identifier.",
    );

    let marf_kv = friendly_expect(
        MarfedKV::open(vm_filename, None),
        "Failed to open VM database.",
    );
    // return (marf_kv, contract_identifier, vm_filename, content);
    return EvalInput {
        marf_kv,
        contract_identifier,
        content,
    };
}

#[derive(Serialize, Deserialize)]
struct InitialAllocation {
    principal: String,
    amount: u64,
}

<<<<<<< HEAD
fn find_arg(args: &mut Vec<String>, argnames: &[&str], has_optarg: bool) -> Option<Option<String>> {
    let mut idx = None;
    let mut argval = None;
    for (i, arg) in args.iter().enumerate() {
        for argname in argnames.iter() {
            if &arg == argname {
                if has_optarg {
                    // following argument is the argument value
                    if i + 1 < args.len() {
                        argval = Some(args[i + 1].clone());
                        idx = Some(i);
                    } else {
                        // invalid usage -- expected argument
                        return None;
                    }
                } else {
                    // only care about presence of this option
                    argval = Some("".to_string());
                    idx = Some(i);
                }
                break;
            }
        }
    }
    if let Some(idx) = idx {
        args.remove(idx);
        if has_optarg && argval.is_some() {
            // also clear the argument
            args.remove(idx);
        }
    }
    Some(argval)
=======
fn consume_arg(
    args: &mut Vec<String>,
    argnames: &[&str],
    has_optarg: bool,
) -> Result<Option<String>, String> {
    if let Some(ref switch) = args
        .iter()
        .find(|ref arg| argnames.iter().find(|ref argname| argname == arg).is_some())
    {
        let idx = args
            .iter()
            .position(|ref arg| arg == switch)
            .expect("BUG: did not find the thing that was just found");
        let argval = if has_optarg {
            // following argument is the argument value
            if idx + 1 < args.len() {
                Some(args[idx + 1].clone())
            } else {
                // invalid usage -- expected argument
                return Err("Expected argument".to_string());
            }
        } else {
            // only care about presence of this option
            Some("".to_string())
        };

        args.remove(idx);
        if has_optarg {
            // also clear the argument
            args.remove(idx);
        }
        Ok(argval)
    } else {
        // not found
        Ok(None)
    }
>>>>>>> 4df462f3
}

pub fn invoke_command(invoked_by: &str, args: &[String]) {
    if args.len() < 1 {
        print_usage(invoked_by)
    }

    match args[0].as_ref() {
        "initialize" => {
            let (db_name, allocations) = if args.len() == 3 {
                let filename = &args[1];
                let json_in = if filename == "-" {
                    let mut buffer = String::new();
                    friendly_expect(
                        io::stdin().read_to_string(&mut buffer),
                        "Error reading from stdin.",
                    );
                    buffer
                } else {
                    friendly_expect(
                        fs::read_to_string(filename),
                        &format!("Error reading file: {}", filename),
                    )
                };
                let allocations: Vec<InitialAllocation> =
                    friendly_expect(serde_json::from_str(&json_in), "Failure parsing JSON");

                let allocations: Vec<_> = allocations
                    .into_iter()
                    .map(|a| {
                        (
                            friendly_expect(
                                PrincipalData::parse(&a.principal),
                                "Failed to parse principal in JSON",
                            ),
                            a.amount,
                        )
                    })
                    .collect();

                (&args[2], allocations)
            } else if args.len() == 2 {
                (&args[1], Vec::new())
            } else {
                eprintln!(
                    "Usage: {} {} (initial-allocations.json) [vm-state.db]",
                    invoked_by, args[0]
                );
                eprintln!("   initial-allocations.json is a JSON array of {{ principal: \"ST...\", amount: 100 }} like objects.");
                eprintln!("   if the provided filename is `-`, the JSON is read from stdin.");
                panic_test!();
            };

            let marf_kv =
                friendly_expect(MarfedKV::open(db_name, None), "Failed to open VM database.");
            let header_db = CLIHeadersDB::new(&db_name);
            in_block(db_name, marf_kv, |mut kv| {
                {
                    let mut db = kv.as_clarity_db(&header_db, &NULL_BURN_STATE_DB);
                    db.initialize();
                    db.begin();
                    for (principal, amount) in allocations.iter() {
                        let balance = STXBalance::initial(*amount as u128);
                        let total_balance = balance.get_total_balance();

                        let mut snapshot = db.get_stx_balance_snapshot_genesis(principal);
                        snapshot.set_balance(balance);
                        snapshot.save();

                        println!("{} credited: {} uSTX", principal, total_balance);
                    }
                    db.commit();
                };
                (kv, ())
            });
            println!("Database created.");
        }
        "generate_address" => {
            // random 20 bytes
            let random_bytes = rand::thread_rng().gen::<[u8; 20]>();
            // version = 22
            let addr =
                friendly_expect(c32_address(22, &random_bytes), "Failed to generate address");
            println!("{}", addr);
        }
        "check" => {
            if args.len() < 2 {
                eprintln!(
                    "Usage: {} {} [program-file.clar] [--contract_id CONTRACT_ID] [--output_analysis] (vm-state.db)",
                    invoked_by, args[0]
                );
                panic_test!();
            }

            let mut argv: Vec<String> = args.into_iter().map(|x| x.clone()).collect();
<<<<<<< HEAD
            let contract_id = if let Some(optarg) = find_arg(&mut argv, &["--contract_id"], true) {
=======
            let contract_id = if let Ok(optarg) = consume_arg(&mut argv, &["--contract_id"], true) {
>>>>>>> 4df462f3
                optarg
                    .map(|optarg_str| {
                        friendly_expect(
                            QualifiedContractIdentifier::parse(&optarg_str),
                            &format!("Error parsing contract identifier '{}", &optarg_str),
                        )
                    })
                    .unwrap_or(QualifiedContractIdentifier::transient())
            } else {
                eprintln!("Expected argument for --contract-id");
                panic_test!();
            };
<<<<<<< HEAD

            let output_analysis =
                if let Some(optarg) = find_arg(&mut argv, &["--output_analysis"], false) {
                    optarg.is_some()
                } else {
                    eprintln!("BUG: failed to parse arguments for --output_analysis");
                    panic_test!();
                };

=======

            let output_analysis =
                if let Ok(optarg) = consume_arg(&mut argv, &["--output_analysis"], false) {
                    optarg.is_some()
                } else {
                    eprintln!("BUG: failed to parse arguments for --output_analysis");
                    panic_test!();
                };

>>>>>>> 4df462f3
            let content: String = if &argv[1] == "-" {
                let mut buffer = String::new();
                friendly_expect(
                    io::stdin().read_to_string(&mut buffer),
                    "Error reading from stdin.",
                );
                buffer
            } else {
                friendly_expect(
                    fs::read_to_string(&argv[1]),
                    &format!("Error reading file: {}", argv[1]),
                )
            };

            let mut ast = friendly_expect(parse(&contract_id, &content), "Failed to parse program");

            let contract_analysis = {
                if argv.len() >= 3 {
                    // use a persisted marf
                    let marf_kv = friendly_expect(
                        MarfedKV::open(&argv[2], None),
                        "Failed to open VM database.",
                    );
                    let result = at_chaintip(&argv[2], marf_kv, |mut marf| {
                        let result = {
                            let mut db = marf.as_analysis_db();
                            run_analysis(&contract_id, &mut ast, &mut db, false)
                        };
                        (marf, result)
                    });
                    result
                } else {
                    let mut analysis_marf = MemoryBackingStore::new();
                    let mut db = analysis_marf.as_analysis_db();
                    run_analysis(&contract_id, &mut ast, &mut db, false)
                }
            }
            .unwrap_or_else(|e| {
                println!("{}", &e.diagnostic);
                panic_test!();
            });

            if output_analysis {
                println!(
                    "{}",
                    build_contract_interface(&contract_analysis).serialize()
                );
            } else {
                println!("Checks passed.");
            }
        }
        "repl" => {
            let mut marf = MemoryBackingStore::new();
            let mut vm_env = OwnedEnvironment::new_cost_limited(
                false,
                marf.as_clarity_db(),
                LimitedCostTracker::new_free(),
            );
            let mut exec_env = vm_env.get_exec_environment(None);

            let mut analysis_marf = MemoryBackingStore::new();
            let mut analysis_db = analysis_marf.as_analysis_db();

            let contract_id = QualifiedContractIdentifier::transient();

            let mut stdout = io::stdout();

            loop {
                let content: String = {
                    let mut buffer = String::new();
                    stdout.write(b"> ").unwrap_or_else(|e| {
                        panic!("Failed to write stdout prompt string:\n{}", e);
                    });
                    stdout.flush().unwrap_or_else(|e| {
                        panic!("Failed to flush stdout prompt string:\n{}", e);
                    });
                    match io::stdin().read_line(&mut buffer) {
                        Ok(_) => buffer,
                        Err(error) => {
                            eprintln!("Error reading from stdin:\n{}", error);
                            panic_test!();
                        }
                    }
                };

                let mut ast = match parse(&contract_id, &content) {
                    Ok(val) => val,
                    Err(error) => {
                        println!("Parse error:\n{}", error);
                        continue;
                    }
                };

                match run_analysis(&contract_id, &mut ast, &mut analysis_db, true) {
                    Ok(_) => (),
                    Err(error) => {
                        println!("Type check error:\n{}", error);
                        continue;
                    }
                }

                let eval_result = match exec_env.eval_raw(&content) {
                    Ok(val) => val,
                    Err(error) => {
                        println!("Execution error:\n{}", error);
                        continue;
                    }
                };

                println!("{}", eval_result);
            }
        }
        "eval_raw" => {
            let content: String = {
                let mut buffer = String::new();
                friendly_expect(
                    io::stdin().read_to_string(&mut buffer),
                    "Error reading from stdin.",
                );
                buffer
            };

            let mut analysis_marf = MemoryBackingStore::new();
            let mut analysis_db = analysis_marf.as_analysis_db();

            let mut marf = MemoryBackingStore::new();
            let mut vm_env = OwnedEnvironment::new_cost_limited(
                false,
                marf.as_clarity_db(),
                LimitedCostTracker::new_free(),
            );

            let contract_id = QualifiedContractIdentifier::transient();

            let mut ast =
                friendly_expect(parse(&contract_id, &content), "Failed to parse program.");
            match run_analysis(&contract_id, &mut ast, &mut analysis_db, true) {
                Ok(_) => {
                    let result = vm_env.get_exec_environment(None).eval_raw(&content);
                    match result {
                        Ok(x) => {
                            println!("Program executed successfully! Output: \n{}", x);
                        }
                        Err(error) => {
                            eprintln!("Program execution error: \n{}", error);
                            panic_test!();
                        }
                    }
                }
                Err(error) => {
                    eprintln!("Type check error.\n{}", error);
                    panic_test!();
                }
            }
        }
        "eval" => {
            let evalInput = get_eval_input(invoked_by, args);
            let vm_filename = if args.len() == 3 { &args[2] } else { &args[3] };
            let marf_kv = friendly_expect(
                MarfedKV::open(vm_filename, None),
                "Failed to open VM database.",
            );
            let header_db = CLIHeadersDB::new(&vm_filename);
            let result = in_block(vm_filename, marf_kv, |mut marf| {
                let result = {
                    let db = marf.as_clarity_db(&header_db, &NULL_BURN_STATE_DB);
                    let mut vm_env = OwnedEnvironment::new_cost_limited(
                        false,
                        db,
                        LimitedCostTracker::new_free(),
                    );
                    vm_env
                        .get_exec_environment(None)
                        .eval_read_only(&evalInput.contract_identifier, &evalInput.content)
                };
                (marf, result)
            });

            match result {
                Ok(x) => {
                    println!("Program executed successfully! Output: \n{}", x);
                }
                Err(error) => {
                    eprintln!("Program execution error: \n{}", error);
                    panic_test!();
                }
            }
        }
        "eval_at_chaintip" => {
            let evalInput = get_eval_input(invoked_by, args);
            let vm_filename = if args.len() == 3 { &args[2] } else { &args[3] };
            let marf_kv = friendly_expect(
                MarfedKV::open(vm_filename, None),
                "Failed to open VM database.",
            );
            let header_db = CLIHeadersDB::new(&vm_filename);
            let result = at_chaintip(vm_filename, marf_kv, |mut marf| {
                let result = {
                    let db = marf.as_clarity_db(&header_db, &NULL_BURN_STATE_DB);
                    let mut vm_env = OwnedEnvironment::new_cost_limited(
                        false,
                        db,
                        LimitedCostTracker::new_free(),
                    );
                    vm_env
                        .get_exec_environment(None)
                        .eval_read_only(&evalInput.contract_identifier, &evalInput.content)
                };
                (marf, result)
            });

            match result {
                Ok(x) => {
                    println!("Program executed successfully! Output: \n{}", x);
                }
                Err(error) => {
                    eprintln!("Program execution error: \n{}", error);
                    panic_test!();
                }
            }
        }
        "eval_at_block" => {
            if args.len() != 4 {
                eprintln!(
                    "Usage: {} {} [index-block-hash] [contract-identifier] [vm/clarity dir]",
                    invoked_by, &args[0]
                );
                panic_test!();
            }
            let chain_tip = &args[1];
            let contract_identifier = friendly_expect(
                QualifiedContractIdentifier::parse(&args[2]),
                "Failed to parse contract identifier.",
            );
            let content: String = {
                let mut buffer = String::new();
                friendly_expect(
                    io::stdin().read_to_string(&mut buffer),
                    "Error reading from stdin.",
                );
                buffer
            };

            let vm_filename = &args[3];
            let marf_kv = friendly_expect(
                MarfedKV::open(vm_filename, None),
                "Failed to open VM database.",
            );
            let header_db = CLIHeadersDB::new(&vm_filename);
            let result = at_block(chain_tip, marf_kv, |mut marf| {
                let result = {
                    let db = marf.as_clarity_db(&header_db, &NULL_BURN_STATE_DB);
                    let mut vm_env = OwnedEnvironment::new_cost_limited(
                        false,
                        db,
                        LimitedCostTracker::new_free(),
                    );
                    vm_env
                        .get_exec_environment(None)
                        .eval_read_only(&contract_identifier, &content)
                };
                (marf, result)
            });

            match result {
                Ok(x) => {
                    println!("Program executed successfully! Output: \n{}", x);
                }
                Err(error) => {
                    eprintln!("Program execution error: \n{}", error);
                    panic_test!();
                }
            }
        }
        "launch" => {
            if args.len() < 4 {
                eprintln!(
                    "Usage: {} {} [contract-identifier] [contract-definition.clar] [vm-state.db]",
                    invoked_by, args[0]
                );
                panic_test!();
            }
            let vm_filename = &args[3];

            let contract_identifier = friendly_expect(
                QualifiedContractIdentifier::parse(&args[1]),
                "Failed to parse contract identifier.",
            );

            let contract_content: String = friendly_expect(
                fs::read_to_string(&args[2]),
                &format!("Error reading file: {}", args[2]),
            );

            let mut ast = friendly_expect(
                parse(&contract_identifier, &contract_content),
                "Failed to parse program.",
            );
            let marf_kv = friendly_expect(
                MarfedKV::open(vm_filename, None),
                "Failed to open VM database.",
            );
            let header_db = CLIHeadersDB::new(&vm_filename);
            let result = in_block(vm_filename, marf_kv, |mut marf| {
                let analysis_result = {
                    let mut db = AnalysisDatabase::new(&mut marf);

                    run_analysis(&contract_identifier, &mut ast, &mut db, true)
                };

                match analysis_result {
                    Err(e) => (marf, Err(e)),
                    Ok(analysis) => {
                        let result = {
                            let db = marf.as_clarity_db(&header_db, &NULL_BURN_STATE_DB);
                            let mut vm_env = OwnedEnvironment::new_cost_limited(
                                false,
                                db,
                                LimitedCostTracker::new_free(),
                            );
                            vm_env.initialize_contract(contract_identifier, &contract_content)
                        };
                        (marf, Ok((analysis, result)))
                    }
                }
            });

            match result {
                Ok((contract_analysis, Ok(_x))) => match args.last() {
                    Some(s) if s == "--output_analysis" => {
                        println!(
                            "{}",
                            build_contract_interface(&contract_analysis).serialize()
                        );
                    }
                    _ => {
                        println!("Contract initialized!");
                    }
                },
                Err(error) => {
                    eprintln!("Contract initialization error: \n{}", error);
                    panic_test!();
                }
                Ok((_, Err(error))) => {
                    eprintln!("Contract initialization error: \n{}", error);
                    panic_test!();
                }
            }
        }
        "execute" => {
            if args.len() < 5 {
                eprintln!("Usage: {} {} [vm-state.db] [contract-identifier] [public-function-name] [sender-address] [args...]", invoked_by, args[0]);
                panic_test!();
            }
            let vm_filename = &args[1];
            let marf_kv = friendly_expect(
                MarfedKV::open(vm_filename, None),
                "Failed to open VM database.",
            );
            let header_db = CLIHeadersDB::new(&vm_filename);

            let contract_identifier = friendly_expect(
                QualifiedContractIdentifier::parse(&args[2]),
                "Failed to parse contract identifier.",
            );

            let tx_name = &args[3];
            let sender_in = &args[4];

            let sender = {
                if let Ok(sender) = PrincipalData::parse_standard_principal(sender_in) {
                    PrincipalData::Standard(sender)
                } else {
                    eprintln!("Unexpected result parsing sender: {}", sender_in);
                    panic_test!();
                }
            };

            let arguments: Vec<_> = args[5..]
                .iter()
                .map(|argument| {
                    let argument_parsed = friendly_expect(
                        vm_execute(argument),
                        &format!("Error parsing argument \"{}\"", argument),
                    );
                    let argument_value = friendly_expect_opt(
                        argument_parsed,
                        &format!("Failed to parse a value from the argument: {}", argument),
                    );
                    SymbolicExpression::atom_value(argument_value)
                })
                .collect();

            let result = in_block(vm_filename, marf_kv, |mut marf| {
                let result = {
                    let db = marf.as_clarity_db(&header_db, &NULL_BURN_STATE_DB);
                    let mut vm_env = OwnedEnvironment::new_cost_limited(
                        false,
                        db,
                        LimitedCostTracker::new_free(),
                    );
                    vm_env.execute_transaction(
                        Value::Principal(sender),
                        contract_identifier,
                        &tx_name,
                        &arguments,
                    )
                };
                (marf, result)
            });

            match result {
                Ok((x, _, events)) => {
                    if let Value::Response(data) = x {
                        if data.committed {
                            println!(
                                "Transaction executed and committed. Returned: {}\n{:?}",
                                data.data, events
                            );
                        } else {
                            println!("Aborted: {}", data.data);
                        }
                    } else {
                        panic!(format!(
                            "Expected a ResponseType result from transaction. Found: {}",
                            x
                        ));
                    }
                }
                Err(error) => {
                    eprintln!("Transaction execution error: \n{}", error);
                    panic_test!();
                }
            }
        }
        _ => print_usage(invoked_by),
    }
}

#[cfg(test)]
mod test {
    use super::*;
    #[test]
    fn test_initial_alloc() {
        let db_name = format!("/tmp/db_{}", rand::thread_rng().gen::<i32>());
        let json_name = format!("/tmp/test-alloc_{}.json", rand::thread_rng().gen::<i32>());
        let clar_name = format!("/tmp/test-alloc_{}.clar", rand::thread_rng().gen::<i32>());

        fs::write(
            &json_name,
            r#"
[ { "principal": "S1G2081040G2081040G2081040G208105NK8PE5",
    "amount": 1000 },
  { "principal": "S1G2081040G2081040G2081040G208105NK8PE5.names",
    "amount": 2000 } ]
"#,
        )
        .unwrap();

        fs::write(&clar_name, r#"
(unwrap-panic (if (is-eq (stx-get-balance 'S1G2081040G2081040G2081040G208105NK8PE5) u1000) (ok 1) (err 2)))
(unwrap-panic (if (is-eq (stx-get-balance 'S1G2081040G2081040G2081040G208105NK8PE5.names) u2000) (ok 1) (err 2)))
"#).unwrap();

        invoke_command(
            "test",
            &["initialize".to_string(), json_name.clone(), db_name.clone()],
        );

        invoke_command(
            "test",
            &[
                "launch".to_string(),
                "S1G2081040G2081040G2081040G208105NK8PE5.tokens".to_string(),
                clar_name,
                db_name,
            ],
        );
    }

    #[test]
    fn test_samples() {
        let db_name = format!("/tmp/db_{}", rand::thread_rng().gen::<i32>());

        eprintln!("initialize");
        invoke_command("test", &["initialize".to_string(), db_name.clone()]);

        eprintln!("check tokens");
        invoke_command(
            "test",
            &[
                "check".to_string(),
                "sample-contracts/tokens.clar".to_string(),
            ],
        );

        eprintln!("check tokens");
        invoke_command(
            "test",
            &[
                "check".to_string(),
                "sample-contracts/tokens.clar".to_string(),
                db_name.clone(),
            ],
        );

        eprintln!("launch tokens");
        invoke_command(
            "test",
            &[
                "launch".to_string(),
                "S1G2081040G2081040G2081040G208105NK8PE5.tokens".to_string(),
                "sample-contracts/tokens.clar".to_string(),
                db_name.clone(),
            ],
        );

        eprintln!("check names");
        invoke_command(
            "test",
            &[
                "check".to_string(),
                "sample-contracts/names.clar".to_string(),
                db_name.clone(),
            ],
        );

        eprintln!("check names with different contract ID");
        invoke_command(
            "test",
            &[
                "check".to_string(),
                "sample-contracts/names.clar".to_string(),
                db_name.clone(),
                "--contract_id".to_string(),
                "S1G2081040G2081040G2081040G208105NK8PE5.tokens".to_string(),
            ],
        );

        eprintln!("launch names");
        invoke_command(
            "test",
            &[
                "launch".to_string(),
                "S1G2081040G2081040G2081040G208105NK8PE5.names".to_string(),
                "sample-contracts/names.clar".to_string(),
                db_name.clone(),
            ],
        );

        eprintln!("execute tokens");
        invoke_command(
            "test",
            &[
                "execute".to_string(),
                db_name.clone(),
                "S1G2081040G2081040G2081040G208105NK8PE5.tokens".to_string(),
                "mint!".to_string(),
                "SZ2J6ZY48GV1EZ5V2V5RB9MP66SW86PYKKQ9H6DPR".to_string(),
                "(+ u900 u100)".to_string(),
            ],
        );

        eprintln!("eval tokens");
        invoke_command(
            "test",
            &[
                "eval".to_string(),
                "S1G2081040G2081040G2081040G208105NK8PE5.tokens".to_string(),
                "sample-contracts/tokens-mint.clar".to_string(),
                db_name.clone(),
            ],
        );

        eprintln!("eval_at_chaintip tokens");
        invoke_command(
            "test",
            &[
                "eval_at_chaintip".to_string(),
                "S1G2081040G2081040G2081040G208105NK8PE5.tokens".to_string(),
                "sample-contracts/tokens-mint.clar".to_string(),
                db_name.clone(),
            ],
        );
    }
}<|MERGE_RESOLUTION|>--- conflicted
+++ resolved
@@ -450,40 +450,6 @@
     amount: u64,
 }
 
-<<<<<<< HEAD
-fn find_arg(args: &mut Vec<String>, argnames: &[&str], has_optarg: bool) -> Option<Option<String>> {
-    let mut idx = None;
-    let mut argval = None;
-    for (i, arg) in args.iter().enumerate() {
-        for argname in argnames.iter() {
-            if &arg == argname {
-                if has_optarg {
-                    // following argument is the argument value
-                    if i + 1 < args.len() {
-                        argval = Some(args[i + 1].clone());
-                        idx = Some(i);
-                    } else {
-                        // invalid usage -- expected argument
-                        return None;
-                    }
-                } else {
-                    // only care about presence of this option
-                    argval = Some("".to_string());
-                    idx = Some(i);
-                }
-                break;
-            }
-        }
-    }
-    if let Some(idx) = idx {
-        args.remove(idx);
-        if has_optarg && argval.is_some() {
-            // also clear the argument
-            args.remove(idx);
-        }
-    }
-    Some(argval)
-=======
 fn consume_arg(
     args: &mut Vec<String>,
     argnames: &[&str],
@@ -520,7 +486,6 @@
         // not found
         Ok(None)
     }
->>>>>>> 4df462f3
 }
 
 pub fn invoke_command(invoked_by: &str, args: &[String]) {
@@ -616,11 +581,7 @@
             }
 
             let mut argv: Vec<String> = args.into_iter().map(|x| x.clone()).collect();
-<<<<<<< HEAD
-            let contract_id = if let Some(optarg) = find_arg(&mut argv, &["--contract_id"], true) {
-=======
             let contract_id = if let Ok(optarg) = consume_arg(&mut argv, &["--contract_id"], true) {
->>>>>>> 4df462f3
                 optarg
                     .map(|optarg_str| {
                         friendly_expect(
@@ -633,17 +594,6 @@
                 eprintln!("Expected argument for --contract-id");
                 panic_test!();
             };
-<<<<<<< HEAD
-
-            let output_analysis =
-                if let Some(optarg) = find_arg(&mut argv, &["--output_analysis"], false) {
-                    optarg.is_some()
-                } else {
-                    eprintln!("BUG: failed to parse arguments for --output_analysis");
-                    panic_test!();
-                };
-
-=======
 
             let output_analysis =
                 if let Ok(optarg) = consume_arg(&mut argv, &["--output_analysis"], false) {
@@ -653,7 +603,6 @@
                     panic_test!();
                 };
 
->>>>>>> 4df462f3
             let content: String = if &argv[1] == "-" {
                 let mut buffer = String::new();
                 friendly_expect(
