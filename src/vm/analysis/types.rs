--- conflicted
+++ resolved
@@ -1,11 +1,6 @@
 use std::collections::{BTreeMap, BTreeSet};
-<<<<<<< HEAD
-use vm::{SymbolicExpression};
+use vm::{SymbolicExpression, ClarityName};
 use vm::types::{TypeSignature, FunctionType, QualifiedContractIdentifier};
-=======
-use vm::{SymbolicExpression, ClarityName};
-use vm::types::{TypeSignature, FunctionType};
->>>>>>> 9b9e9d52
 use vm::analysis::analysis_db::{AnalysisDatabase};
 use vm::analysis::errors::{CheckResult};
 use vm::analysis::type_checker::contexts::TypeMap;
@@ -19,12 +14,9 @@
 
 #[derive(Debug, PartialEq, Eq, Serialize, Deserialize)]
 pub struct ContractAnalysis {
-<<<<<<< HEAD
     pub contract_identifier: QualifiedContractIdentifier,
-=======
     #[serde(skip)]
     pub type_map: Option<TypeMap>,
->>>>>>> 9b9e9d52
     // matt: is okay to let these new fields end up in the db?
     pub private_function_types: BTreeMap<ClarityName, FunctionType>,
     pub variable_types: BTreeMap<ClarityName, TypeSignature>,
@@ -43,13 +35,9 @@
 impl ContractAnalysis {
     pub fn new(contract_identifier: QualifiedContractIdentifier, expressions: Vec<SymbolicExpression>) -> ContractAnalysis {
         ContractAnalysis {
-<<<<<<< HEAD
             contract_identifier,
             expressions,
-=======
             type_map: None,
-            expressions: expressions,
->>>>>>> 9b9e9d52
             private_function_types: BTreeMap::new(),
             public_function_types: BTreeMap::new(),
             read_only_function_types: BTreeMap::new(),
