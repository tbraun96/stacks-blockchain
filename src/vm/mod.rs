// Copyright (C) 2013-2020 Blockstack PBC, a public benefit corporation
// Copyright (C) 2020 Stacks Open Internet Foundation
//
// This program is free software: you can redistribute it and/or modify
// it under the terms of the GNU General Public License as published by
// the Free Software Foundation, either version 3 of the License, or
// (at your option) any later version.
//
// This program is distributed in the hope that it will be useful,
// but WITHOUT ANY WARRANTY; without even the implied warranty of
// MERCHANTABILITY or FITNESS FOR A PARTICULAR PURPOSE.  See the
// GNU General Public License for more details.
//
// You should have received a copy of the GNU General Public License
// along with this program.  If not, see <http://www.gnu.org/licenses/>.

extern crate regex;

pub mod diagnostic;
pub mod errors;

#[macro_use]
pub mod costs;

pub mod types;

pub mod contracts;

pub mod ast;
pub mod contexts;
pub mod database;
pub mod representations;

mod callables;
mod functions;
mod variables;

pub mod analysis;
pub mod docs;
pub mod version;

pub mod coverage;

#[cfg(test)]
pub mod tests;

use crate::clarity_vm::database::MemoryBackingStore;
use vm::callables::CallableType;
use vm::contexts::GlobalContext;
pub use vm::contexts::{CallStack, ContractContext, Environment, LocalContext};
use vm::costs::{
    cost_functions, runtime_cost, CostOverflowingMath, CostTracker, LimitedCostTracker,
    MemoryConsumer,
};
use vm::errors::{
    CheckErrors, Error, InterpreterError, InterpreterResult as Result, RuntimeErrorType,
};
use vm::functions::define::DefineResult;
pub use vm::types::Value;
use vm::types::{PrincipalData, QualifiedContractIdentifier, TraitIdentifier, TypeSignature};

pub use vm::representations::{
    ClarityName, ContractName, SymbolicExpression, SymbolicExpressionType,
};

use std::convert::{TryFrom, TryInto};
pub use vm::contexts::MAX_CONTEXT_DEPTH;
use vm::costs::cost_functions::ClarityCostFunction;
pub use vm::functions::stx_transfer_consolidated;
pub use vm::version::ClarityVersion;

const MAX_CALL_STACK_DEPTH: usize = 64;

fn lookup_variable(name: &str, context: &LocalContext, env: &mut Environment) -> Result<Value> {
    if name.starts_with(char::is_numeric) || name.starts_with('\'') {
        Err(InterpreterError::BadSymbolicRepresentation(format!(
            "Unexpected variable name: {}",
            name
        ))
        .into())
    } else {
        if let Some(value) = variables::lookup_reserved_variable(name, context, env)? {
            Ok(value)
        } else {
            runtime_cost(
                ClarityCostFunction::LookupVariableDepth,
                env,
                context.depth(),
            )?;
            if let Some(value) = context
                .lookup_variable(name)
                .or_else(|| env.contract_context.lookup_variable(name))
            {
                runtime_cost(ClarityCostFunction::LookupVariableSize, env, value.size())?;
                Ok(value.clone())
            } else if let Some(value) = context.lookup_callable_contract(name) {
                let contract_identifier = &value.0;
                Ok(Value::Principal(PrincipalData::Contract(
                    contract_identifier.clone(),
                )))
            } else {
                Err(CheckErrors::UndefinedVariable(name.to_string()).into())
            }
        }
    }
}

pub fn lookup_function(name: &str, env: &mut Environment) -> Result<CallableType> {
    runtime_cost(ClarityCostFunction::LookupFunction, env, 0)?;

    if let Some(result) =
        functions::lookup_reserved_functions(name, env.contract_context.get_clarity_version())
    {
        Ok(result)
    } else {
        let user_function = env
            .contract_context
            .lookup_function(name)
            .ok_or(CheckErrors::UndefinedFunction(name.to_string()))?;
        Ok(CallableType::UserFunction(user_function))
    }
}

fn add_stack_trace(result: &mut Result<Value>, env: &Environment) {
    if let Err(Error::Runtime(_, ref mut stack_trace)) = result {
        if stack_trace.is_none() {
            stack_trace.replace(env.call_stack.make_stack_trace());
        }
    }
}

pub fn apply(
    function: &CallableType,
    args: &[SymbolicExpression],
    env: &mut Environment,
    context: &LocalContext,
) -> Result<Value> {
    let identifier = function.get_identifier();
    // Aaron: in non-debug executions, we shouldn't track a full call-stack.
    //        only enough to do recursion detection.

    // do recursion check on user functions.
    let track_recursion = match function {
        CallableType::UserFunction(_) => true,
        _ => false,
    };

    if track_recursion && env.call_stack.contains(&identifier) {
        return Err(CheckErrors::CircularReference(vec![identifier.to_string()]).into());
    }

    if env.call_stack.depth() >= MAX_CALL_STACK_DEPTH {
        return Err(RuntimeErrorType::MaxStackDepthReached.into());
    }

    if let CallableType::SpecialFunction(_, function) = function {
        env.call_stack.insert(&identifier, track_recursion);
        let mut resp = function(args, env, context);
        add_stack_trace(&mut resp, env);
        env.call_stack.remove(&identifier, track_recursion)?;
        resp
    } else {
        let mut used_memory = 0;
        let mut evaluated_args = vec![];
        env.call_stack.incr_apply_depth();
        for arg_x in args.iter() {
            let arg_value = match eval(arg_x, env, context) {
                Ok(x) => x,
                Err(e) => {
                    env.drop_memory(used_memory);
                    env.call_stack.decr_apply_depth();
                    return Err(e);
                }
            };
            let arg_use = arg_value.get_memory_use();
            match env.add_memory(arg_use) {
                Ok(_x) => {}
                Err(e) => {
                    env.drop_memory(used_memory);
                    env.call_stack.decr_apply_depth();
                    return Err(Error::from(e));
                }
            };
            used_memory += arg_value.get_memory_use();
            evaluated_args.push(arg_value);
        }
        env.call_stack.decr_apply_depth();

        env.call_stack.insert(&identifier, track_recursion);
        let mut resp = match function {
            CallableType::NativeFunction(_, function, cost_function) => {
                runtime_cost(*cost_function, env, evaluated_args.len())
                    .map_err(Error::from)
                    .and_then(|_| function.apply(evaluated_args))
            }
            CallableType::UserFunction(function) => function.apply(&evaluated_args, env),
            _ => panic!("Should be unreachable."),
        };
        add_stack_trace(&mut resp, env);
        env.drop_memory(used_memory);
        env.call_stack.remove(&identifier, track_recursion)?;
        resp
    }
}

pub fn eval<'a>(
    exp: &SymbolicExpression,
    env: &'a mut Environment,
    context: &LocalContext,
) -> Result<Value> {
    use vm::representations::SymbolicExpressionType::{
        Atom, AtomValue, Field, List, LiteralValue, TraitReference,
    };

    if let Some(ref mut coverage_tracker) = env.global_context.coverage_reporting {
        coverage_tracker.report_eval(exp, &env.contract_context.contract_identifier);
    }

    match exp.expr {
        AtomValue(ref value) | LiteralValue(ref value) => Ok(value.clone()),
        Atom(ref value) => lookup_variable(&value, context, env),
        List(ref children) => {
            let (function_variable, rest) = children
                .split_first()
                .ok_or(CheckErrors::NonFunctionApplication)?;

            if let Some(ref mut coverage_tracker) = env.global_context.coverage_reporting {
                coverage_tracker.report_eval(
                    &function_variable,
                    &env.contract_context.contract_identifier,
                );
            }

            let function_name = function_variable
                .match_atom()
                .ok_or(CheckErrors::BadFunctionName)?;
            let f = lookup_function(&function_name, env)?;
            apply(&f, &rest, env, context)
        }
        TraitReference(_, _) | Field(_) => unreachable!("can't be evaluated"),
    }
}

pub fn is_reserved(name: &str, version: &ClarityVersion) -> bool {
    if let Some(_result) = functions::lookup_reserved_functions(name, version) {
        true
    } else if variables::is_reserved_name(name, version) {
        true
    } else {
        false
    }
}

/// This function evaluates a list of expressions, sharing a global context.
/// It returns the final evaluated result.
/// Used for the initialization of a new contract.
pub fn eval_all(
    expressions: &[SymbolicExpression],
    contract_context: &mut ContractContext,
    global_context: &mut GlobalContext,
    sponsor: Option<PrincipalData>,
) -> Result<Option<Value>> {
    let mut last_executed = None;
    let context = LocalContext::new();
    let mut total_memory_use = 0;

    let publisher: PrincipalData = contract_context.contract_identifier.issuer.clone().into();

    finally_drop_memory!(global_context, total_memory_use; {
        for exp in expressions {
            let try_define = global_context.execute(|context| {
                let mut call_stack = CallStack::new();
                let mut env = Environment::new(
                    context, contract_context, &mut call_stack, Some(publisher.clone()), Some(publisher.clone()), sponsor.clone());
                functions::define::evaluate_define(exp, &mut env)
            })?;
            match try_define {
                DefineResult::Variable(name, value) => {
                    runtime_cost(ClarityCostFunction::BindName, global_context, 0)?;
                    let value_memory_use = value.get_memory_use();
                    global_context.add_memory(value_memory_use)?;
                    total_memory_use += value_memory_use;

                    contract_context.variables.insert(name, value);
                },
                DefineResult::Function(name, value) => {
                    runtime_cost(ClarityCostFunction::BindName, global_context, 0)?;

                    contract_context.functions.insert(name, value);
                },
                DefineResult::PersistedVariable(name, value_type, value) => {
                    runtime_cost(ClarityCostFunction::CreateVar, global_context, value_type.size())?;
                    contract_context.persisted_names.insert(name.clone());

                    global_context.add_memory(value_type.type_size()
                                              .expect("type size should be realizable") as u64)?;

                    global_context.add_memory(value.size() as u64)?;

                    let data_type = global_context.database.create_variable(&contract_context.contract_identifier, &name, value_type);
                    global_context.database.set_variable(&contract_context.contract_identifier, &name, value, &data_type)?;

                    contract_context.meta_data_var.insert(name, data_type);
                },
                DefineResult::Map(name, key_type, value_type) => {
                    runtime_cost(ClarityCostFunction::CreateMap, global_context,
                                  u64::from(key_type.size()).cost_overflow_add(
                                      u64::from(value_type.size()))?)?;
                    contract_context.persisted_names.insert(name.clone());

                    global_context.add_memory(key_type.type_size()
                                              .expect("type size should be realizable") as u64)?;
                    global_context.add_memory(value_type.type_size()
                                              .expect("type size should be realizable") as u64)?;

                    let data_type = global_context.database.create_map(&contract_context.contract_identifier, &name, key_type, value_type);

                    contract_context.meta_data_map.insert(name, data_type);
                },
                DefineResult::FungibleToken(name, total_supply) => {
                    runtime_cost(ClarityCostFunction::CreateFt, global_context, 0)?;
                    contract_context.persisted_names.insert(name.clone());

                    global_context.add_memory(TypeSignature::UIntType.type_size()
                                              .expect("type size should be realizable") as u64)?;

                    let data_type = global_context.database.create_fungible_token(&contract_context.contract_identifier, &name, &total_supply);

                    contract_context.meta_ft.insert(name, data_type);
                },
                DefineResult::NonFungibleAsset(name, asset_type) => {
                    runtime_cost(ClarityCostFunction::CreateNft, global_context, asset_type.size())?;
                    contract_context.persisted_names.insert(name.clone());

                    global_context.add_memory(asset_type.type_size()
                                              .expect("type size should be realizable") as u64)?;

                    let data_type = global_context.database.create_non_fungible_token(&contract_context.contract_identifier, &name, &asset_type);

                    contract_context.meta_nft.insert(name, data_type);
                },
                DefineResult::Trait(name, trait_type) => {
                    contract_context.defined_traits.insert(name, trait_type);
                },
                DefineResult::UseTrait(_name, _trait_identifier) => {},
                DefineResult::ImplTrait(trait_identifier) => {
                    contract_context.implemented_traits.insert(trait_identifier);
                },
                DefineResult::NoDefine => {
                    // not a define function, evaluate normally.
                    global_context.execute(|global_context| {
                        let mut call_stack = CallStack::new();
                        let mut env = Environment::new(
                            global_context, contract_context, &mut call_stack, Some(publisher.clone()), Some(publisher.clone()), sponsor.clone());

                        let result = eval(exp, &mut env, &context)?;
                        last_executed = Some(result);
                        Ok(())
                    })?;
                }
            }
        }

        contract_context.data_size = total_memory_use;
        Ok(last_executed)
    })
}

<<<<<<< HEAD
#[derive(Debug, Clone, PartialEq, Copy, Serialize, Deserialize)]
pub enum StacksNetworkType {
    Mainnet,
    Testnet,
}
pub fn execute_against_version_and_network(
    program: &str,
    version: ClarityVersion,
    network: StacksNetworkType,
=======
pub fn execute_against_version_and_network(
    program: &str,
    version: ClarityVersion,
    as_mainnet: bool,
>>>>>>> 7a74001d
) -> Result<Option<Value>> {
    let contract_id = QualifiedContractIdentifier::transient();
    let mut contract_context = ContractContext::new(contract_id.clone(), version);
    let mut marf = MemoryBackingStore::new();
    let conn = marf.as_clarity_db();
<<<<<<< HEAD
    let as_mainnet = network == StacksNetworkType::Mainnet;
=======
>>>>>>> 7a74001d
    let mut global_context = GlobalContext::new(as_mainnet, conn, LimitedCostTracker::new_free());
    global_context.execute(|g| {
        let parsed = ast::build_ast(&contract_id, program, &mut ())?.expressions;
        eval_all(&parsed, &mut contract_context, g, None)
    })
}

/* Run provided program in a brand new environment, with a transient, empty
 *  database. Only used by CLI and unit tests.
 */
pub fn execute_against_version(program: &str, version: ClarityVersion) -> Result<Option<Value>> {
    let contract_id = QualifiedContractIdentifier::transient();
    info!("Executing program using Clarity version = {}", version);
    let mut contract_context = ContractContext::new(contract_id.clone(), version);
    let mut marf = MemoryBackingStore::new();
    let conn = marf.as_clarity_db();
    let mut global_context = GlobalContext::new(false, conn, LimitedCostTracker::new_free());
    global_context.execute(|g| {
        let parsed = ast::build_ast(&contract_id, program, &mut ())?.expressions;
        eval_all(&parsed, &mut contract_context, g, None)
    })
}

/* Run provided program in a brand new environment, with a transient, empty
 *  database. Only used by CLI and unit tests.
 *
 * This version of the function assumes that the ClarityVersion is Clarity1.
 */
pub fn execute(program: &str) -> Result<Option<Value>> {
    execute_against_version(program, ClarityVersion::Clarity1)
}

/* Run provided program in a brand new environment, with a transient, empty
 *  database. Only used by CLI and unit tests.
 *
 * This version of the function assumes that the ClarityVersion is Clarity2.
 */
pub fn execute_v2(program: &str) -> Result<Option<Value>> {
    execute_against_version(program, ClarityVersion::Clarity2)
}

#[cfg(test)]
mod test {
    use crate::clarity_vm::database::MemoryBackingStore;
    use std::collections::HashMap;
    use vm::callables::{DefineType, DefinedFunction};
    use vm::costs::LimitedCostTracker;
    use vm::errors::RuntimeErrorType;
    use vm::eval;
    use vm::execute;
    use vm::types::{QualifiedContractIdentifier, TypeSignature};
    use vm::{
        CallStack, ContractContext, Environment, GlobalContext, LocalContext, SymbolicExpression,
        Value,
    };

    use super::ClarityVersion;

    #[test]
    fn test_simple_user_function() {
        //
        //  test program:
        //  (define (do_work x) (+ 5 x))
        //  (define a 59)
        //  (do_work a)
        //
        let content = [SymbolicExpression::list(Box::new([
            SymbolicExpression::atom("do_work".into()),
            SymbolicExpression::atom("a".into()),
        ]))];

        let func_body = SymbolicExpression::list(Box::new([
            SymbolicExpression::atom("+".into()),
            SymbolicExpression::atom_value(Value::Int(5)),
            SymbolicExpression::atom("x".into()),
        ]));

        let func_args = vec![("x".into(), TypeSignature::IntType)];
        let user_function = DefinedFunction::new(
            func_args,
            func_body,
            DefineType::Private,
            &"do_work".into(),
            &"",
        );

        let context = LocalContext::new();
        let mut contract_context = ContractContext::new(
            QualifiedContractIdentifier::transient(),
            ClarityVersion::Clarity1,
        );

        let mut marf = MemoryBackingStore::new();
        let mut global_context =
            GlobalContext::new(false, marf.as_clarity_db(), LimitedCostTracker::new_free());

        contract_context
            .variables
            .insert("a".into(), Value::Int(59));
        contract_context
            .functions
            .insert("do_work".into(), user_function);

        let mut call_stack = CallStack::new();
        let mut env = Environment::new(
            &mut global_context,
            &contract_context,
            &mut call_stack,
            None,
            None,
            None,
        );
        assert_eq!(Ok(Value::Int(64)), eval(&content[0], &mut env, &context));
    }
}<|MERGE_RESOLUTION|>--- conflicted
+++ resolved
@@ -366,31 +366,15 @@
     })
 }
 
-<<<<<<< HEAD
-#[derive(Debug, Clone, PartialEq, Copy, Serialize, Deserialize)]
-pub enum StacksNetworkType {
-    Mainnet,
-    Testnet,
-}
-pub fn execute_against_version_and_network(
-    program: &str,
-    version: ClarityVersion,
-    network: StacksNetworkType,
-=======
 pub fn execute_against_version_and_network(
     program: &str,
     version: ClarityVersion,
     as_mainnet: bool,
->>>>>>> 7a74001d
 ) -> Result<Option<Value>> {
     let contract_id = QualifiedContractIdentifier::transient();
     let mut contract_context = ContractContext::new(contract_id.clone(), version);
     let mut marf = MemoryBackingStore::new();
     let conn = marf.as_clarity_db();
-<<<<<<< HEAD
-    let as_mainnet = network == StacksNetworkType::Mainnet;
-=======
->>>>>>> 7a74001d
     let mut global_context = GlobalContext::new(as_mainnet, conn, LimitedCostTracker::new_free());
     global_context.execute(|g| {
         let parsed = ast::build_ast(&contract_id, program, &mut ())?.expressions;
