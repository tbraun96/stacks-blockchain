--- conflicted
+++ resolved
@@ -2254,12 +2254,8 @@
             HttpRequestType::GetMicroblocksIndexed(ref md, _) => md,
             HttpRequestType::GetMicroblocksConfirmed(ref md, _) => md,
             HttpRequestType::GetMicroblocksUnconfirmed(ref md, _, _) => md,
-<<<<<<< HEAD
+            HttpRequestType::GetTransactionUnconfirmed(ref md, _) => md,
             HttpRequestType::PostTransaction(ref md, _, _) => md,
-=======
-            HttpRequestType::GetTransactionUnconfirmed(ref md, _) => md,
-            HttpRequestType::PostTransaction(ref md, _) => md,
->>>>>>> 9b58b1f0
             HttpRequestType::PostMicroblock(ref md, ..) => md,
             HttpRequestType::GetAccount(ref md, ..) => md,
             HttpRequestType::GetMapEntry(ref md, ..) => md,
@@ -2283,12 +2279,8 @@
             HttpRequestType::GetMicroblocksIndexed(ref mut md, _) => md,
             HttpRequestType::GetMicroblocksConfirmed(ref mut md, _) => md,
             HttpRequestType::GetMicroblocksUnconfirmed(ref mut md, _, _) => md,
-<<<<<<< HEAD
+            HttpRequestType::GetTransactionUnconfirmed(ref mut md, _) => md,
             HttpRequestType::PostTransaction(ref mut md, _, _) => md,
-=======
-            HttpRequestType::GetTransactionUnconfirmed(ref mut md, _) => md,
-            HttpRequestType::PostTransaction(ref mut md, _) => md,
->>>>>>> 9b58b1f0
             HttpRequestType::PostMicroblock(ref mut md, ..) => md,
             HttpRequestType::GetAccount(ref mut md, ..) => md,
             HttpRequestType::GetMapEntry(ref mut md, ..) => md,
@@ -3243,12 +3235,9 @@
             HttpResponseType::GetContractABI(ref md, _) => md,
             HttpResponseType::GetContractSrc(ref md, _) => md,
             HttpResponseType::CallReadOnlyFunction(ref md, _) => md,
-<<<<<<< HEAD
+            HttpResponseType::UnconfirmedTransaction(ref md, _) => md,
             HttpResponseType::GetAttachment(ref md, _) => md,
             HttpResponseType::GetAttachmentsInv(ref md, _) => md,
-=======
-            HttpResponseType::UnconfirmedTransaction(ref md, _) => md,
->>>>>>> 9b58b1f0
             HttpResponseType::OptionsPreflight(ref md) => md,
             // errors
             HttpResponseType::BadRequestJSON(ref md, _) => md,
@@ -3548,14 +3537,10 @@
                 HttpRequestType::GetMicroblocksUnconfirmed(_, _, _) => {
                     "HTTP(GetMicroblocksUnconfirmed)"
                 }
-<<<<<<< HEAD
-                HttpRequestType::PostTransaction(_, _, _) => "HTTP(PostTransaction)",
-=======
                 HttpRequestType::GetTransactionUnconfirmed(_, _) => {
                     "HTTP(GetTransactionUnconfirmed)"
                 }
-                HttpRequestType::PostTransaction(_, _) => "HTTP(PostTransaction)",
->>>>>>> 9b58b1f0
+                HttpRequestType::PostTransaction(_, _, _) => "HTTP(PostTransaction)",
                 HttpRequestType::PostMicroblock(..) => "HTTP(PostMicroblock)",
                 HttpRequestType::GetAccount(..) => "HTTP(GetAccount)",
                 HttpRequestType::GetMapEntry(..) => "HTTP(GetMapEntry)",
