--- conflicted
+++ resolved
@@ -2071,12 +2071,9 @@
     use std::thread;
     use std::{collections::HashMap, sync::Mutex};
 
-<<<<<<< HEAD
-=======
     use clarity::vm::ast::ASTRules;
     use mio;
     use rand;
->>>>>>> 729c60ee
     use rand::RngCore;
 
     use crate::address::*;
