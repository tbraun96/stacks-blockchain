--- conflicted
+++ resolved
@@ -2469,22 +2469,14 @@
 
                 let bad_peers = inv_state.cull_bad_peers();
                 for bad_peer in bad_peers {
-<<<<<<< HEAD
-                    debug!(
-=======
                     info!(
->>>>>>> 8d7d306f
                         "{:?}: will no longer track inventory of bad peer {:?}",
                         &network.local_peer, &bad_peer
                     );
                     new_sync_peers.remove(&bad_peer);
                 }
                 for dead_peer in dead_peers.iter() {
-<<<<<<< HEAD
-                    debug!(
-=======
                     info!(
->>>>>>> 8d7d306f
                         "{:?}: will no longer track inventory of dead peer {:?}",
                         &network.local_peer, &dead_peer
                     );
