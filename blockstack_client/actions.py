#!/usr/bin/env python
# -*- coding: utf-8 -*-
from __future__ import print_function

"""
    Blockstack-client
    ~~~~~
    copyright: (c) 2014-2015 by Halfmoon Labs, Inc.
    copyright: (c) 2016 by Blockstack.org

    This file is part of Blockstack-client.

    Blockstack-client is free software: you can redistribute it and/or modify
    it under the terms of the GNU General Public License as published by
    the Free Software Foundation, either version 3 of the License, or
    (at your option) any later version.

    Blockstack-client is distributed in the hope that it will be useful,
    but WITHOUT ANY WARRANTY; without even the implied warranty of
    MERCHANTABILITY or FITNESS FOR A PARTICULAR PURPOSE.  See the
    GNU General Public License for more details.
    You should have received a copy of the GNU General Public License
    along with Blockstack-client. If not, see <http://www.gnu.org/licenses/>.
"""

"""
Every method that begins with `cli_` in this module
is matched to an action to be taken, based on the
CLI input.

CLI-accessible begin with `cli_`.  For exmample, "blockstack transfer ..."
will cause `cli_transfer(...)` to be called.

The following conventions apply to `cli_` methods here:
* Each will always take a Namespace (from ArgumentParser.parse_known_args())
as its first argument.
* Each will return a dict with the requested information.  The key 'error'
will be set to indicate an error condition.

If you want to add a new command-line action, implement it here.  This
will make it available not only via the command-line, but also via the
local RPC interface and the test suite.

Use the _cli_skel method below a template to create new functions.
"""

import sys
import json
import traceback
import os
import re
import errno
import virtualchain
from socket import error as socket_error
import time
import blockstack_zones
import blockstack_profiles
import requests
import binascii
from decimal import Decimal
import string
import jsontokens

requests.packages.urllib3.disable_warnings()

import logging
logging.disable(logging.CRITICAL)

# Hack around absolute paths
current_dir = os.path.abspath(os.path.dirname(__file__))
parent_dir = os.path.abspath(current_dir + '/../')

sys.path.insert(0, parent_dir)

from blockstack_client import (
    delete_immutable, delete_mutable, get_all_names, get_consensus_at,
    get_immutable, get_immutable_by_name, get_mutable, get_name_blockchain_record,
    get_name_zonefile, get_nameops_at, get_names_in_namespace, get_names_owned_by_address,
    get_namespace_blockchain_record, get_namespace_cost,
    is_user_zonefile, list_immutable_data_history, list_update_history,
    list_zonefile_history, lookup_snv, put_immutable, put_mutable, zonefile_data_replicate
)

from blockstack_client.profile import get_profile, \
        profile_list_accounts, profile_get_account, \
        profile_put_account, profile_delete_account

from rpc import local_api_connect, local_api_status 
import rpc as local_rpc
import config

from .config import configure_zonefile, configure, get_utxo_provider_client, get_tx_broadcaster, get_local_device_id
from .constants import (
    CONFIG_PATH, CONFIG_DIR,
    FIRST_BLOCK_MAINNET, NAME_UPDATE,
    BLOCKSTACK_DEBUG, TX_MIN_CONFIRMATIONS, DEFAULT_SESSION_LIFETIME
)

from .storage import get_driver_urls, get_storage_handlers, sign_data_payload, \
    get_zonefile_data_hash

from .backend.blockchain import (
    get_balance, get_utxos, broadcast_tx, select_utxos,
    get_tx_confirmations, get_tx_fee, get_tx_fee_per_byte, get_block_height
)

from .backend.registrar import get_wallet as registrar_get_wallet 

from .backend.nameops import (
    do_namespace_preorder, do_namespace_reveal, do_namespace_ready,
    do_name_import
)

from .backend.safety import *
from .backend.queue import queuedb_remove, queuedb_find, queue_append
from .backend.queue import extract_entry as queue_extract_entry

from .wallet import *
from .keys import *
from .proxy import *
from .client import analytics_event 
from .scripts import UTXOException, is_name_valid, is_valid_hash, is_namespace_valid
from .user import make_empty_user_profile, user_zonefile_data_pubkey

from .tx import serialize_tx, sign_tx
from .zonefile import make_empty_zonefile, url_to_uri_record, lookup_name_zonefile_pubkey

from .utils import exit_with_error, satoshis_to_btc, ScatterGather
from .app import app_publish, app_get_config, app_get_resource, \
        app_put_resource, app_delete_resource 

from .data import datastore_mkdir, datastore_rmdir, make_datastore_info, put_datastore, delete_datastore, \
        datastore_getfile, datastore_putfile, datastore_deletefile, datastore_listdir, datastore_stat, \
        datastore_rmtree, datastore_get_id, datastore_get_privkey, \
        datastore_getinode, datastore_get_privkey, \
        make_mutable_data_info, data_blob_parse, data_blob_serialize, make_mutable_data_tombstones, sign_mutable_data_tombstones

from .schemas import OP_URLENCODED_PATTERN, OP_NAME_PATTERN, OP_USER_ID_PATTERN, OP_BASE58CHECK_PATTERN

from .token_file import token_file_profile_serialize, token_file_update_profile, token_file_get, token_file_put, token_file_delete, \
    lookup_name_privkey, lookup_signing_privkey, lookup_signing_pubkeys, token_file_get_key_order, lookup_delegated_device_pubkeys, \
    token_file_create

import virtualchain
from virtualchain.lib.ecdsalib import *

log = config.get_logger()


"""
The _cli_skel method is provided as a template for developers of
cli_ methods.

NOTE: extra cli arguments may be included in function params

NOTE: $NAME_OF_COMMAND must not have embedded whitespaces.

NOTE: As a security precaution, a cli_ function is not accessible
NOTE: via RPC by default. It has to be enabled explicitly. See below.

NOTE: If the "rpc" pragma is present, then the method will be
NOTE: accessible via the RPC interface of the background process

NOTE: Help string in arg and opt must be enclosed in single quotes.

The entire docstr must strictly adhere to this convention:
    command: $NAME_OF_COMMAND [rpc]
    help: $HELP_STRING
    arg: $ARG_NAME ($ARG_TYPE) '$ARG_HELP'
    arg: $ARG_NAME ($ARG_TYPE) '$ARG_HELP'
    opt: $OPT_ARG_NAME ($OPT_ARG_TYPE) '$OPT_ARG_HELP'
    opt: $OPT_ARG_NAME ($OPT_ARG_TYPE) '$OPT_ARG_HELP'
"""


def _cli_skel(args, config_path=CONFIG_PATH):
    """
    command: skel
    help: Skeleton cli function - developer template
    arg: foo (str) 'A required argument - foo'
    opt: bar (int) 'An optional argument - bar'
    """

    result = {}

    # update result as needed

    if 'error' in result:
        # ensure meaningful error message
        result['error'] = 'Error generating skel'
        return result

    # continue processing the result

    return result


def wallet_ensure_exists(config_path=CONFIG_PATH):
    """
    Check that the wallet exists
    Return {'status': True} on success
    Return {'error': ...} on error
    """
    if not wallet_exists(config_path=config_path):
        return {'error': 'No wallet exists for {}.  Please create one with `blockstack setup`'.format(config_path)}

    return {'status': True}


def load_zonefile_from_string(fqu, zonefile_data, check_current=True):
    """
    Load a zonefile from a string, which can be
    either JSON or text.  Verify that it is
    well-formed and current.

    Return {'status': True, 'zonefile': the serialized zonefile data (as a string), 'parsed_zonefile': ...} on success.
    Return {'error': ..., 'nonstandard': True/False, 'identical': True/False} if the zonefile is nonstandard and/or identical
    """

    # is this a new, standard zonefile?
    nonstandard = False
    identical = False

    user_data = None
    user_zonefile = None
    try:
        user_data = json.loads(zonefile_data)
    except:
        log.debug('Zonefile is not a serialized JSON string; try parsing as text')
        try:
            user_data = blockstack_zones.parse_zone_file(zonefile_data)
            user_data = dict(user_data)  # force dict. e.g if not defaultdict
        except Exception as e:
            if BLOCKSTACK_DEBUG is not None:
                log.exception(e)

            nonstandard = True

    if user_data is not None:
        try:
            user_zonefile = blockstack_zones.make_zone_file(user_data)
        except Exception as e:
            if BLOCKSTACK_DEBUG:
                log.exception(e)

            log.error('Nonstandard zonefile')
            nonstandard = True

    # sanity checks on the standard-ness
    if not nonstandard:

        if fqu != user_data.get('$origin', ''):
            log.error('Zonefile is missing or has invalid $origin')
            nonstandard = True

        if '$ttl' not in user_data:
            log.error('Zonefile is missing a TTL')
            nonstandard = True

        if not is_user_zonefile(user_data):
            log.error("Zonefile does not match standard schema")
            nonstandard = True

        try:
            ttl = int(user_data['$ttl'])
            assert ttl >= 0
        except Exception as e:
            log.error("Zonefile has an invalid $ttl; must be a positive integer")
            nonstandard = True

    if check_current:
        current = False
        if not nonstandard and user_data is not None:
            current = is_zonefile_current(fqu, user_data)
        else:
            current = is_zonefile_data_current(fqu, zonefile_data)

        if current:
            log.debug('Zonefile data is same as current zonefile; update not needed.')
            identical = True

    if user_zonefile is not None and not identical and not nonstandard:
        return {'status': True, 'zonefile': user_zonefile, 'parsed_zonefile': user_data, 'identical': identical, 'nonstandard': nonstandard}

    elif nonstandard:
        return {'error': 'nonstandard zonefile', 'identical': identical, 'nonstandard': nonstandard}

    else:
        return {'error': 'identical zonefile', 'zonefile': user_zonefile, 'parsed_zonefile': user_data, 'identical': identical, 'nonstandard': nonstandard}


def get_default_password(password):
    """
    Get the default password
    """
    return password if password is not None else get_secret("BLOCKSTACK_CLIENT_WALLET_PASSWORD")


def get_default_interactive(interactive):
    """
    Get default interactive setting
    """
    if os.environ.get("BLOCKSTACK_CLIENT_INTERACTIVE_YES", None) == "1":
        return False
    else:
        return interactive


def cli_setup(args, config_path=CONFIG_PATH, password=None):
    """
    command: setup
    help: Set up your Blockstack installation
    """

    password = get_default_password(password)
    interactive = get_default_interactive(True)

    ret = {}
    
    log.debug("Set up config file")

    # are we configured?
    opts = config.setup_config(config_path=config_path, interactive=interactive)
    if 'error' in opts:
        return opts

    class WalletSetupArgs(object):
        pass

    wallet_args = WalletSetupArgs()
    
    # is our wallet ready?
    res = cli_setup_wallet(wallet_args, interactive=interactive, config_path=config_path, password=password)
    if 'error' in res:
        return res

    if 'backup_wallet' in res:
        ret['backup_wallet'] = res['backup_wallet']

    ret['status'] = True
    return ret


def cli_configure(args, config_path=CONFIG_PATH):
    """
    command: configure
    help: Interactively configure the client
    """

    interactive = True
    force = True

    if os.environ.get("BLOCKSTACK_CLIENT_INTERACTIVE_YES", None) == "1":
        interactive = False
        force = False

    opts = configure(interactive=interactive, force=force, config_file=config_path)
    result = {}
    result['path'] = opts['blockstack-client']['path']

    return result


def cli_balance(args, config_path=CONFIG_PATH):
    """
    command: balance
    help: Get the account balance
    opt: min_confs (int) 'The minimum confirmations of transactions to include in balance'
    """

    config_dir = os.path.dirname(config_path)
    wallet_path = os.path.join(config_dir, WALLET_FILENAME)

    res = wallet_ensure_exists(config_path=config_path)
    if 'error' in res:
        return res

    min_confs = getattr(args, 'min_confs', None)

    result = {}
    addresses = []
    satoshis = 0
    satoshis, addresses = get_total_balance(
        wallet_path=wallet_path, config_path=config_path, min_confs = min_confs)

    if satoshis is None:
        log.error('Failed to get balance')
        # contains error
        return addresses

    # convert to BTC
    btc = float(Decimal(satoshis / 1e8))

    for address_info in addresses:
        address_info['bitcoin'] = float(Decimal(address_info['balance'] / 1e8))
        address_info['satoshis'] = address_info['balance']
        del address_info['balance']

    result = {
        'total_balance': {
            'satoshis': int(satoshis),
            'bitcoin': btc
        },
        'addresses': addresses
    }

    return result


def cli_withdraw(args, password=None, interactive=True, wallet_keys=None, config_path=CONFIG_PATH):
    """
    command: withdraw
    help: Transfer funds out of the Blockstack wallet to a new address
    arg: address (str) 'The recipient address'
    opt: amount (int) 'The amount to withdraw (defaults to all)'
    opt: message (str) 'A message to include with the payment (up to 40 bytes)'
    opt: min_confs (int) 'The minimum confirmations for oustanding transactions'
    opt: tx_only (str) 'If "True", only return the transaction'
    """

    config_dir = os.path.dirname(config_path)
    wallet_path = os.path.join(config_dir, WALLET_FILENAME)
    password = get_default_password(password)

    recipient_addr = str(args.address)
    amount = getattr(args, 'amount', None)
    message = getattr(args, 'message', None)
    min_confs = getattr(args, 'min_confs', TX_MIN_CONFIRMATIONS)
    tx_only = getattr(args, 'tx_only', False)
   
    if min_confs is None:
        min_confs = TX_MIN_CONFIRMATIONS

    if tx_only:
        if tx_only.lower() in ['1', 'yes', 'true']:
            tx_only = True
        else:
            tx_only = False
    
    else:
        tx_only = False

    if not re.match(OP_BASE58CHECK_PATTERN, recipient_addr):
        log.debug("recipient = {}".format(recipient_addr))
        return {'error': 'Invalid address'}

    if amount is not None and not isinstance(amount, int):
        log.debug("amount = {}".format(amount))
        return {'error': 'Invalid amount'}

    if not isinstance(min_confs, int):
        log.debug("min_confs = {}".format(min_confs))
        return {'error': 'Invalid min confs'}

    if not isinstance(tx_only, bool):
        log.debug("tx_only = {}".format(tx_only))
        return {'error': 'Invalid tx_only'}

    if message:
        message = str(message)
        if len(message) > virtualchain.bitcoin_blockchain.MAX_DATA_LEN:
            return {'error': 'Message must be {} bytes or less (got {})'.format(virtualchain.bitcoin_blockchain.MAX_DATA_LEN, len(message))}

    res = wallet_ensure_exists(config_path=config_path)
    if 'error' in res:
        return res
 
    if wallet_keys is None:
        res = load_wallet(password=password, wallet_path=wallet_path, interactive=interactive, include_private=True)
        if 'error' in res:
            return res
    
        wallet_keys = res['wallet']

    send_addr, _, _ = get_addresses_from_file(config_dir=config_dir, wallet_path=wallet_path)
    inputs = get_utxos(str(send_addr), min_confirmations=min_confs, config_path=config_path)
    
    if len(inputs) == 0:
        log.error("No UTXOs for {}".format(send_addr))
        return {'error': 'Failed to find UTXOs for wallet payment address'}

    total_value = sum(inp['value'] for inp in inputs)

    def mktx( amt, tx_fee ):
        """
        Make the transaction with the given fee
        """
        change = 0
        selected_inputs = []
        if amt is None:
            # total transfer, minus tx fee
            log.debug("No amount given; assuming all ({})".format(total_value - tx_fee))
            amt = total_value - tx_fee
            if amt < 0:
                log.error("Dust: total value = {}, tx fee = {}".format(total_value, tx_fee))
                return {'error': 'Cannot withdraw dust'}
            
            selected_inputs = select_utxos(inputs, amt)
        else:
            selected_inputs = select_utxos(inputs, amt)
            change = virtualchain.calculate_change_amount(selected_inputs, amt, tx_fee)
            log.debug("Withdraw {}, tx fee {}".format(amt, tx_fee))
            
        outputs = [
            {'script': virtualchain.make_payment_script(recipient_addr),
             'value': amt},
        ]

        if amt < total_value and change > 0:
            # need change and tx fee
            outputs.append( 
                {'script': virtualchain.make_payment_script(send_addr),
                  "value": change}
            )

        if message:
            outputs = [
                {"script": virtualchain.make_data_script(binascii.hexlify(message)),
                 "value": 0} ] + outputs

        serialized_tx = serialize_tx(selected_inputs, outputs)
        signed_tx = sign_tx(serialized_tx, wallet_keys['payment_privkey'])
        return signed_tx

    tx = mktx(amount, 0)
    tx_fee = get_tx_fee(tx, config_path=config_path)
    tx = mktx(amount, tx_fee)

    if tx_only:
        return {'status': True, 'tx': tx}
    
    log.debug("Withdraw {} from {} to {}".format(amount, send_addr, recipient_addr))

    log.debug("Withdraw {} from {} to {}".format(amount, send_addr, recipient_addr))

    res = broadcast_tx( tx, config_path=config_path )
    if 'error' in res:
        res['errno'] = errno.EIO

    return res


def get_price_and_fees( name_or_ns, operations, payment_privkey_info, owner_privkey_info, payment_address=None, owner_address=None, transfer_address=None, config_path=CONFIG_PATH, proxy=None ):
    """
    Get the price and fees associated with a set of operations, using
    a given owner and payment key.
    Returns a dict with each operation as a key, and the prices in BTC and satoshis.
    Returns {'error': ...} on failure
    """
 
    # first things first: get fee per byte 
    tx_fee_per_byte = get_tx_fee_per_byte(config_path=config_path)
    if tx_fee_per_byte is None:
        log.error("Unable to calculate fee per byte")
        return {'error': 'Unable to get fee estimate'}

    log.debug("Get operation fees for {}".format(", ".join(operations)))

    sg = ScatterGather()
    res = get_operation_fees( name_or_ns, operations, sg, payment_privkey_info, owner_privkey_info, tx_fee_per_byte,
                              proxy=proxy, config_path=config_path, payment_address=payment_address,
                              owner_address=owner_address, transfer_address=transfer_address )

    if not res:
        return {'error': 'Failed to get the requisite operation fees'}

    if 'error' in res:
        return res

    # do queries 
    sg.run_tasks()

    # get results 
    fees = interpret_operation_fees(operations, sg)
    if 'error' in fees:
        log.error("Failed to get all operation fees: {}".format(fees['error']))
        return {'error': 'Failed to get some operation fees: {}.  Try again with `--debug` for details.'.format(fees['error'])}

    analytics_event('Name price', {})

    # convert to BTC
    btc_keys = [
        'preorder_tx_fee', 'register_tx_fee',
        'update_tx_fee', 'total_estimated_cost',
        'name_price', 'transfer_tx_fee', 'renewal_tx_fee',
        'revoke_tx_fee', 'namespace_preorder_tx_fee',
        'namespace_reveal_tx_fee', 'namespace_ready_tx_fee',
        'name_import_tx_fee'
    ]

    for k in btc_keys:
        if k in fees.keys():
            v = {
                'satoshis': fees[k],
                'btc': satoshis_to_btc(fees[k])
            }
            fees[k] = v

    return fees


def cli_price(args, config_path=CONFIG_PATH, proxy=None, password=None, interactive=True):
    """
    command: price
    help: Get the price to register a name
    arg: name_or_namespace (str) 'Name or namespace ID to query'
    opt: recipient (str) 'Address of the recipient, if not this wallet.'
    opt: operations (str) 'A CSV of operations to check.'
    """

    proxy = get_default_proxy() if proxy is None else proxy
    password = get_default_password(password)

    name_or_ns = str(args.name_or_namespace)
    transfer_address = getattr(args, 'recipient', None)
    operations = getattr(args, 'operations', None)

    if transfer_address is not None:
        transfer_address = str(transfer_address)

    if operations is not None:
        operations = operations.split(',')
    else:
        operations = ['preorder', 'register', 'update']
        if transfer_address:
            operations.append('transfer')

    res = wallet_ensure_exists(config_path=config_path)
    if 'error' in res:
        return res

    error = check_valid_name(name_or_ns)
    if error:
        if 'preorder' in operations:
            # this means this is a pricecheck on a NAME, not a namespace
            return {'error': 'Not a valid name: \n * {}'.format(error)}
        else:
            # must be valid namespace
            ns_error = check_valid_namespace(name_or_ns)
            if ns_error:
                return {'error': 'Neither a valid name or namespace:\n   * {}\n   * {}'.format(error, ns_error)}

    config_dir = os.path.dirname(config_path)
    wallet_path = os.path.join(config_dir, WALLET_FILENAME)

    payment_privkey_info, owner_privkey_info = None, None

    payment_address, owner_address, data_pubkey = (
        get_addresses_from_file(config_dir=config_dir, wallet_path=wallet_path)
    )

    if local_api_status(config_dir=config_dir):
        # API server is running.  Use actual wallet keys.
        log.debug("Try to get wallet keys from API server")
        try:
            wallet_keys = get_wallet_keys(config_path, password)
            if 'error' in wallet_keys:
                return wallet_keys

            payment_privkey_info = wallet_keys['payment_privkey']
            owner_privkey_info = wallet_keys['owner_privkey']
        except (OSError, IOError) as e:
            # backend is not running; estimate with addresses
            if BLOCKSTACK_DEBUG is not None:
                log.exception(e)

            log.error("Could not get wallet keys from API server")
            return {'error': 'Could not load wallet keys from API server.  Try `blockstack api stop` and `blockstack api start`'}
    
    else:
        # unlock
        log.warning("API server is not running; unlocking wallet directly")
        res = load_wallet(password=password, wallet_path=wallet_path, interactive=interactive, include_private=True)
        if 'error' in res:
            return res
        
        if res['migrated']:
            return {'error': 'Wallet is in legacy format.  Please migrate it with `setup_wallet`'}

        wallet_keys = res['wallet']
        payment_privkey_info = wallet_keys['payment_privkey']
        owner_privkey_info = wallet_keys['owner_privkey']

    fees = get_price_and_fees( name_or_ns, operations, payment_privkey_info, owner_privkey_info,
                               payment_address=payment_address, owner_address=owner_address, transfer_address=transfer_address, config_path=config_path, proxy=proxy )

    return fees


def cli_deposit(args, config_path=CONFIG_PATH):
    """
    command: deposit
    help: Display the address with which to receive bitcoins
    """

    config_dir = os.path.dirname(config_path)
    wallet_path = os.path.join(config_dir, WALLET_FILENAME)
    
    res = wallet_ensure_exists(config_path=config_path)
    if 'error' in res:
        return res

    result = {}
    result['message'] = 'Send bitcoins to the address specified.'
    result['address'], owner_address, data_address = (
        get_addresses_from_file(wallet_path=wallet_path)
    )

    return result


def cli_import(args, config_path=CONFIG_PATH):
    """
    command: import
    help: Display the address with which to receive names
    """

    config_dir = os.path.dirname(config_path)
    wallet_path = os.path.join(config_dir, WALLET_FILENAME)
    
    res = wallet_ensure_exists(config_path=config_path)
    if 'error' in res:
        return res

    result = {}
    result['message'] = (
        'Send the name you want to receive to the address specified.'
    )

    payment_address, result['address'], data_address = (
        get_addresses_from_file(wallet_path=wallet_path)
    )

    return result


def cli_names(args, config_path=CONFIG_DIR):
    """
    command: names
    help: Display the names owned by the wallet owner key
    """
    result = {}

    config_dir = os.path.dirname(config_path)
    wallet_path = os.path.join(config_dir, WALLET_FILENAME)
    
    res = wallet_ensure_exists(config_path=config_path)
    if 'error' in res:
        return res

    result['names_owned'] = get_all_names_owned(wallet_path)
    result['addresses'] = get_owner_addresses_and_names(wallet_path)

    return result


def cli_get_registrar_info(args, config_path=CONFIG_PATH, queues=None):
    """
    command: get_registrar_info advanced
    help: Get information about the backend registrar queues
    """
    
    queues = ['preorder', 'register', 'update', 'transfer', 'renew', 'revoke', 'name_import'] if queues is None else queues
    config_dir = os.path.dirname(config_path)
    conf = config.get_config(config_path)
    
    rpc = local_api_connect(config_path=config_path)
    if rpc is None:
        return {'error': 'API endpoint not running. Please start it with `api start`'}

    try:
        current_state = rpc.backend_state()
    except Exception, e:
        if BLOCKSTACK_DEBUG:
            log.exception(e)

        log.error("Failed to contact Blockstack daemon")
        return {'error': 'Failed to contact blockstack daemon.  Please ensure that it is running with the `api` command.'}

    if 'error' in current_state:
        return current_state

    queue_types = dict( [(queue_name, []) for queue_name in queues] )

    def format_queue_entry(entry):
        """
        Determine data to display for a queue entry.
        Return {'name': ..., 'tx_hash': ..., 'confirmations': ...}
        """
        new_entry = {}
        new_entry['name'] = entry['fqu']

        confirmations = get_tx_confirmations(
            entry['tx_hash'], config_path=config_path
        )

        confirmations = 0 if confirmations is None else confirmations

        new_entry['confirmations'] = confirmations
        new_entry['tx_hash'] = entry['tx_hash']
        if 'errors' in entry:
            new_entry['errors'] = entry['errors']

        return new_entry

    def remove_dups(preorder_queue, register_queue):
        """
        Omit duplicates between preorder and register queue
        """
        for entry in register_queue:
            name = entry['name']
            for check_entry in preorder_queue:
                if check_entry['name'] == name:
                    preorder_queue.remove(check_entry)

    # extract entries
    for entry in current_state:
        entry_type = entry['type']
        if entry_type not in queue_types:
            log.error('Unknown entry type "{}"'.format(entry_type))
            continue

        queue_types[entry['type']].append(format_queue_entry(entry))

    # clean up duplicates
    remove_dups(queue_types['preorder'], queue_types['register'])

    # remove empty entries
    ret = {}
    for queue_type in queue_types:
        if queue_types[queue_type]:
            ret[queue_type] = queue_types[queue_type]

    return ret


def get_server_info(config_path=CONFIG_PATH, get_local_info=False):
    """
    Get information about the running server,
    and any pending operations.
    """

    config_dir = os.path.dirname(config_path)
    conf = config.get_config(config_path)

    resp = getinfo()
    result = {}

    result['cli_version'] = VERSION

    if 'error' in resp:
        result['server_alive'] = False
        result['server_error'] = resp['error']
        return result

    result['server_alive'] = True

    result['server_host'] = (
        resp.get('server_host') or
        conf.get('server')
    )

    result['server_port'] = (
        resp.get('server_port') or
        int(conf.get('port'))
    )

    result['server_version'] = (
        resp.get('server_version') or
        resp.get('blockstack_version') or
        resp.get('blockstore_version')
    )

    if result['server_version'] is None:
        raise Exception('Missing server version')

    result['last_block_processed'] = (
        resp.get('last_block_processed') or
        resp.get('last_block') or
        resp.get('blocks')
    )

    if result['last_block_processed'] is None:
        raise Exception('Missing height of block last processed')

    result['last_block_seen'] = (
        resp.get('last_block_seen') or
        resp.get('blockchain_blocks') or
        resp.get('bitcoind_blocks')
    )

    if result['last_block_seen'] is None:
        raise Exception('Missing height of last block seen')

    try:
        result['consensus_hash'] = resp['consensus']
    except KeyError:
        raise Exception('Missing consensus hash')

    if not get_local_info:
        return result

    queue_info = cli_get_registrar_info(None, config_path=config_path)
    if 'error' not in queue_info:
        result['queues'] = queue_info
    else:
        return queue_info

    return result


def cli_info(args, config_path=CONFIG_PATH):
    """
    command: info
    help: Get details about pending name commands
    """
    return get_server_info(config_path=config_path, get_local_info=True)


def cli_ping(args, config_path=CONFIG_PATH):
    """
    command: ping
    help: Check server status and get server details
    """
    return get_server_info(config_path=config_path)


def cli_lookup(args, config_path=CONFIG_PATH):
    """
    command: lookup
    help: Get the zone file and profile for a particular name
    arg: name (str) 'The name to look up'
    opt: full (str) 'If True, then get the whole token file'
    """
    data = {}

    blockchain_record = None
    fqu = str(args.name)
    full = str(args.full) if hasattr(args, "full") and args.full and len(args.full) > 0 else None
    full = True if full else False

    error = check_valid_name(fqu)
    if error:
        return {'error': error}

    try:
        blockchain_record = get_name_blockchain_record(fqu)
    except socket_error:
        return {'error': 'Error connecting to server.'}

    if 'error' in blockchain_record:
        return blockchain_record

    if 'value_hash' not in blockchain_record:
        return {'error': '{} has no profile'.format(fqu)}

    if blockchain_record.get('revoked', False):
        msg = 'Name is revoked. Use get_name_blockchain_record for details.'
        return {'error': msg}

    if not full:
        # just getting the profile
        try:
            res = get_profile(str(args.name), name_record=blockchain_record)
            if 'error' in res:
                return res

            if res['profile'] is not None:
                data['profile'] = res['profile']
            else:
                data['profile'] = res['legacy_profile']

            if data['profile'] is None:
                return {'error': 'Failed to load a profile for this name.  Try again with --debug to diagnose.'}

            data['zonefile'] = res['raw_zonefile']
        except Exception as e:
            log.exception(e)
            msg = 'Failed to look up name\n{}'
            return {'error': msg.format(traceback.format_exc())}

    else:
        # getting the token file
        try:
            res = token_file_get(str(args.name), name_record=blockchain_record)
            if 'error' in res:
                return res

            if not res['token_file']:
                return {'error': 'Name {} does not have a token file'.format(args.name)}
            
            del res['token_file']['jwts']
            data['zonefile'] = res['raw_zonefile']
            data['token_file'] = res['token_file']
            
        except Exception as e:
            log.exception(e)
            return {'error': 'Failed to look up name\n{}'.format(traceback.format_exc())}

    result = data
    analytics_event('Name lookup', {})

    return result


def cli_whois(args, config_path=CONFIG_PATH):
    """
    command: whois
    help: Look up the blockchain info for a name
    arg: name (str) 'The name to look up'
    """
    result = {}

    record, fqu = None, str(args.name)

    error = check_valid_name(fqu)
    if error:
        return {'error': error}

    try:
        record = get_name_blockchain_record(fqu)
    except socket_error:
        exit_with_error('Error connecting to server.')

    if 'error' in record:
        return record

    if record.get('revoked', False):
        msg = 'Name is revoked. Use get_name_blockchain_record for details.'
        return {'error': msg}

    history = record.get('history', {})
    update_heights = []
    try:
        assert isinstance(history, dict)

        # all items must be ints
        update_heights = sorted(int(_) for _ in history)
    except (AssertionError, ValueError):
        return {'error': 'Invalid record data returned'}

    result['block_preordered_at'] = record['preorder_block_number']
    result['block_renewed_at'] = record['last_renewed']
    result['last_transaction_id'] = record['txid']
    result['owner_address'] = record['address']
    result['owner_script'] = record['sender']
    
    value_hash = record.get('value_hash', None)
    if value_hash in [None, 'null', '']:
        result['has_zonefile'] = False
    else:
        result['has_zonefile'] = True
        result['zonefile_hash'] = value_hash

    if update_heights:
        result['last_transaction_height'] = update_heights[-1]

    expire_block = record.get('expire_block', None)
    if expire_block is not None:
        result['expire_block'] = expire_block

    analytics_event('Whois', {})

    return result


def get_wallet_with_backoff(config_path):
    """
    Get the wallet, but keep trying
    in the case of a ECONNREFUSED
    (i.e. the API daemon could still be initializing)

    Return the wallet keys on success (as a dict)
    return {'error': ...} on error
    """

    wallet_keys = None
    i = 0
    for i in range(3):
        try:
            wallet_keys = get_wallet(config_path=config_path)
            return wallet_keys
        except (IOError, OSError) as se:
            if se.errno == errno.ECONNREFUSED:
                # still spinning up
                log.debug("Still spinning up")
                time.sleep(i + 1)
                continue

            raise

    if i == 3:
        log.error('Failed to get_wallet')
        wallet_keys = {'error': 'Failed to connect to API daemon'}

    return wallet_keys


def get_wallet_keys(config_path, password):
    """
    Load up the wallet keys
    Return the dict with the keys on success
    Return {'error': ...} on failure
    """

    config_dir = os.path.dirname(config_path)
    if local_rpc.is_api_server(config_dir):
        # can return directly
        return registrar_get_wallet(config_path=config_path) 

    wallet_path = os.path.join(config_dir, WALLET_FILENAME)
    
    res = wallet_ensure_exists(config_path=config_path)
    if 'error' in res:
        return res

    status = local_api_status(config_dir=os.path.dirname(config_path))
    if not status:
        return {'error': 'API endpoint not running. Please start it with `blockstack api start`'}
    
    if not is_wallet_unlocked(config_dir=config_dir):
        log.debug('unlocking wallet ({})'.format(config_dir))
        res = unlock_wallet(config_dir=config_dir, password=password)
        if 'error' in res:
            log.error('unlock_wallet: {}'.format(res['error']))
            return res

        if res.has_key('legacy') and res['legacy']:
            log.error("Wallet is in legacy format.  Please migrate it to the latest version with `setup_wallet`.")
            return {'error': 'Wallet is in legacy format.  Please migrate it to the latest version with `setup_wallet.`'}

    return get_wallet_with_backoff(config_path)


def prompt_invalid_zonefile():
    """
    Prompt the user whether or not to replicate
    an invalid zonefile
    """
    if os.environ.get("BLOCKSTACK_CLIENT_INTERACTIVE_YES", None) == "1":
        return True

    warning_str = (
        '\nWARNING!  This zone file data does not look like a zone file.\n'
        'If you proceed to use this data, no one will be able to look\n'
        'up your profile or any data you replicate with Blockstack.\n\n'
        'Proceed? (y/N): '
    )
    proceed = raw_input(warning_str)
    return proceed.lower() in ['y']


def prompt_transfer( new_owner_address ):
    """
    Prompt whether or not to proceed with a transfer
    """

    if os.environ.get("BLOCKSTACK_CLIENT_INTERACTIVE_YES", None) == "1":
        return True

    warning_str = (
        '\nWARNING!  This will transfer your name to a different owner.\n'
        'The recipient\'s address will be: {}\n.'
        'THIS CANNOT BE UNDONE OR CANCELED.\n'
        '\n'
        'Proceed? (y/N): '
    )
    proceed = raw_input(warning_str.format(new_owner_address))
    return proceed.lower() in ['y']


def is_valid_path(path):
    """
    Is the given string a valid path?
    """
    if not isinstance(path, str):
        return False

    # while not technically denied by POSIX, paths usually
    # have only printable characters and without the "weird"
    # whitespace characters
    valid_chars = set(string.printable) - set("\t\n\r\x0b\x0c")
    filtered_string = filter(lambda x: x in valid_chars, path)
    return filtered_string == path


def analyze_zonefile_string(fqu, zonefile_data, force_data=False, check_current=True, proxy=None):
    """
    Figure out what to do with a zone file data string, based on whether or not
    we can prompt the user and whether or not we expect a standard zonefile.

    if @force_data is True, then the zonefile_data will be treated as raw data.
    Otherwise, it will be considered to be a path

    Returns: {
        'is_string': True/False # whether or not the zone file string is a raw zone file
        'is_path': True/False   # whether or not the zone file string is a path to a file on disk
        'downloaded': True/False    # whether or not the zone file was fetched remotely
        'identical': True/False     # whether or not the zone file is identical to the name's current zone file
        'nonstandard': True/False   # whether or not the zone file follows the standard format
        'raw_zonefile': str     # the raw zone file data. will be equal to zonefile_data if it is not None
        'zonefile': dict        # the parsed standard zone file (or None if nonstandard)
        'zonefile_str': str     # the serialized zone file data.  Will be equal to 'raw_zonefile' if nonstandard; otherwise is equal to serialized zonefile if standard
    }

    Return {'error': ...} on error
    """

    ret = {}
   
    zonefile_data_exists_on_disk = zonefile_data is not None and is_valid_path(zonefile_data) and os.path.exists(zonefile_data)

    if zonefile_data is None:
        # fetch remotely
        zonefile_data_res = get_name_zonefile(fqu, proxy=proxy)
        if 'error' not in zonefile_data_res:
            zonefile_data = zonefile_data_res['zonefile']
        else:
            log.warning('Failed to fetch zonefile: {}'.format(zonefile_data_res['error']))

        # zone file is not given; we had to fetch it
        ret['downloaded'] = True
        ret['raw_zonefile'] = zonefile_data_res['raw_zonefile']
        ret['is_path'] = False
        ret['is_string'] = False

    elif zonefile_data_exists_on_disk and not force_data:
        # this sure looks like a path
        try:
            with open(zonefile_data) as f:
                zonefile_data = f.read()
        except:
            raise Exception("Invalid arguments: failed to read file")
        
        # loaded from path
        ret['downloaded'] = False
        ret['raw_zonefile'] = zonefile_data
        ret['is_path'] = True
        ret['is_string'] = False
    
    elif force_data:
        # string given
        ret['downloaded'] = False
        ret['raw_zonefile'] = zonefile_data
        ret['is_path'] = False
        ret['is_string'] = True

    else:
        if force_data:
            return {'error': 'Invalid argument: no data given'}
        else:
            return {'error': 'Invalid argument: no such file or directory: {}'.format(zonefile_data)}

    # load zonefile, if given
    user_data_res = load_zonefile_from_string(fqu, zonefile_data, check_current=check_current)

    # propagate identical and nonstandard...
    ret['identical'] = user_data_res['identical'] 
    ret['nonstandard'] = user_data_res['nonstandard']

    if user_data_res.has_key('zonefile'):
        ret['zonefile'] = user_data_res['zonefile']

    if user_data_res.has_key('parsed_zonefile'):
        ret['zonefile_str'] = blockstack_zones.make_zone_file(user_data_res['parsed_zonefile'])
    else:
        ret['zonefile_str'] = ret['raw_zonefile']

    return ret


def cli_register(args, config_path=CONFIG_PATH, force_data=False, wallet_keys=None,
                 cost_satoshis=None, interactive=True, password=None, proxy=None):
    """
    command: register
    help: Register a blockchain ID
    arg: name (str) 'The blockchain ID to register'
    opt: zonefile (str) 'The path to the zone file for this name'
    opt: recipient (str) 'The recipient address, if not this wallet'
    opt: min_confs (int) 'The minimum number of confirmations on the initial preorder'
    opt: unsafe_reg (str) 'Should we aggressively register the name (ie, use low min confs)'
    """

    # NOTE: if force_data == True, then the zonefile will be the zonefile text itself, not a path.

    config_dir = os.path.dirname(config_path)
    if not local_api_status(config_dir=config_dir):
        return {'error': 'API server not running.  Please start it with `blockstack api start`.'}

    proxy = get_default_proxy(config_path) if proxy is None else proxy
    password = get_default_password(password)

    conf = config.get_config(config_path)
    assert conf 

    res = wallet_ensure_exists(config_path=config_path)
    if 'error' in res:
        return res

    result = {}

    fqu = str(args.name)
    user_zonefile = getattr(args, 'zonefile', None)
    transfer_address = getattr(args, 'recipient', None)
    min_payment_confs = getattr(args, 'min_confs', TX_MIN_CONFIRMATIONS)
    unsafe_reg = getattr(args, 'unsafe_reg', 'False')

    if unsafe_reg.lower() in ('true', 't', 'yes', '1'):
        unsafe_reg = True
    else:
        unsafe_reg = False

    # name must be well-formed
    error = check_valid_name(fqu)
    if error:
        return {'error': error}

    if min_payment_confs is None:
        min_payment_confs = TX_MIN_CONFIRMATIONS
    else:
        log.debug("Use UTXOs with a minimum of {} confirmations".format(min_payment_confs))

    if transfer_address:
        if not re.match(OP_BASE58CHECK_PATTERN, transfer_address):
            return {'error': 'Not a valid address'}

    user_profile = None
    if user_zonefile:
        zonefile_info = analyze_zonefile_string(fqu, user_zonefile, force_data=force_data, proxy=proxy)
        if 'error' in zonefile_info:
            log.error("Failed to analyze user zonefile: {}".format(zonefile_info['error']))
            return {'error': zonefile_info['error']}

        if zonefile_info.get('nonstandard'):
            log.warning("Non-standard zone file")
            if interactive:
                proceed = prompt_invalid_zonefile()
                if not proceed:
                    return {'error': 'Non-standard zone file'}

        user_zonefile = zonefile_info['zonefile_str']
    
    else:
        # make a default zonefile
        user_zonefile_dict = make_empty_zonefile(fqu, None)
        user_zonefile = blockstack_zones.make_zone_file(user_zonefile_dict)

<<<<<<< HEAD
    # if we have a data key, then make an empty profile and zonefile 
    new_token_file = None
    if not transfer_address:
        # registering for this wallet.  Put an empty token file, signed with this wallet's signing keys
        if not wallet_keys:
            wallet_keys = get_wallet_keys(config_path, password)
            if 'error' in wallet_keys:
                return wallet_keys

        user_profile = make_empty_user_profile()
        res = migrate_profile_to_token_file(fqu, user_profile, get_owner_privkey_info(wallet_keys), config_path=config_path)
        if 'error' in res:
            return {'error': 'Failed to create token file: {}'.format(res['error'])}

        new_token_file = res['token_file']
=======
        # only make an empty profile if user didn't give a zonefile.
        # if we have a data key, then make the empty profile
        if not transfer_address:
            # registering for this wallet.  Put an empty profile
            _, _, data_pubkey = get_addresses_from_file(config_dir=config_dir)
            if not data_pubkey:
                return {'error': 'No data key in wallet.  Please add one with `setup_wallet`'}

            user_profile = make_empty_user_profile()
>>>>>>> 9eb011a5

    # operation checks (API server only)
    if local_rpc.is_api_server(config_dir=config_dir):
        # find tx fee, and do sanity checks
        wallet_keys = get_wallet_keys(config_path, password)
        if 'error' in wallet_keys:
            return wallet_keys
        
        owner_privkey_info = wallet_keys['owner_privkey']
        payment_privkey_info = wallet_keys['payment_privkey']

        operations = ['preorder', 'register', 'update']
        required_checks = ['is_name_available', 'is_payment_address_usable', 'owner_can_receive']
        if transfer_address:
            operations.append('transfer')
            required_checks.append('recipient_can_receive')

        res = check_operations( fqu, operations, owner_privkey_info, payment_privkey_info, min_payment_confs=min_payment_confs,
                                transfer_address=transfer_address, required_checks=required_checks, config_path=config_path, proxy=proxy )

        if 'error' in res:
            return res

        opchecks = res['opchecks']

        if cost_satoshis is not None:
            if opchecks['name_price'] > cost_satoshis:
                return {'error': 'Invalid cost: expected {}, got {}'.format(opchecks['name_price'], cost_satoshis)}

        else:
            cost_satoshis = opchecks['name_price']
    if transfer_address == '':
        transfer_address = None

    if interactive and os.environ.get("BLOCKSTACK_CLIENT_INTERACTIVE_YES", None) != "1":
        try:

            print("Calculating total registration costs for {}...".format(fqu))

            class PriceArgs(object):
                pass

            price_args = PriceArgs()
            price_args.name_or_namespace = fqu
            price_args.recipient = transfer_address

            costs = cli_price( price_args, config_path=config_path, password=password, proxy=proxy )
            if 'error' in costs:
                return {'error': 'Failed to get name costs.  Please try again with `--debug` to see error messages.'}

            cost = costs['total_estimated_cost']
            input_prompt = (
                'Registering {} will cost about {} BTC.\n'
                'Use `blockstack price {}` for a cost breakdown\n'
                '\n'
                'The entire process takes 48 confirmations, or about 5 hours.\n'
                'You need to have Internet access during this time period, so\n'
                'this program can send the right transactions at the right\n'
                'times.\n\n'
                'Continue? (y/N): '
            )
            input_prompt = input_prompt.format(fqu, cost['btc'], fqu)
            user_input = raw_input(input_prompt)
            user_input = user_input.lower()

            if user_input.lower() != 'y':
                print('Not registering.')
                exit(0)

        except KeyboardInterrupt:
            print('\nExiting.')
            exit(0)

    # forward along to RESTful server (or if we're the RESTful server, call the registrar method)
    log.debug("Preorder {}, zonefile={}, token_file={}, recipient={} min_confs={}".format(fqu, user_zonefile, new_token_file, transfer_address, min_payment_confs))
    rpc = local_api_connect(config_path=config_path)
    assert rpc

    try:
<<<<<<< HEAD
        resp = rpc.backend_preorder(fqu, cost_satoshis, user_zonefile, new_token_file, transfer_address, min_payment_confs )
=======
        resp = rpc.backend_preorder(fqu, cost_satoshis, user_zonefile, user_profile,
                                    transfer_address, min_payment_confs,
                                    unsafe_reg = unsafe_reg)
>>>>>>> 9eb011a5
    except Exception as e:
        log.exception(e)
        return {'error': 'Error talking to server, try again.'}

    if 'error' in resp:
        log.debug('RPC error: {}'.format(resp['error']))
        return resp

    if (not 'success' in resp or not resp['success']) and 'message' in resp:
        return {'error': resp['message']}

    result = resp
   
    if local_rpc.is_api_server(config_dir):
        # log this
        total_estimated_cost = {'total_estimated_cost': opchecks['total_estimated_cost']}
        analytics_event('Register name', total_estimated_cost)

    return result

    

def cli_update(args, config_path=CONFIG_PATH, password=None,
               interactive=True, proxy=None, nonstandard=False,
               force_data=False):

    """
    command: update
    help: Set the zone file for a blockchain ID
    arg: name (str) 'The name to update.'
    opt: data (str) 'A path to a file with the zone file data.'
    opt: nonstandard (str) 'If true, then do not validate or parse the zone file.'
    """

    # NOTE: if force_data == True, then the zonefile will be the zonefile text itself, not a path.

    config_dir = os.path.dirname(config_path)
    if not local_api_status(config_dir=config_dir):
        return {'error': 'API server not running.  Please start it with `blockstack api start`.'}

    if not interactive and getattr(args, 'data', None) is None:
        return {'error': 'Zone file data required in non-interactive mode'}

    proxy = get_default_proxy() if proxy is None else proxy
    password = get_default_password(password)
    
    if hasattr(args, 'nonstandard') and not nonstandard:
        if args.nonstandard is not None and args.nonstandard.lower() in ['yes', '1', 'true']:
            nonstandard = True

    conf = config.get_config(config_path)
    assert conf

    res = wallet_ensure_exists(config_path=config_path)
    if 'error' in res:
        return res

    fqu = str(args.name)
    error = check_valid_name(fqu)
    if error:
        return {'error': error}

    zonefile_data_path_or_string = None
    downloaded = False
    if getattr(args, 'data', None) is not None:
        zonefile_data_path_or_string = str(args.data)
 
    if not local_rpc.is_api_server(config_dir=config_dir):
        # verify that we own the name before trying to edit its zonefile
        _, owner_address, _ = get_addresses_from_file(config_dir=config_dir)
        assert owner_address

        res = get_names_owned_by_address( owner_address, proxy=proxy )
        if 'error' in res:
            return res

        if fqu not in res:
            return {'error': 'This wallet does not own this name'}

    zonefile_info = analyze_zonefile_string(fqu, zonefile_data_path_or_string, force_data=force_data, proxy=proxy)
    if 'error' in zonefile_info:
        log.error("Failed to analyze zone file: {}".format(zonefile_info['error']))
        return {'error': zonefile_info['error']}

    if zonefile_info['identical'] and not zonefile_info['downloaded']:
        log.error("Zone file has not changed")
        return {'error': 'Zone file matches the current name hash; not updating'}

    # load zonefile, if given
    user_data_txt, user_data_hash, user_zonefile_dict = None, None, {}
    zonefile_data = zonefile_info['zonefile_str']

    if not zonefile_info['nonstandard'] and (not zonefile_info['identical'] or zonefile_info['downloaded']):
        # standard zone file that is not identital to what we have now, or standard zonefile that we downloaded and wish to edit
        user_data_txt = zonefile_data
        user_data_hash = get_zonefile_data_hash(zonefile_data)
        user_zonefile_dict = blockstack_zones.parse_zone_file(zonefile_data)

    else:
        if not interactive:
            if zonefile_data is None or nonstandard:
                log.warning('Using non-zonefile data')
            
            else:
                return {'error': 'Zone file not updated (invalid)'}

        # not a standard zonefile (but maybe that's okay! ask the user)
        if zonefile_data is not None and interactive:
            # something invalid here.  prompt overwrite
            proceed = prompt_invalid_zonefile()
            if not proceed:
                return {'error': 'Zone file not updated'}

            else:
                nonstandard = True

        user_data_txt = zonefile_data
        if zonefile_data is not None:
            user_data_hash = get_zonefile_data_hash(zonefile_data)


    # open the zonefile editor
    _, _, data_pubkey = get_addresses_from_file(config_dir=config_dir)
    
    if data_pubkey is None:
        return {'error': 'No data public key set in the wallet.  Please use `blockstack setup_wallet` to fix this.'}

    if interactive and not nonstandard:
        # configuration wizard!
        if user_zonefile_dict is None:
            user_zonefile_dict = make_empty_zonefile(fqu, data_pubkey)

        new_zonefile = configure_zonefile(
            fqu, user_zonefile_dict, data_pubkey
        )

        if new_zonefile is None:
            # zonefile did not change; nothing to do
            return {'error': 'Zonefile did not change.  No update sent.'}

        user_zonefile_dict = new_zonefile
        user_data_txt = blockstack_zones.make_zone_file(user_zonefile_dict)
        user_data_hash = get_zonefile_data_hash(user_data_txt)

    # forward along to RESTful server (or registrar)
    log.debug("Update {}, zonefile={}, zonefile_hash={}".format(fqu, user_data_txt, user_data_hash))
    rpc = local_api_connect(config_path=config_path)
    assert rpc

    try:
        # NOTE: already did safety checks
        resp = rpc.backend_update(fqu, user_data_txt, None, None )
    except Exception as e:
        log.exception(e)
        return {'error': 'Error talking to server, try again.'}

    if 'error' in resp:
        log.debug('RPC error: {}'.format(resp['error']))
        return resp

    if (not 'success' in resp or not resp['success']) and 'message' in resp:
        return {'error': resp['message']}

    analytics_event('Update name', {})

    resp['zonefile_hash'] = user_data_hash
    return resp


def cli_transfer(args, config_path=CONFIG_PATH, password=None, interactive=False, proxy=None):
    """
    command: transfer
    help: Transfer a blockchain ID to a new owner
    arg: name (str) 'The name to transfer'
    arg: address (str) 'The address (base58check-encoded pubkey hash) to receive the name'
    """

    config_dir = os.path.dirname(config_path)
    if not local_api_status(config_dir=config_dir):
        return {'error': 'API server not running.  Please start it with `blockstack api start`.'}

    proxy = get_default_proxy() if proxy is None else proxy
    password = get_default_password(password)
    conf = config.get_config(config_path)
    assert conf

    res = wallet_ensure_exists(config_path=config_path)
    if 'error' in res:
        return res

    fqu = str(args.name)
    transfer_address = str(args.address)

    error = check_valid_name(fqu)
    if error:
        return {'error': error}

    if interactive:
        res = prompt_transfer(transfer_address)
        if not res:
            return {'error': 'Transfer cancelled.'}

    # do the name transfer via the RESTful server (or registrar)
    rpc = local_api_connect(config_path=config_path)
    assert rpc

    try:
        resp = rpc.backend_transfer(fqu, transfer_address)
    except Exception as e:
        log.exception(e)
        return {'error': 'Error talking to server, try again.'}

    if 'error' in resp:
        log.debug('RPC error: {}'.format(resp['error']))
        return resp

    if (not 'success' in resp or not resp['success']) and 'message' in resp:
        return {'error': resp['message']}

    analytics_event('Transfer name', {})

    return resp


def cli_renew(args, config_path=CONFIG_PATH, interactive=True, password=None, proxy=None, cost_satoshis=None):
    """
    command: renew
    help: Renew a blockchain ID
    arg: name (str) 'The blockchain ID to renew'
    """

    config_dir = os.path.dirname(config_path)
    if not local_api_status(config_dir=config_dir):
        return {'error': 'API server not running.  Please start it with `blockstack api start`.'}

    if proxy is None:
        proxy = get_default_proxy(config_path)

    password = get_default_password(password)

    conf = config.get_config(config_path)
    assert conf

    res = wallet_ensure_exists(config_path=config_path)
    if 'error' in res:
        return res

    fqu = str(args.name)

    error = check_valid_name(fqu)
    if error:
        return {'error': error}

    if interactive:
        print("Calculating total renewal costs for {}...".format(fqu))

    # get the costs...
    class PriceArgs(object):
        pass

    price_args = PriceArgs()
    price_args.name_or_namespace = fqu
    price_args.operations = 'renewal'

    costs = cli_price( price_args, config_path=config_path, password=password, proxy=proxy )
    if 'error' in costs:
        return {'error': 'Failed to get renewal costs.  Please try again with `--debug` to see error messages.'}

    cost = costs['total_estimated_cost']

    if cost_satoshis is None:
        cost_satoshis = costs['name_price']['satoshis']
    
    if not local_rpc.is_api_server(config_dir=config_dir):
        # also verify that we own the name
        _, owner_address, _ = get_addresses_from_file(config_dir=config_dir)
        assert owner_address

        res = get_names_owned_by_address( owner_address, proxy=proxy )
        if 'error' in res:
            return res

        if fqu not in res:
            return {'error': 'This wallet does not own this name'}

    if interactive and os.environ.get("BLOCKSTACK_CLIENT_INTERACTIVE_YES", None) != "1":
        try:
            input_prompt = (
                'Renewing {} will cost about {} BTC.\n'
                'Use `blockstack price {} "" renewal` for a cost breakdown\n'
                '\n'
                'The entire process takes 12 confirmations, or about 2 hours.\n'
                'You need to have Internet access during this time period, so\n'
                'this program can send the right transactions at the right\n'
                'times.\n\n'
                'Continue? (y/N): '
            )
            input_prompt = input_prompt.format(fqu, cost['btc'], fqu)
            user_input = raw_input(input_prompt)
            user_input = user_input.lower()

            if user_input.lower() != 'y':
                print('Not renewing.')
                exit(0)

        except KeyboardInterrupt:
            print('\nExiting.')
            exit(0)

    
    rpc = local_api_connect(config_path=config_path)
    assert rpc

    log.debug("Renew {} for {} BTC".format(fqu, cost_satoshis))
    try:
        resp = rpc.backend_renew(fqu, cost_satoshis)
    except Exception as e:
        log.exception(e)
        return {'error': 'Error talking to server, try again.'}

    total_estimated_cost = {'total_estimated_cost': cost}

    if 'error' in resp:
        log.debug('RPC error: {}'.format(resp['error']))
        return resp

    if (not 'success' in resp or not resp['success']) and 'message' in resp:
        return {'error': resp['message']}

    analytics_event('Renew name', total_estimated_cost)

    return resp


def cli_revoke(args, config_path=CONFIG_PATH, interactive=True, password=None, proxy=None):
    """
    command: revoke
    help: Revoke a blockchain ID
    arg: name (str) 'The blockchain ID to revoke'
    """

    config_dir = os.path.dirname(config_path)
    if not local_api_status(config_dir=config_dir):
        return {'error': 'API server not running.  Please start it with `blockstack api start`.'}

    if proxy is None:
        proxy = get_default_proxy(config_path)
    
    password = get_default_password(password)

    conf = config.get_config(config_path)
    assert conf

    res = wallet_ensure_exists(config_path=config_path)
    if 'error' in res:
        return res

    fqu = str(args.name)

    error = check_valid_name(fqu)
    if error:
        return {'error': error}

    if interactive and os.environ.get("BLOCKSTACK_CLIENT_INTERACTIVE_YES", None) != "1":
        try:
            input_prompt = (
                'WARNING: This will render your name unusable and\n'
                'remove any links it points to.\n'
                'THIS CANNOT BE UNDONE OR CANCELLED.\n'
                '\n'
                'Proceed? (y/N) '
            )
            user_input = raw_input(input_prompt)
            user_input = user_input.lower()

            if user_input != 'y':
                print('Not revoking.')
                exit(0)
        except KeyboardInterrupt:
            print('\nExiting.')
            exit(0)

    rpc = local_api_connect(config_path=config_path)
    assert rpc

    log.debug("Revoke {}".format(fqu))

    try:
        resp = rpc.backend_revoke(fqu)
    except Exception as e:
        log.exception(e)
        return {'error': 'Error talking to server, try again.'}

    if 'error' in resp:
        log.debug('RPC error: {}'.format(resp['error']))
        return resp

    if (not 'success' in resp or not resp['success']) and 'message' in resp:
        return {'error': resp['message']}

    analytics_event('Revoke name', {})
    return resp


def migrate_profile_to_token_file(name, profile, owner_privkey_info, device_id=None, config_path=CONFIG_PATH):
    """
    Given a user's existing profile and the wallet keys, 
    make a serialized token file

    Return {'status': True, 'token_file': token file} on success
    Return {'error': ...} on error
    """
    config_dir = os.path.dirname(config_path)

    if device_id is None:
        device_id = get_local_device_id(config_dir)

    name_owner_privkeys = None

    if virtualchain.is_singlesig(owner_privkey_info):
        name_owner_privkeys = {
            device_id: str(owner_privkey_info)
        }

    else:
        # select the first private key as belonging to this device
        name_owner_privkeys = {
            device_id: str(owner_privkey_info['privkeys'][0])
        }

    res = token_file_create(name, name_owner_privkeys, device_id, profile=profile, config_path=config_path)
    if 'error' in res:
        return {'error': 'Failed to create token file: {}'.format(res['error'])}

    return {'status': True, 'token_file': res['token_file']}


def cli_migrate(args, config_path=CONFIG_PATH, password=None, wallet_keys=None,
                proxy=None, interactive=True, force=False):
    """
    command: migrate
    help: Migrate a legacy profile to the latest zonefile and profile format
    arg: name (str) 'The blockchain ID with the profile to migrate'
    opt: force (str) 'Reset the zone file no matter what.'
    opt: device_id (str) 'If given, use this as the device ID.'
    """

    config_dir = os.path.dirname(config_path)
    if not local_api_status(config_dir=config_dir):
        return {'error': 'API server not running.  Please start it with `blockstack api start`.'}

    password = get_default_password(password)
    conf = config.get_config(config_path)
    assert conf

    res = wallet_ensure_exists(config_path=config_path)
    if 'error' in res:
        return res

    if wallet_keys is None:
        wallet_keys = get_wallet_keys(config_path, password)
        if 'error' in wallet_keys:
            return wallet_keys

    if proxy is None:
        proxy = get_default_proxy(config_path=config_path)

    fqu = str(args.name)
    if hasattr(args, 'force') and args.force is not None:
        force = args.force.lower() in ['1', 'yes', 'force', 'true']

    error = check_valid_name(fqu)
    if error:
        return {'error': error}

    res = get_name_zonefile(fqu, proxy=proxy)
    if 'error' in res:
        log.error("Failed to get zone file for {}: {}".format(fqu, res['error']))
        return {'error': "Failed to get zone file for {}".format(fqu)}

    user_zonefile = None
    user_profile = None
    new_token_file = None

    name_rec = res['name_record']
    existing_profile = res['profile']
    existing_zonefile = res['zonefile']
    user_zonefile_txt = res['raw_zonefile']
    user_zonefile_hash = get_zonefile_data_hash(user_zonefile_txt)
    user_zonefile = None
    legacy = False
    is_token_file = True
    nonstandard = False
    need_name_update = False

    # check the profile. is it a legacy profile, a raw profile, or a token file?
    res = get_profile(name, proxy=proxy)
    if 'error' in res:
        return {'error': 'Failed to query current profile or token file'}

    if res['legacy']:
        log.warn("Zone file is a legacy profile; migration needed")
        legacy = True

    if res['token_file'] is None:
        log.warn("Got raw profile; token file migration needed")
        is_token_file = False
    
    if res['nonstandard_zonefile']:
        log.warn("Zone file is non-standard; migration needed")
        nonstandard = True

    if nonstandard:
        if force:
            # forcibly reset the zone file
            user_profile = make_empty_user_profile()
            user_zonefile = make_empty_zonefile(fqu, None)
            need_name_update = True

        else:
            if os.environ.get("BLOCKSTACK_CLIENT_INTERACTIVE_YES", None) != "1":
                # prompt
                msg = (
                    ''
                    'WARNING!  Non-standard zone file detected.'
                    'If you proceed, your zone file will be reset.'
                    ''
                    'Proceed? (y/N): '
                )

                proceed_str = raw_input(msg)
                proceed = proceed_str.lower() in ['y']
                if not proceed:
                    return {'error': 'Non-standard zonefile'}

                else:
                    user_profile = make_empty_user_profile()
                    user_zonefile = make_empty_zonefile(fqu, None)
                    need_name_update = True
            else:
                return {'error': 'Non-standard zonefile'}

        # going ahead with zonefile and profile reset

    else:
        if not legacy:
            # standard zone file
            # raw profile?
            if not is_token_file:
                log.debug("Migrating raw profile to token file")
                user_profile = existing_profile
                user_zonefile = existing_zonefile

            else:
                log.debug("Zone file, profile, and token file are in the latest format.")
                return {'status': True}

        else:
            # legacy zone file that encodes a profile
            # convert
            user_profile = blockstack_profiles.get_person_from_legacy_format(user_zonefile)
            user_zonefile = make_empty_zonefile(fqu, data_pubkey)
            need_name_update = True

    res = migrate_profile_to_token_file(name, profile, get_owner_privkey_info(wallet_keys), device_id=device_id, config_path=config_path)
    if 'error' in res:
        return {'error': res['error']}

    new_token_file = res['token_file']
    resp = {}

    if need_name_update:
        # need to update the zone file
        zonefile_txt = blockstack_zones.make_zone_file(user_zonefile)
        zonefile_hash = get_zonefile_data_hash(zonefile_txt) 

        rpc = local_api_connect(config_path=config_path)
        assert rpc

        try:
            resp = rpc.backend_update(fqu, zonefile_txt, new_token_file, None)
        except Exception as e:
            log.exception(e)
            return {'error': 'Error talking to API endpoint, try again.'}

        if 'error' in resp:
            log.debug('RPC error: {}'.format(resp['error']))
            return resp

        if (not 'success' in resp or not resp['success']) and 'message' in resp:
            return {'error': resp['message']}

        analytics_event('Migrate name', {})
        resp['zonefile_hash'] = zonefile_hash

    else:
        # find the right signing private key to use
        res = find_signing_privkey(name, wallet_keys=wallet_keys, config_path=config_path, password=password, proxy=proxy)
        if 'error' in res:
            return res

        signing_privkey = res['signing_privkey']

        # only need to store the token file
        res = token_file_put(name, new_token_file, signing_privkey, proxy=proxy, required_drivers=required_storage_drivers, config_path=config_path)
        if 'error' in res:
            return res
        
        resp = {'status': True}

    return resp


def cli_wallet_password(args, config_path=CONFIG_PATH, password=None, interactive=True):
    """
    command: wallet_password
    help: Change your wallet password
    opt: old_password (str) 'The old password. It will be prompted if not given.'
    opt: new_password (str) 'The new password. It will be prompted if not given.'
    """
    
    password = get_default_password(password)
    if password is None:
        password = getattr(args, 'password', None)

    wallet_path = get_wallet_path(config_path=config_path)
    
    res = load_wallet(password=password, wallet_path=wallet_path, interactive=interactive, include_private=True)
    if 'error' in res:
        return res
    
    if res['migrated']:
        return {'error': 'Wallet is in legacy format.  Please migrate it with `setup_wallet`'}

    wallet_keys = res['wallet']
    password = res['password']

    new_password = getattr(args, 'new_password', None)
    if new_password is None:
        new_password = prompt_wallet_password('Enter new wallet password: ')
        new_password_2 = prompt_wallet_password('Re-enter new wallet password: ')

        if new_password != new_password_2:
            return {'error': 'New passwords do not match'}

    if new_password == password:
        return {'error': 'Passwords are the same'}

    enc_wallet = encrypt_wallet(wallet_keys, new_password)
    if 'error' in enc_wallet:
        return enc_wallet

    legacy_path = backup_wallet(wallet_path=wallet_path)
    if legacy_path is None:
        return {'error': 'Failed to replace old wallet'}
    
    res = write_wallet(enc_wallet, path=wallet_path)
    if 'error' in res:
        return res
    
    try:
        os.unlink(legacy_path)
    except:
        pass

    return {'status': True}
    

def cli_setup_wallet(args, config_path=CONFIG_PATH, password=None, interactive=True):
    """
    command: setup_wallet
    help: Create or upgrade up your wallet.
    """
    
    password = get_default_password(password)
    ret = {}

    res = wallet_setup(config_path=config_path, interactive=interactive, password=password)
    if 'error' in res:
        return res

    if res.has_key('backup_wallet'):
        # return this
        ret['backup_wallet'] = res['backup_wallet']

    ret['status'] = True
    return ret


def cli_get_public_key(args, config_path=CONFIG_PATH, proxy=None):
    """
    command: get_public_key
    help: Get the ECDSA signing public key for a blockchain ID
    arg: name (str) 'The blockchain ID'
    """
    # reply ENODATA if we can't load the zone file
    # reply EINVAL if we can't parse the zone file

    fqu = str(args.name)
    zfinfo = get_name_zonefile(fqu, proxy=proxy)
    if 'error' in zfinfo:
        log.error("unable to load zone file for {}: {}".format(fqu, zfinfo['error']))
        return {'error': 'unable to load or parse zone file for {}'.format(fqu), 'errno': errno.ENODATA}
   
    if not user_zonefile_data_pubkey(zfinfo['zonefile']):
        log.error("zone file for {} has no public key".format(fqu))
        return {'error': 'zone file for {} has no public key'.format(fqu), 'errno': errno.EINVAL}

    zfpubkey = keylib.key_formatting.decompress(user_zonefile_data_pubkey(zfinfo['zonefile']))
    return {'status': True, 'public_key': zfpubkey}


def cli_list_accounts( args, proxy=None, config_path=CONFIG_PATH ):
    """
    command: list_accounts advanced
    help: List the set of accounts in a name's profile.
    arg: name (str) 'The name to query.'
    """ 

    if proxy is None:
        proxy = get_default_proxy(config_path=config_path)
    
    name = str(args.name)
    account_info = profile_list_accounts(name, proxy=proxy )
    if 'error' in account_info:
        return account_info

    return account_info['accounts']


def cli_get_account( args, proxy=None, config_path=CONFIG_PATH ):
    """
    command: get_account advanced
    help: Get an account from a name's profile.
    arg: name (str) 'The name to query.'
    arg: service (str) 'The service for which this account was created.'
    arg: identifier (str) 'The name of the account.'
    """

    if proxy is None:
        proxy = get_default_proxy(config_path=config_path)
    
    name = str(args.name)
    service = str(args.service)
    identifier = str(args.identifier)

    res = profile_get_account(name, service, identifier, config_path=config_path, proxy=proxy)
    if 'error' in res:
        return {'error': res['error']}

    return res['account']


def cli_put_account( args, proxy=None, config_path=CONFIG_PATH, password=None, wallet_keys=None ):
    """
    command: put_account advanced
    help: Add or overwrite an account in a name's profile.
    arg: name (str) 'The name to query.'
    arg: service (str) 'The service this account is for.'
    arg: identifier (str) 'The name of the account.'
    arg: content_url (str) 'The URL that points to external contact data.'
    opt: signing_privkey (str) 'The device-specific signing private key for this name.'
    opt: extra_data (str) 'A comma-separated list of "name1=value1,name2=value2,name3=value3..." with any extra account information you need in the account.'
    """
    password = get_default_password(password)
    proxy = get_default_proxy(config_path=config_path) if proxy is None else proxy
    config_dir = os.path.dirname(config_path)

    if wallet_keys is None:
        wallet_keys = get_wallet_keys(config_path, password)
        if 'error' in wallet_keys:
            return wallet_keys

    name = str(args.name)
    service = str(args.service)
    identifier = str(args.identifier)
    content_url = str(args.content_url)
    signing_privkey = None
    
    if not is_name_valid(args.name):
        return {'error': 'Invalid name'}

    if len(args.service) == 0 or len(args.identifier) == 0 or len(args.content_url) == 0:
        return {'error': 'Invalid data'}

    # parse extra data 
    extra_data = {}
    if hasattr(args, "extra_data") and args.extra_data is not None:
        extra_data_str = str(args.extra_data)
        if len(extra_data_str) > 0:
            extra_data_pairs = extra_data_str.split(",")
            for p in extra_data_pairs:
                if '=' not in p:
                    return {'error': "Could not interpret '%s' in '%s'" % (p, extra_data_str)}

                parts = p.split("=")
                k = parts[0]
                if k in ['service', 'identifier', 'contentUrl']:
                    continue

                v = "=".join(parts[1:])
                extra_data[k] = v
 
    # find the right signing private key to use
    res = find_signing_privkey(name, getattr(args, 'signing_privkey', None), wallet_keys=wallet_keys, config_path=config_path, password=password, proxy=proxy)
    if 'error' in res:
        return res

    signing_privkey = res['signing_privkey']

    return profile_put_account(name, service, identifier, content_url, extra_data, signing_privkey, config_path=config_path, proxy=proxy)


def cli_delete_account( args, proxy=None, config_path=CONFIG_PATH, password=None, wallet_keys=None ):
    """
    command: delete_account advanced
    help: Delete a particular account from a name's profile.
    arg: name (str) 'The name to query.'
    arg: service (str) 'The service the account is for.'
    arg: identifier (str) 'The identifier of the account to delete.'
    opt: signing_privkey (str) 'The device-specific signing private key for this name.'
    """
    password = get_default_password(password)
    proxy = get_default_proxy(config_path=config_path) if proxy is None else proxy

    config_dir = os.path.dirname(config_path)
    if wallet_keys is None:
        wallet_keys = get_wallet_keys(config_path, password)
        if 'error' in wallet_keys:
            return wallet_keys

    name = str(args.name)
    service = str(args.service)
    identifier = str(args.identifier)
    signing_privkey = None
    
    # find the right signing private key to use
    res = find_signing_privkey(name, getattr(args, 'signing_privkey', None), wallet_keys=wallet_keys, config_path=config_path, password=password, proxy=proxy)
    if 'error' in res:
        return res

    signing_privkey = res['signing_privkey']

    if not is_name_valid(name):
        return {'error': 'Invalid name'}

    if len(service) == 0 or len(identifier) == 0:
        return {'error': 'Invalid data'}

    return profile_delete_account(name, service, identifier, signing_privkey, config_path=config_path, proxy=proxy)


def cli_import_wallet(args, config_path=CONFIG_PATH, password=None, force=False):
    """
    command: import_wallet advanced
    help: Set the payment, owner, and data private keys for the wallet.
    arg: payment_privkey (str) 'Payment private key.  M-of-n multisig is supported by passing the CSV string "m,n,pk1,pk2,...".'
    arg: owner_privkey (str) 'Name owner private key.  M-of-n multisig is supported by passing the CSV string "m,n,pk1,pk2,...".'
    arg: data_privkey (str) 'Data-signing private key.  Must be a single private key.'
    """

    # we require m and n, even though n can be inferred, so we can at least sanity-check the user's arguments.
    # it's hard to get both n and the number of private keys wrong in the same way.

    config_dir = os.path.dirname(config_path)
    wallet_path = os.path.join(config_dir, WALLET_FILENAME)
    password = get_default_password(password)

    if force and os.path.exists(wallet_path):
        # back up
        backup_wallet(wallet_path)

    if os.path.exists(wallet_path):
        msg = 'Back up or remove current wallet first: {}'
        return {
            'error': 'Wallet already exists!',
            'message': msg.format(wallet_path),
        }

    if password is None:
        while True:
            res = make_wallet_password(password)
            if 'error' in res and password is None:
                print(res['error'])
                continue

            if password is not None:
                return res

            password = res['password']
            break

    try:
        assert args.owner_privkey
        assert args.payment_privkey
        assert args.data_privkey
    except Exception, e:
        if BLOCKSTACK_DEBUG:
            log.exception(e)
        return {'error': 'Invalid private keys'}

    def parse_multisig_csv(multisig_csv):
        """
        Helper to parse 'm,n,pk1,pk2.,,,' into a virtualchain private key bundle.
        """
        parts = multisig_csv.split(',')
        m = None
        n = None
        try:
            m = int(parts[0])
            n = int(parts[1])
            assert m <= n
            assert len(parts[2:]) == n
        except ValueError as ve:
            log.exception(ve)
            log.debug("Invalid multisig CSV {}".format(multisig_csv))
            log.error("Invalid m, n")
            return {'error': 'Unparseable m or n'}
        except AssertionError as ae:
            log.exception(ae)
            log.debug("Invalid multisig CSV {}".format(multisig_csv))
            log.error("Invalid argument: n must not exceed m, and there must be n private keys")
            return {'error': 'Invalid argument: invalid values for m or n'}

        keys = parts[2:]
        key_info = None
        try:
            key_info = virtualchain.make_multisig_info(m, keys)
        except Exception as e:
            if BLOCKSTACK_DEBUG:
                log.exception(e)

            log.error("Failed to make multisig information from keys")
            return {'error': 'Failed to make multisig information'}

        return key_info

    owner_privkey_info = None
    payment_privkey_info = None
    data_privkey_info = None

    # make absolutely certain that these are valid keys or multisig key strings
    try:
        owner_privkey_info = ecdsa_private_key(str(args.owner_privkey)).to_hex()
    except:
        log.debug("Owner private key string is not a valid Bitcoin private key")
        owner_privkey_info = parse_multisig_csv(args.owner_privkey)
        if 'error' in owner_privkey_info:
            return owner_privkey_info

    try:
        payment_privkey_info = ecdsa_private_key(str(args.payment_privkey)).to_hex()
    except:
        log.debug("Payment private key string is not a valid Bitcoin private key")
        payment_privkey_info = parse_multisig_csv(args.payment_privkey)
        if 'error' in payment_privkey_info:
            return payment_privkey_info

    try:
        data_privkey_info = ecdsa_private_key(str(args.data_privkey)).to_hex()
    except:
        log.error("Only single private keys are supported for data at this time")
        return {'error': 'Invalid data private key'}

    data = make_wallet(password, config_path=config_path,
            payment_privkey_info=payment_privkey_info,
            owner_privkey_info=owner_privkey_info,
            data_privkey_info=data_privkey_info )

    if 'error' in data:
        return data

    write_wallet(data, path=wallet_path)

    if not local_api_status(config_dir=config_dir):
        return {'status': True}

    # load into RPC daemon, if it is running
    rpc = local_api_connect(config_path=config_path)
    if rpc is None:
        log.error("Failed to connect to API endpoint. Trying to shut it down...")
        res = local_rpc.local_api_action('stop', config_dir=config_dir)
        if 'error' in res:
            log.error("Failed to stop API daemon")
            return res

        return {'status': True}

    try:
        wallet = decrypt_wallet(data, password, config_path=config_path)
        if 'error' in wallet:
            return {'error': 'Failed to decrypt new wallet'}

        rpc.backend_set_wallet( wallet )
    except Exception as e:
        log.exception(e)
        return {'error': 'Failed to load wallet into API endpoint'}
                
    return {'status': True}


def display_wallet_info(payment_address, owner_address, data_public_key, config_path=CONFIG_PATH):
    """
    Print out useful wallet information
    """
    print('-' * 60)
    print('Payment address:\t{}'.format(payment_address))
    print('Owner address:\t\t{}'.format(owner_address))

    if data_public_key is not None:
        print('Data public key:\t{}'.format(data_public_key))

    balance = None
    if payment_address is not None:
        balance = get_balance( payment_address, config_path=config_path )

    if balance is None:
        print('Failed to look up balance')
    else:
        balance = satoshis_to_btc(balance)
        print('-' * 60)
        print('Balance:')
        print('{}: {}'.format(payment_address, balance))
        print('-' * 60)

    names_owned = None
    if owner_address is not None:
        names_owned = get_names_owned(owner_address)
        
    if names_owned is None or 'error' in names_owned:
        print('Failed to look up names owned')

    else:
        print('Names Owned:')
        names_owned = get_names_owned(owner_address)
        print('{}: {}'.format(owner_address, names_owned))
        print('-' * 60)


def cli_wallet(args, config_path=CONFIG_PATH, interactive=True, password=None):
    """
    command: wallet advanced
    help: Query wallet information
    """

    password = get_default_password(password)
    wallet_path = get_wallet_path(config_path=config_path)
  
    payment_address = None
    owner_address = None
    data_pubkey = None
    migrated = False
   
    config_dir = os.path.dirname(config_path)
        
    if local_api_status(config_dir=config_dir):
        wallet_keys = get_wallet_keys(config_path, password)
        if 'error' in wallet_keys:
            return wallet_keys

        result = wallet_keys
        
        payment_address = result['payment_address']
        owner_address = result['owner_address']
        data_pubkey = result['data_pubkey']
    
    else:
        log.debug("API endpoint does not appear to be running")
        res = load_wallet(password=password, wallet_path=wallet_path, interactive=interactive, include_private=True)
        if 'error' in res:
            return res
    
        wallet = res['wallet']
        migrated = res['migrated']

        payment_address = wallet['payment_addresses'][0]
        owner_address = wallet['owner_addresses'][0]
        data_pubkey = wallet['data_pubkey']

        result = {
            'payment_privkey': wallet['payment_privkey'],
            'owner_privkey': wallet['owner_privkey'],
            'data_privkey': wallet['data_privkey'],
            'payment_address': payment_address,
            'owner_address': owner_address,
            'data_pubkey': data_pubkey
        }

    payment_privkey = result.get('payment_privkey', None)
    owner_privkey = result.get('owner_privkey', None)
    data_privkey = result.get('data_privkey', None)

    display_wallet_info(
        payment_address,
        owner_address,
        data_pubkey,
        config_path=CONFIG_PATH
    )

    if migrated:
        print ('WARNING: Wallet is in legacy format.  Please migrate it with `setup_wallet`.')
        print('-' * 60)

    print('Payment private key info: {}'.format(privkey_to_string(payment_privkey)))
    print('Owner private key info:   {}'.format(privkey_to_string(owner_privkey)))
    print('Data private key info:    {}'.format(privkey_to_string(data_privkey)))
    
    print('-' * 60)
    return result


def cli_consensus(args, config_path=CONFIG_PATH):
    """
    command: consensus advanced
    help: Get current consensus information
    opt: block_height (int) 'The block height at which to query the consensus information.  If not given, the current height is used.'
    """
    result = {}
    if args.block_height is None:
        # by default get last indexed block
        resp = getinfo()

        if 'error' in resp:
            return resp

        if 'last_block_processed' in resp and 'consensus' in resp:
            return {'consensus': resp['consensus'], 'block_height': resp['last_block_processed']}
        else:
            log.debug("Resp is {}".format(resp))
            return {'error': 'Server is indexing.  Try again shortly.'}

    resp = get_consensus_at(int(args.block_height))

    data = {}
    data['consensus'] = resp
    data['block_height'] = args.block_height

    result = data

    return result


def cli_api(args, password=None, interactive=True, config_path=CONFIG_PATH):
    """
    command: api 
    help: Control the RESTful API endpoint
    arg: command (str) '"start", "start-foreground", "stop", or "status"'
    opt: wallet_password (str) 'The wallet password. Will prompt if required.'
    """

    config_dir = CONFIG_DIR
    if config_path is not None:
        config_dir = os.path.dirname(config_path)

    command = str(args.command)
    password = get_default_password(password)
    if password is None and command in ['start', 'start-foreground']:
        password = getattr(args, 'wallet_password', None)
        if password is None:
            if not interactive:
                return {'error': 'No wallet password given, and not in interactive mode'}

            password = prompt_wallet_password()

    if password:
        set_secret("BLOCKSTACK_CLIENT_WALLET_PASSWORD", password)

    api_pass = getattr(args, 'api_pass', None)
    if api_pass is None:
        # environment?
        api_pass = get_secret('BLOCKSTACK_API_PASSWORD')
        
        if api_pass is None:
            # config file?
            conf = config.get_config(config_path)
            assert conf

            api_pass = conf.get('api_password', None)
            set_secret("BLOCKSTACK_API_PASSWORD", api_pass)

    if api_pass is None:
        return {'error': 'Need --api-password on the CLI, or `api_password=` set in your config file ({})'.format(config_path)}

    # sanity check: wallet must exist 
    if str(args.command) == 'start' and not wallet_exists(config_path=config_path):
        return {'error': 'Wallet does not exist.  Please create one with `blockstack setup`'}

    res = local_rpc.local_api_action(str(args.command), config_dir=config_dir, password=password, api_pass=api_pass)
    return res


def cli_name_import(args, interactive=True, config_path=CONFIG_PATH, proxy=None):
    """
    command: name_import advanced
    help: Import a name to a revealed but not-yet-launched namespace
    arg: name (str) 'The name to import'
    arg: address (str) 'The address of the name recipient'
    arg: zonefile (str) 'The path to the zone file'
    arg: privatekey (str) 'An unhardened child private key derived from the namespace reveal key'
    """

    import blockstack

    proxy = get_default_proxy() if proxy is None else proxy
    config_dir = os.path.dirname(config_path)
    conf = config.get_config(config_path)
    assert conf
    assert 'queue_path' in conf
    queue_path = conf['queue_path']

    # NOTE: we only need this for the queues.  This command is otherwise not accessible from the RESTful API,
    if not local_api_status(config_dir=config_dir):
        return {'error': 'API server not running.  Please start it with `blockstack api start`.'}

    name = str(args.name)
    address = virtualchain.address_reencode( str(args.address) )
    zonefile_path = str(args.zonefile_path)
    privkey = str(args.privatekey)

    try:
        privkey = ecdsa_private_key(privkey).to_hex()
    except:
        return {'error': 'Invalid private key'}

    if not re.match(OP_BASE58CHECK_PATTERN, address):
        return {'error': 'Invalid address'}

    if not os.path.exists(zonefile_path):
        return {'error': 'No such file or directory: {}'.format(zonefile_path)}

    zonefile_data = None
    try:
        with open(zonefile_path) as f:
            zonefile_data = f.read()

    except Exception as e:
        if BLOCKSTACK_DEBUG:
            log.exception(e)

        return {'error': 'Failed to load {}'.format(zonefile_path)}

    zonefile_info = analyze_zonefile_string(name, zonefile_data, force_data=True, check_current=False, proxy=proxy)
    if 'error' in zonefile_info:
        log.error("Failed to analyze zone file: {}".format(zonefile_info['error']))
        return {'error': zonefile_info['error']}

    if zonefile_info['nonstandard']:
        if interactive:
            proceed = prompt_invalid_zonefile()
            if not proceed:
                return {'error': 'Aborting name import on invalid zone file'}

        else:
            log.warning("Using nonstandard zone file data")

    zonefile_data = zonefile_info['zonefile_str']
    zonefile_hash = get_zonefile_data_hash(zonefile_data)

    if interactive:
        fees = get_price_and_fees(name, ['name_import'], privkey, privkey, config_path=config_path, proxy=proxy)
        if 'error' in fees:
            return fees

        print("Import cost breakdown:\n{}".format(json.dumps(fees, indent=4, sort_keys=True)))
        print("Importing name '{}' to be owned by '{}' with zone file hash '{}'".format(name, address, zonefile_hash))
        proceed = raw_input("Proceed? (y/N) ")
        if proceed.lower() != 'y':
            return {'error': 'Name import aborted'}

    utxo_client = get_utxo_provider_client(config_path=config_path)
    tx_broadcaster = get_tx_broadcaster(config_path=config_path)
    res = do_name_import(name, privkey, address, zonefile_hash, utxo_client, tx_broadcaster, config_path=config_path, proxy=proxy, safety_checks=True)
    if 'error' in res:
        return res

    # success! enqueue to back-end
    queue_append("name_import", name, res['transaction_hash'], zonefile_data=zonefile_data, zonefile_hash=zonefile_hash, owner_address=address, config_path=config_path, path=queue_path)

    res['value_hash'] = zonefile_hash
    return res


def cli_namespace_preorder(args, config_path=CONFIG_PATH, interactive=True, proxy=None):
    """
    command: namespace_preorder advanced
    help: Preorder a namespace
    arg: namespace_id (str) 'The namespace ID'
    arg: payment_privkey (str) 'The private key to pay for the namespace'
    arg: reveal_privkey (str) 'The private key that will import names'
    """

    import blockstack

    # NOTE: this does *not* go through the API.
    # exposing this through the API is dangerous.
    proxy = get_default_proxy() if proxy is None else proxy

    config_dir = os.path.dirname(config_path)
    nsid = str(args.namespace_id)
    ns_privkey = str(args.payment_privkey)
    ns_reveal_privkey = str(args.reveal_privkey)
    reveal_addr = None
   
    try:
        ns_privkey = keylib.ECPrivateKey(ns_privkey).to_hex()
        ns_reveal_privkey = keylib.ECPrivateKey(ns_reveal_privkey).to_hex()

        # force compresssed 
        ns_privkey = set_privkey_compressed(ns_privkey, compressed=True)
        ns_reveal_privkey = set_privkey_compressed(ns_reveal_privkey, compressed=True)

        keylib.ECPrivateKey(ns_privkey)
        reveal_addr = virtualchain.get_privkey_address(ns_reveal_privkey)
    except Exception as e:
        if BLOCKSTACK_DEBUG:
            log.exception(e)

        return {'error': 'Invalid namespace private key'}
    
    print("Calculating fees...")
    fees = get_price_and_fees(nsid, ['namespace_preorder', 'namespace_reveal', 'namespace_ready'], ns_privkey, ns_reveal_privkey, config_path=config_path, proxy=proxy )
    if 'error' in fees or 'warnings' in fees:
        return fees

    msg = "".join([
        "\n",
        "IMPORTANT:  PLEASE READ THESE INSTRUCTIONS CAREFULLY\n",
        "\n",
        "You are about to preorder the namespace '{}'.  It will cost about {} BTC ({} satoshi).\n".format(nsid, fees['total_estimated_cost']['btc'], fees['total_estimated_cost']['satoshis']),
        'The address {} will be used to pay the fee'.format(virtualchain.get_privkey_address(ns_privkey)),
        'The address {} will be used to reveal the namespace.'.format(reveal_addr),
        'MAKE SURE YOU KEEP THE PRIVATE KEYS FOR BOTH ADDRESSES\n',
        "\n",
        "Before you preorder this namespace, there are some things you should know.\n".format(nsid),
        "\n",
        "* Once you preorder the namespace, you will need to reveal it within 144 blocks (about 24 hours).\n",
        "  If you do not do so, then the namespace fee is LOST FOREVER and someone else can preorder it.\n",
        "  In addition, there is a very small (but non-zero) chance that someone else can preorder and reveal\n",
        "  the same namespace at the same time as you are.  If this happens, your namespace fee is LOST FOREVER as well.\n",
        "\n",
        "  The command to reveal the namespace is `blockstack namespace_reveal`.  Please be prepared to run it\n",
        "  once your namespace-preorder transaction is confirmed.\n",
        "\n",
        "* You must launch the namespace within {} blocks (about 1 year) after it is revealed with the above command.\n".format(blockstack.BLOCKS_PER_YEAR),
        "  If you do not do so, then the namespace and all the names in it will DISAPPEAR, and you (or someone else)\n",
        "  will have to START THE NAMESPACE OVER FROM SCRATCH.\n",
        "\n",
        "  The command to launch the namespace is `blockstack namespace_ready`.  Please be prepared to run it\n",
        "  once your namespace-reveal transaction is confirmed, and once you have populated your namespace with\n",
        "  the initial names.\n",
        "\n",
        "* After you reveal the namespace but before you launch it, you can pre-populate it with names.\n",
        "  This is optional, but you have 1 year to import as many names as you want.\n",
        "  ONLY YOU WILL BE ABLE TO IMPORT NAMES until the namespace has been launched.  Then, anyone can register names.\n",
        "\n",
        "  The command to do so is `blockstack name_import`.\n",
        "\n",
        "If you want to test your namespace parameters before creating it, please consider trying it in our integration test\n",
        "framework first.  Instructions are at https://github.com/blockstack/blockstack-core/tree/master/integration_tests\n",
        "\n",
        "If you have any questions, please contact us at support@blockstack.com or via https://blockstack.slack.com\n",
        "\n",
        "Full cost breakdown:\n",
        "{}".format(json.dumps(fees, indent=4, sort_keys=True))
    ])
   
    print(msg)
    
    prompts = [
        "I acknowledge that I have read and understood the above instructions (yes/no) ",
        "I acknowledge that this will cost {} BTC or more (yes/no) ".format(fees['total_estimated_cost']['btc']),
        "I acknowledge that by not following these instructions, I may lose {} BTC (yes/no) ".format(fees['total_estimated_cost']['btc']),
        "I acknowledge that I have tested my namespace in Blockstack's test mode (yes/no) ",
        "I am ready to preorder this namespace (yes/no) "
    ]

    for prompt in prompts:
        while True:
            if interactive:
                proceed = raw_input("I acknowledge that I have read the above instructions. (yes/No) ")
            else:
                proceed = 'yes'

            if proceed.lower() == 'y':
                print("Please type 'yes' or 'no'")
                continue

            if proceed.lower() != 'yes':
                return {'error': 'Aborting namespace preorder on user command'}

            break

    # proceed!
    utxo_client = get_utxo_provider_client(config_path=config_path)
    tx_broadcaster = get_tx_broadcaster(config_path=config_path)
    res = do_namespace_preorder(nsid, int(fees['namespace_price']), ns_privkey, reveal_addr, utxo_client, tx_broadcaster, config_path=config_path, proxy=proxy, safety_checks=True)
    return res


def format_cost_table(namespace_id, base, coeff, bucket_exponents, nonalpha_discount, no_vowel_discount, block_height):
    """
    Generate a string that contains a table of how much a name of a particular length will cost,
    subject to particular discounts.
    """
    import blockstack

    columns = [
        'length',
        'price',
        'price, nonalpha',
        'price, no vowel',
        'price, both'
    ]

    table = dict( [(c, [c]) for c in columns] )

    namespace_params = {
        'base': base,
        'coeff': coeff,
        'buckets': bucket_exponents,
        'nonalpha_discount': nonalpha_discount,
        'no_vowel_discount': no_vowel_discount,
        'namespace_id': namespace_id
    }

    for i in xrange(0, len(bucket_exponents)):
        length = i+1
        price_normal = str(int(round( blockstack.price_name("a" * length, namespace_params, block_height) )))
        price_nonalpha = str(int(round( blockstack.price_name(("1a" * length)[:length], namespace_params, block_height) )))
        price_novowel = str(int(round( blockstack.price_name("b" * length, namespace_params, block_height) )))
        price_nonalpha_novowel = str(int(round( blockstack.price_name("1" * length, namespace_params, block_height) )))
        
        len_str = str(length)
        if i == len(bucket_exponents)-1:
            len_str += '+'

        table['length'].append(len_str)
        table['price'].append(price_normal)
        table['price, nonalpha'].append(price_nonalpha)
        table['price, no vowel'].append(price_novowel)
        table['price, both'].append(price_nonalpha_novowel)

    col_widths = {}
    for k in table.keys():
        max_width = reduce( lambda x, y: max(x,y), map( lambda p: len(p), table[k] ) )
        col_widths[k] = max_width

    row_template_parts = [' {{: >{}}} '.format(col_widths[c]) for c in columns]
    header_template_parts = [' {{: <{}}} '.format(col_widths[c]) for c in columns]

    row_template = '|' + '|'.join(row_template_parts) + '|'
    header_template = '|' + '|'.join(header_template_parts) + '|'

    table_str = header_template.format(*columns) + '\n'
    table_str += '-' * (len(table_str) - 1) + '\n'
    
    for i in xrange(1, len(bucket_exponents)+1):
        row_data = [table[c][i] for c in columns]
        table_str += row_template.format(*row_data) + '\n'

    return table_str


def format_price_formula(namespace_id, block_height):
    """
    Generate a string that encodes the generic price function
    """
    import blockstack


    exponent_str =    "                                     buckets[min(len(name)-1, 15)]\n"
    numerator_str =   "             UNIT_COST * coeff * base                             \n"
    divider_str =     "cost(name) = -----------------------------------------------------\n"
    denominator_str = "                   max(nonalpha_discount, no_vowel_discount)      \n"

    formula_str = "(UNIT_COST = 100):\n" + \
                  exponent_str + \
                  numerator_str + \
                  divider_str + \
                  denominator_str

    return formula_str


def format_price_formula_worksheet(name, namespace_id, base, coeff, bucket_exponents, nonalpha_discount, no_vowel_discount, block_height):
    """
    Generate a string that encodes the namespace price function for a particular name
    """
    import blockstack

    if '.' in name:
        if name.count('.') != 1:
            return '\nThe specified name is invalid.  Names may not have periods (.) in them\n'

        name_parts = name.split('.')
        name = name_parts[0]
        if name_parts[1] != namespace_id:
            return '\nThe name specified does not belong to this namespace\n'

    full_name = '{}.{}'.format(name, namespace_id)
    err = check_valid_name(full_name)
    if err:
        return "\nFully-qualified name: {}\n{}\n".format(full_name, err)

    namespace_params = {
        'base': base,
        'coeff': coeff,
        'buckets': bucket_exponents,
        'nonalpha_discount': nonalpha_discount,
        'no_vowel_discount': no_vowel_discount,
        'namespace_id': namespace_id
    }

    def has_no_vowel_discount(n):
        return sum( [n.lower().count(v) for v in ["a", "e", "i", "o", "u", "y"]] ) == 0

    def has_nonalpha_discount(n):
        return sum( [n.lower().count(v) for v in ["0", "1", "2", "3", "4", "5", "6", "7", "8", "9", "-", "_"]] ) > 0
    
    discount = 1

    # no vowel discount?
    if has_no_vowel_discount(name):
       # no vowels!
       discount = max( discount, no_vowel_discount )

    # non-alpha discount?
    if has_nonalpha_discount(name):
       # non-alpha!
       discount = max( discount, nonalpha_discount )

    eval_numerator_str = "{} * {} * {}".format(blockstack.NAME_COST_UNIT * blockstack.get_epoch_price_multiplier(block_height, namespace_id), coeff, base)
    eval_exponent_str = "{}".format(bucket_exponents[min(len(name)-1, 15)])
    eval_denominator_str = "{}".format(discount)

    eval_divider_str = "cost({}) = ".format(name)
    left_pad = len(eval_divider_str)

    numerator_len = len(eval_numerator_str) + len(eval_exponent_str)
    denominator_len = len(eval_denominator_str)

    padded_exponent_str = (" " * (left_pad + len(eval_numerator_str))) + eval_exponent_str + '\n'
    padded_numerator_str = (" " * left_pad) + eval_numerator_str + '\n'
    padded_divider_str = eval_divider_str + ("-" * numerator_len) + (" = {}".format(int(blockstack.price_name(name, namespace_params, block_height)))) + '\n'
    padded_denominator_str = (" " * (left_pad + (numerator_len / 2) - (denominator_len / 2))) + eval_denominator_str + '\n'

    formula_str = "Worksheet:\n" + \
                  "\n" + \
                  "len({}) = {}\n".format(name, len(name)) + \
                  "buckets[min(len(name)-1, 15)] = buckets[min({}, 15)] = buckets[{}] = {}\n".format(len(name)-1, min(len(name)-1, 15), bucket_exponents[min(len(name)-1, 15)]) + \
                  "nonalpha_discount = {}\n".format( nonalpha_discount if has_nonalpha_discount(name) else 1 ) + \
                  "no_vowel_discount = {}\n".format( no_vowel_discount if has_no_vowel_discount(name) else 1 ) + \
                  "max(nonalpha_discount, no_vowel_discount) = max({}, {}) = {}\n".format(nonalpha_discount if has_nonalpha_discount(name) else 1, no_vowel_discount if has_no_vowel_discount(name) else 1, discount) + \
                  "\n" + \
                  padded_exponent_str + \
                  padded_numerator_str + \
                  padded_divider_str + \
                  padded_denominator_str + \
                  "\n"
    
    return formula_str


def cli_namespace_reveal(args, interactive=True, config_path=CONFIG_PATH, proxy=None):
    """
    command: namespace_reveal advanced
    help: Reveal a namespace and interactively set its pricing parameters
    arg: namespace_id (str) 'The namespace ID'
    arg: payment_privkey (str) 'The private key that paid for the namespace'
    arg: reveal_privkey (str) 'The private key that will import names'
    """
    # NOTE: this will not use the RESTful API.
    # it is too dangerous to expose this to web browsers.
    import blockstack
    
    namespace_id = str(args.namespace_id)
    privkey = str(args.payment_privkey)
    reveal_privkey = str(args.reveal_privkey)
    reveal_addr = None

    res = is_namespace_valid(namespace_id)
    if not res:
        return {'error': 'Invalid namespace ID'}

    try:
        privkey = keylib.ECPrivateKey(privkey).to_hex()
        reveal_privkey = keylib.ECPrivateKey(reveal_privkey).to_hex()

        # force compresssed 
        ns_privkey = set_privkey_compressed(privkey, compressed=True)
        ns_reveal_privkey = set_privkey_compressed(reveal_privkey, compressed=True)

        ecdsa_private_key(privkey)
        reveal_addr = virtualchain.get_privkey_address(reveal_privkey)
    except Exception as e:
        if BLOCKSTACK_DEBUG:
            log.exception(e)

        return {'error': 'Invalid private keys'}

    infinite_lifetime = 0xffffffff       # means "infinite" to blockstack-core
    
    # sane defaults
    lifetime = int(getattr(args, 'lifetime', infinite_lifetime))
    coeff = int(getattr(args, 'coeff', 4))
    base = int(getattr(args, 'base', 4))
    bucket_exponents_str = getattr(args, 'buckets', "15,14,13,12,11,10,9,8,7,6,5,4,3,2,1,0")
    nonalpha_discount = int(getattr(args, 'nonalpha_discount', 2))
    no_vowel_discount = int(getattr(args, 'no_vowel_discount', 5))

    def parse_bucket_exponents(exp_str):

        bucket_exponents_strs = exp_str.split(',')
        if len(bucket_exponents_strs) != 16:
            raise Exception('bucket_exponents must be a 16-value comma-separated list of integers')

        bucket_exponents = []
        for i in xrange(0, len(bucket_exponents_strs)):
            try:
                bucket_exponents.append( int(bucket_exponents_strs[i]) )
                assert 0 <= bucket_exponents[i]
                assert bucket_exponents[i] < 16
            except (ValueError, AssertionError) as e:
                raise Exception('bucket_exponents must contain integers between 0 and 15, inclusively')

        return bucket_exponents

    def print_namespace_configuration(params):
        print("Namespace ID:           {}".format(namespace_id))
        print("Name lifetimes:         {}".format(params['lifetime'] if params['lifetime'] != infinite_lifetime else "infinite"))
        print("Price coefficient:      {}".format(params['coeff']))
        print("Price base:             {}".format(params['base']))
        print("Price bucket exponents: {}".format(params['buckets']))
        print("Non-alpha discount:     {}".format(params['nonalpha_discount']))
        print("No-vowel discount:      {}".format(params['no_vowel_discount']))
        print("")

        formula_str = format_price_formula(namespace_id, block_height)
        price_table_str = format_cost_table(namespace_id, params['base'], params['coeff'], params['buckets'],
                                                          params['nonalpha_discount'], params['no_vowel_discount'], block_height)

        print("Name price formula:")
        print(formula_str)
        print("")
        print("Name price table:")
        print(price_table_str)

        print("")


    bbs = None
    try:
        bbs = parse_bucket_exponents(bucket_exponents_str)
    except Exception as e:
        if BLOCKSTACK_DEBUG:
            log.exception(e)

        return {'error': 'Invalid bucket exponents.  Must be a list of 16 integers between 0 and 15.'}
        
    namespace_params = {
        'lifetime': lifetime,
        'coeff': coeff,
        'base': base,
        'buckets': bbs,
        'nonalpha_discount': nonalpha_discount,
        'no_vowel_discount': no_vowel_discount
    }

    block_height = get_block_height(config_path=config_path)

    options = {
        '1': {
            'msg': 'Set name lifetime in blocks             (positive integer between 1 and {}, or "infinite")'.format(2**32 - 1),
            'var': 'lifetime',
            'parse': lambda x: infinite_lifetime if x == "infinite" else int(x)
        },
        '2': {
            'msg': 'Set price coefficient                   (positive integer between 1 and 255)',
            'var': 'coeff',
            'parse': lambda x: int(x)
        },
        '3': {
            'msg': 'Set base price                          (positive integer between 1 and 255)',
            'var': 'base',
            'parse': lambda x: int(x)
        },
        '4': {
            'msg': 'Set price bucket exponents              (16 comma-separated integers, each between 1 and 15)',
            'var': 'buckets',
            'parse': lambda x: parse_bucket_exponents(x)
        },
        '5': {
            'msg': 'Set non-alphanumeric character discount (positive integer between 1 and 15)',
            'var': 'nonalpha_discount',
            'parse': lambda x: int(x)
        },
        '6': {
            'msg': 'Set no-vowel discount                   (positive integer between 1 and 15)',
            'var': 'no_vowel_discount',
            'parse': lambda x: int(x)
        },
        '7': {
            'msg': 'Show name price formula',
            'input': 'Enter name: ',
            'callback': lambda inp: print(format_price_formula_worksheet(inp, namespace_id, namespace_params['base'], namespace_params['coeff'],
                                                                         namespace_params['buckets'], namespace_params['nonalpha_discount'], 
                                                                         namespace_params['no_vowel_discount'], block_height))
        },
        '8': {
            'msg': 'Show price table',
            'callback': lambda: print(print_namespace_configuration(namespace_params)),
        },
        '9': {
            'msg': 'Done',
            'break': True,
        },
    }
    option_order = options.keys()
    option_order.sort()
    
    print_namespace_configuration(namespace_params)

    while interactive:

        print("What would you like to do?")

        for opt in option_order:
            print("({}) {}".format(opt, options[opt]['msg']))

        print("")

        selection = None
        value = None
        while True:
            selection = raw_input("({}-{}) ".format(option_order[0], option_order[-1]))
            if selection not in options:
                print("Please select between {} and {}".format(option_order[0], option_order[-1]))
                continue
            else:
                break

        if options[selection].has_key('var'):
            value_str = raw_input("New value for '{}': ".format(options[selection]['var']))
            old_value = namespace_params[ options[selection]['var'] ]
            try:
                value = options[selection]['parse'](value_str)
                namespace_params[ options[selection]['var'] ] = value
                assert blockstack.namespacereveal.namespacereveal_sanity_check( namespace_id, blockstack.BLOCKSTACK_VERSION, namespace_params['lifetime'],
                                                                                namespace_params['coeff'], namespace_params['base'], namespace_params['buckets'],
                                                                                namespace_params['nonalpha_discount'], namespace_params['no_vowel_discount'] )

            except Exception as e:
                if BLOCKSTACK_DEBUG:
                    log.exception(e)

                print("Invalid value for '{}'".format(options[selection]['var']))
                namespace_params[ options[selection]['var'] ] = old_value

            print_namespace_configuration(namespace_params)
            continue

        elif options[selection].has_key('input'):
            inpstr = options[selection]['input']
            inp = raw_input(inpstr)
            options[selection]['callback'](inp)
            continue

        elif options[selection].has_key('callback'):
            options[selection]['callback']()
            continue

        elif options[selection].has_key('break'):
            break

        else:
            raise Exception("BUG: selection {}".format(selection))

    if not interactive:
        # still check this 
        try:
            assert blockstack.namespacereveal.namespacereveal_sanity_check( namespace_id, blockstack.BLOCKSTACK_VERSION, namespace_params['lifetime'],
                                                                            namespace_params['coeff'], namespace_params['base'], namespace_params['buckets'],
                                                                            namespace_params['nonalpha_discount'], namespace_params['no_vowel_discount'] )
        except Exception as e:
            if BLOCKSTACK_DEBUG:
                log.exception(e)

            return {'error': 'Invalid namespace parameters'}

    # do we have enough btc?
    print("Calculating fees...")
    fees = get_price_and_fees(namespace_id, ['namespace_reveal'], privkey, reveal_privkey, config_path=config_path, proxy=proxy )
    if 'error' in fees:
        return fees

    if 'warnings' in fees:
        return {'error': 'Not enough information for fee calculation: {}'.format( ", ".join(["'{}'".format(w) for w in fees['warnings']]) )}

    # got the params we wanted
    print("This is the final configuration for your namespace:") 
    print_namespace_configuration(namespace_params)
    print("You will NOT be able to change this once it is set.")
    print("Reveal address:  {}".format(reveal_addr))
    print("Payment address: {}".format(virtualchain.get_privkey_address(privkey)))
    print("Transaction cost breakdown:\n{}".format(json.dumps(fees, indent=4, sort_keys=True)))
    print("")

    while interactive:
        proceed = raw_input("Proceed? (yes/no) ")
        if proceed.lower() == 'y':
            print("Please type 'yes' or 'no'")
            continue

        if proceed.lower() != 'yes':
            return {'error': 'Aborted namespace reveal'}

        break

    # proceed!
    utxo_client = get_utxo_provider_client(config_path=config_path)
    tx_broadcaster = get_tx_broadcaster(config_path=config_path)
    res = do_namespace_reveal(namespace_id, reveal_addr, namespace_params['lifetime'], namespace_params['coeff'], namespace_params['base'], namespace_params['buckets'],
                              namespace_params['nonalpha_discount'], namespace_params['no_vowel_discount'], privkey, utxo_client, tx_broadcaster, config_path=config_path, proxy=proxy, safety_checks=True)

    return res


def cli_namespace_ready(args, interactive=True, config_path=CONFIG_PATH, proxy=None):
    """
    command: namespace_ready advanced
    help: Mark a namespace as ready
    arg: namespace_id (str) 'The namespace ID'
    arg: reveal_privkey (str) 'The private key used to import names'
    """

    import blockstack
    namespace_id = str(args.namespace_id)
    reveal_privkey = str(args.reveal_privkey)

    res = is_namespace_valid(namespace_id)
    if not res:
        return {'error': 'Invalid namespace ID'}
    
    try:
        reveal_privkey = keylib.ECPrivateKey(reveal_privkey).to_hex()

        # force compresssed 
        reveal_privkey = set_privkey_compressed(reveal_privkey, compressed=True)

        reveal_addr = virtualchain.get_privkey_address(reveal_privkey)
    except:
        return {'error': 'Invalid private keys'}

    # do we have enough btc?
    print("Calculating fees...")
    fees = get_price_and_fees(namespace_id, ['namespace_ready'], reveal_privkey, reveal_privkey, config_path=config_path, proxy=proxy )
    if 'error' in fees:
        return fees

    if 'warnings' in fees:
        return {'error': 'Not enough information for fee calculation: {}'.format( ", ".join(["'{}'".format(w) for w in fees['warnings']]) )}

    namespace_rec = get_namespace_blockchain_record(namespace_id, proxy=proxy)
    if 'error' in namespace_rec:
        return namespace_rec

    if namespace_rec['ready']:
        return {'error': 'Namespace is already launched'}

    launch_deadline = namespace_rec['reveal_block'] + blockstack.NAMESPACE_REVEAL_EXPIRE

    print("Cost breakdown:\n{}".format(json.dumps(fees, indent=4, sort_keys=True)))
    print("This command will launch the namespace '{}'".format(namespace_id))
    print("Once launched, *anyone* can register a name in it.")
    print("This namespace must be launched by block {}, so please run this command before block {}.".format(launch_deadline, launch_deadline - 144))
    print("THIS CANNOT BE UNDONE.")
    print("")
    while True:
        proceed = None
        if interactive:
            proceed = raw_input("Proceed? (yes/no) ")
        else:
            proceed = 'yes'

        if proceed.lower() == 'y':
            print("Please type 'yes' or 'no'")
            continue

        if proceed.lower() != 'yes':
            return {'error': 'Namespace launch aborted'}

        break

    # proceed!
    utxo_client = get_utxo_provider_client(config_path=config_path)
    tx_broadcaster = get_tx_broadcaster(config_path=config_path)
    res = do_namespace_ready(namespace_id, reveal_privkey, utxo_client, tx_broadcaster, config_path=config_path, proxy=proxy, safety_checks=True)
    return res


def cli_put_mutable(args, config_path=CONFIG_PATH, password=None, proxy=None, storage_drivers=None, storage_drivers_exclusive=False):
    """
    command: put_mutable advanced
    help: Low-level method to store off-chain signed data.
    arg: name (str) 'The name that points to the zone file to use'
    arg: data_id (str) 'The name of the data'
    arg: data_path (str) 'The path to the data to store'
    opt: privkey (str) 'The private key to sign with'
    opt: version (str) 'The version of this data to store'
    """
    
    password = get_default_password(password)
    
    fqu = str(args.name)
    data_id = str(args.data_id)
    data_path = str(args.data)

    data = None
    with open(data_path, 'r') as f:
        data = f.read()

    error = check_valid_name(fqu)
    if error:
        return {'error': error}

    config_dir = os.path.dirname(config_path)
    privkey = None
    if not hasattr(args, 'privkey') or args.privkey is None:
        
        # get the data private key from the wallet.
        # put_mutable() should only succeed if the zone file for this name
        # has the corresponding public key, since otherwise there would be
        # no way to authenticate this data.
        zfinfo = get_name_zonefile(fqu, proxy=proxy)
        if 'error' in zfinfo:
            log.error("unable to load zone file for {}: {}".format(fqu, zfinfo['error']))
            return {'error': 'unable to load or parse zone file for {}'.format(fqu)}
       
        if not user_zonefile_data_pubkey(zfinfo['zonefile']):
            log.error("zone file for {} has no public key".format(fqu))
            return {'error': 'zone file for {} has no public key'.format(fqu)}

        wallet_keys = get_wallet_keys(config_path, password)
        if 'error' in wallet_keys:
            return wallet_keys

        privkey = str(wallet_keys['data_privkey'])
        pubkey = keylib.key_formatting.compress(ecdsa_private_key(privkey).public_key().to_hex())
        zfpubkey = keylib.key_formatting.compress(user_zonefile_data_pubkey(zfinfo['zonefile']))
        if pubkey != zfpubkey:
            log.error("public key mismatch: wallet public key {} != zonefile public key {}".format(pubkey, zfpubkey))
            return {'error': 'public key mismatch: wallet public key {} does not match zone file public key {}'.format(pubkey, zfpubkey)}

    else:
        privkey = str(args.privkey)

    try:
        pubkey = ECPrivateKey(privkey).public_key().to_hex()
    except:
        if BLOCKSTACK_TEST:
            log.error("Invalid private key {}".format(privkey))
        return {'error': 'Failed to parse private key'}

    mutable_data_info = make_mutable_data_info(data_id, data, blockchain_id=fqu, config_path=config_path)
    mutable_data_payload = data_blob_serialize(mutable_data_info)

    proxy = get_default_proxy(config_path=config_path) if proxy is None else proxy
    sig = sign_data_payload(mutable_data_payload, privkey)

    result = put_mutable(mutable_data_info['fq_data_id'], mutable_data_payload, pubkey, sig, mutable_data_info['version'], \
                         blockchain_id=fqu, config_path=config_path, proxy=proxy, storage_drivers=storage_drivers, storage_drivers_exclusive=storage_drivers_exclusive) 

    return result


def cli_put_immutable(args, config_path=CONFIG_PATH, password=None, proxy=None):
    """
    command: put_immutable advanced
    help: Put signed, blockchain-hashed data into your storage providers.
    arg: name (str) 'The name that points to the zone file to use'
    arg: data_id (str) 'The name of the data'
    arg: data (str) 'Path to the data to store'
    """

    password = get_default_password(password)
    config_dir = os.path.dirname(config_path)

    fqu = str(args.name)
    error = check_valid_name(fqu)
    if error:
        return {'error': error}

    data_path = str(args.data)
    with open(data_path, 'r') as f:
        data = f.read()

    wallet_keys = get_wallet_keys(config_path, password)
    if 'error' in wallet_keys:
        return wallet_keys

    proxy = get_default_proxy() if proxy is None else proxy

    result = put_immutable(fqu, str(args.data_id), data, wallet_keys=wallet_keys, proxy=proxy)

    if 'error' in result:
        return result
    
    data_hash = result['immutable_data_hash']
    result['hash'] = data_hash
    return result


def cli_get_mutable(args, config_path=CONFIG_PATH, proxy=None):
    """
    command: get_mutable advanced
    help: Low-level method to get signed off-chain data.
    arg: name (str) 'The blockchain ID that owns the data'
    arg: data_id (str) 'The name of the data'
    opt: data_pubkey (str) 'The public key to use to verify the data'
    opt: device_ids (str) 'A CSV of devices to query'
    """
    data_pubkey = str(args.data_pubkey) if hasattr(args, 'data_pubkey') and getattr(args, 'data_pubkey') is not None else None
    name = str(args.name)
    proxy = get_default_proxy() if proxy is None else proxy
    
    pubkeys = []
    addresses = []
    device_pubkeys = None

    # get the list of device IDs to use 
    device_ids = getattr(args, 'device_ids', None)
    if device_ids:
        device_ids = device_ids.split(',')

    else:
        res = find_signing_pubkeys_and_address(name, data_pubkey, proxy=proxy)
        if 'error' in res:
            return res

        pubkeys = res['pubkeys']
        addresses = [res['address']]
        device_pubkeys = res['device_pubkeys']
        device_ids = device_pubkeys.keys()

    result = get_mutable(str(args.data_id), device_ids, proxy=proxy, config_path=config_path, blockchain_id=str(args.name), device_data_pubkeys=device_pubkeys, data_pubkeys=pubkeys, data_pubkey_hashes=addresses)
    if 'error' in result:
        return result

    return {'status': True, 'data': result['data']}


def cli_get_immutable(args, config_path=CONFIG_PATH, proxy=None):
    """
    command: get_immutable advanced
    help: Get signed, blockchain-hashed data from storage providers.
    arg: name (str) 'The name that points to the zone file with the data hash'
    arg: data_id_or_hash (str) 'Either the name or the SHA256 of the data to obtain'
    """
    proxy = get_default_proxy() if proxy is None else proxy

    if is_valid_hash( args.data_id_or_hash ):
        result = get_immutable(str(args.name), str(args.data_id_or_hash), proxy=proxy)
        if 'error' not in result:
            return result

    # either not a valid hash, or no such data with this hash.
    # maybe this hash-like string is the name of something?
    result = get_immutable_by_name(str(args.name), str(args.data_id_or_hash), proxy=proxy)
    if 'error' in result:
        return result

    return {
        'status': True,
        'data': result['data'],
        'hash': result['hash']
    }


def cli_list_update_history(args, config_path=CONFIG_PATH):
    """
    command: list_update_history advanced
    help: List the history of update hashes for a name
    arg: name (str) 'The name whose data to list'
    """
    result = list_update_history(str(args.name))
    return result


def cli_list_zonefile_history(args, config_path=CONFIG_PATH):
    """
    command: list_zonefile_history advanced
    help: List the history of zonefiles for a name (if they can be obtained)
    arg: name (str) 'The name whose zonefiles to list'
    """
    result = list_zonefile_history(str(args.name))
    return result


def cli_list_immutable_data_history(args, config_path=CONFIG_PATH):
    """
    command: list_immutable_data_history advanced
    help: List all prior hashes of a given immutable datum
    arg: name (str) 'The name whose data to list'
    arg: data_id (str) 'The data identifier whose history to list'
    """
    result = list_immutable_data_history(str(args.name), str(args.data_id))
    return result


def cli_delete_immutable(args, config_path=CONFIG_PATH, proxy=None, password=None):
    """
    command: delete_immutable advanced
    help: Delete an immutable datum from a zonefile.
    arg: name (str) 'The name that owns the data'
    arg: data_id (str) 'The SHA256 of the data to remove, or the data ID'
    """

    password = get_default_password(password)

    config_dir = os.path.dirname(config_path)
    fqu = str(args.name)
    error = check_valid_name(fqu)
    if error:
        return {'error': error}

    wallet_keys = get_wallet_keys(config_path, password)
    if 'error' in wallet_keys:
        return wallet_keys

    if proxy is None:
        proxy = get_default_proxy()

    result = None
    if is_valid_hash(str(args.data_id)):
        result = delete_immutable(
            str(args.name), str(args.data_id),
            proxy=proxy, wallet_keys=wallet_keys
        )
    else:
        result = delete_immutable(
            str(args.name), None, data_id=str(args.data_id),
            proxy=proxy, wallet_keys=wallet_keys
        )

    return result


def cli_delete_mutable(args, config_path=CONFIG_PATH, password=None, proxy=None):
    """
    command: delete_mutable advanced
    help: Low-level method to delete signed off-chain data.
    arg: name (str) 'The name that owns the data'
    arg: data_id (str) 'The ID of the data to remove'
    opt: privkey (str) 'If given, the data private key to use'
    """ 
    password = get_default_password(password)
    
    data_id = str(args.data_id)
    fqu = str(args.name)
    error = check_valid_name(fqu)
    if error:
        return {'error': error}

    config_dir = os.path.dirname(config_path)

    # this should only succeed if the zone file is well-formed,
    # since otherwise no one would be able to get the public key
    # to verify the tombstones.
    zfinfo = get_name_zonefile(fqu, proxy=proxy)
    if 'error' in zfinfo:
        log.error("Unable to load zone file for {}: {}".format(fqu, zfinfo['error']))
        return {'error': 'Unable to load or parse zone file for {}'.format(fqu)}
   
    if not user_zonefile_data_pubkey(zfinfo['zonefile']):
        log.error("Zone file for {} has no public key".format(fqu))
        return {'error': 'Zone file for {} has no public key'.format(fqu)}

    privkey = None

    if hasattr(args, 'privkey') and args.privkey:
        privkey = str(args.privkey)

    else:
        wallet_keys = get_wallet_keys(config_path, password)
        if 'error' in wallet_keys:
            return wallet_keys

        privkey = wallet_keys['data_privkey']
        assert privkey

    proxy = get_default_proxy(config_path=config_path) if proxy is None else proxy

    data_tombstones = make_mutable_data_tombstones(device_ids, data_id) 
    signed_data_tombstones = sign_mutable_data_tombstones(data_tombstones, privkey)

    result = delete_mutable(data_id, signed_data_tombstones, proxy=proxy, config_path=config_path)
    return result


def cli_get_name_blockchain_record(args, config_path=CONFIG_PATH):
    """
    command: get_name_blockchain_record advanced
    help: Get the raw blockchain record for a name
    arg: name (str) 'The name to list'
    """
    result = get_name_blockchain_record(str(args.name))
    return result


def cli_get_name_blockchain_history(args, config_path=CONFIG_PATH):
    """
    command: get_name_blockchain_history advanced
    help: Get a sequence of historic blockchain records for a name
    arg: name (str) 'The name to query'
    opt: start_block (int) 'The start block height'
    opt: end_block (int) 'The end block height'
    """
    start_block = args.start_block
    if start_block is None:
        start_block = FIRST_BLOCK_MAINNET
    else:
        start_block = int(args.start_block)

    end_block = args.end_block
    if end_block is None:
        # I would love to have to update this number in the future,
        # if it proves too small.  That would be a great problem
        # to have :-)
        end_block = 100000000
    else:
        end_block = int(args.end_block)

    result = get_name_blockchain_history(str(args.name), start_block, end_block)
    return result


def cli_get_namespace_blockchain_record(args, config_path=CONFIG_PATH):
    """
    command: get_namespace_blockchain_record advanced
    help: Get the raw namespace blockchain record for a name
    arg: namespace_id (str) 'The namespace ID to list'
    """
    result = get_namespace_blockchain_record(str(args.namespace_id))
    return result


def cli_lookup_snv(args, config_path=CONFIG_PATH):
    """
    command: lookup_snv advanced
    help: Use SNV to look up a name at a particular block height
    arg: name (str) 'The name to query'
    arg: block_id (int) 'The block height at which to query the name'
    arg: trust_anchor (str) 'The trusted consensus hash, transaction ID, or serial number from a higher block height than `block_id`'
    """
    result = lookup_snv(
        str(args.name),
        int(args.block_id),
        str(args.trust_anchor)
    )

    return result


def cli_get_name_zonefile(args, config_path=CONFIG_PATH, raw=True):
    """
    command: get_name_zonefile advanced raw
    help: Get a name's zonefile
    arg: name (str) 'The name to query'
    opt: json (str) 'If true is given, try to parse as JSON'
    """
    if proxy is None:
        proxy = get_default_proxy()

    # the 'raw' kwarg is set by the API daemon to False to get back structured data
    parse_json = getattr(args, 'json', 'false')
    parse_json = parse_json is not None and parse_json.lower() in ['true', '1']

    result = get_name_zonefile(str(args.name), proxy=proxy)
    if 'error' in result:
        log.error("get_name_zonefile failed: %s" % result['error'])
        return result

    if 'raw_zonefile' not in result:
        return {'error': 'No zonefile data'}

    if parse_json:
        # try to parse
        try:
            new_zonefile = decode_name_zonefile(name, result['raw_zonefile'])
            assert new_zonefile is not None
            result = {'status': True, 'zonefile': new_zonefile}
        except:
            result['warning'] = 'Non-standard zonefile'
    
    if raw:
        return result['zonefile']

    else:
        return result


def cli_get_names_owned_by_address(args, config_path=CONFIG_PATH):
    """
    command: get_names_owned_by_address advanced
    help: Get the list of names owned by an address
    arg: address (str) 'The address to query'
    """
    result = get_names_owned_by_address(str(args.address))
    return result


def cli_get_namespace_cost(args, config_path=CONFIG_PATH):
    """
    command: get_namespace_cost advanced
    help: Get the cost of a namespace
    arg: namespace_id (str) 'The namespace ID to query'
    """
    result = get_namespace_cost(str(args.namespace_id))
    return result


def get_offset_count(offset, count):
    return (
        int(offset) if offset is not None else -1,
        int(count) if count is not None else -1,
    )


def cli_get_all_names(args, config_path=CONFIG_PATH):
    """
    command: get_all_names advanced
    help: Get all names in existence, optionally paginating through them
    arg: page (int) 'The page of names to fetch (groups of 100)'
    """

    offset = int(args.page) * 100
    count = 100

    result = get_all_names(offset=offset, count=count)
    return result


def cli_get_all_namespaces(args, config_path=CONFIG_PATH):
    """
    command: get_all_namespaces
    help: Get the list of namespaces
    """
    result = get_all_namespaces()
    return result


def cli_get_names_in_namespace(args, config_path=CONFIG_PATH):
    """
    command: get_names_in_namespace advanced
    help: Get the names in a given namespace, optionally paginating through them
    arg: namespace_id (str) 'The ID of the namespace to query'
    arg: page (int) 'The page of names to fetch (groups of 100)'
    """
    
    offset = int(args.page) * 100
    count = 100

    result = get_names_in_namespace(str(args.namespace_id), offset, count)
    return result


def cli_get_nameops_at(args, config_path=CONFIG_PATH):
    """
    command: get_nameops_at advanced
    help: Get the list of name operations that occurred at a given block number
    arg: block_id (int) 'The block height to query'
    """
    result = get_nameops_at(int(args.block_id))
    return result


def cli_set_zonefile_hash(args, config_path=CONFIG_PATH, password=None):
    """
    command: set_zonefile_hash advanced
    help: Directly set the hash associated with the name in the blockchain.
    arg: name (str) 'The name to update'
    arg: zonefile_hash (str) 'The RIPEMD160(SHA256(zonefile)) hash'
    """
    password = get_default_password(password)

    conf = config.get_config(config_path)
    assert conf

    config_dir = os.path.dirname(config_path)
    fqu = str(args.name)

    error = check_valid_name(fqu)
    if error:
        return {'error': error}

    zonefile_hash = str(args.zonefile_hash)
    if re.match(r'^[a-fA-F0-9]+$', zonefile_hash) is None or len(zonefile_hash) != 40:
        return {'error': 'Not a valid zonefile hash'}

    # forward along to RESTful server (or registrar)
    log.debug("Update {}, zonefile_hash={}".format(fqu, zonefile_hash))
    rpc = local_api_connect(config_path=config_path)
    assert rpc

    try:
        resp = rpc.backend_update(fqu, None, None, zonefile_hash )
    except Exception as e:
        log.exception(e)
        return {'error': 'Error talking to server, try again.'}

    if 'error' in resp:
        log.debug('RPC error: {}'.format(resp['error']))
        return resp

    if (not 'success' in resp or not resp['success']) and 'message' in resp:
        return {'error': resp['message']}

    analytics_event('Set zonefile hash', {})

    resp['zonefile_hash'] = zonefile_hash
    return resp


def cli_unqueue(args, config_path=CONFIG_PATH):
    """
    command: unqueue advanced
    help: Remove a stuck transaction from the queue.
    arg: name (str) 'The affected name'
    arg: queue_id (str) 'The type of queue ("preorder", "register", "update", etc)'
    arg: txid (str) 'The transaction ID'
    """
    conf = config.get_config(config_path)
    queue_path = conf['queue_path']

    try:
        queuedb_remove(
            str(args.queue_id), str(args.name),
            str(args.txid), path=queue_path
        )
    except:
        msg = 'Failed to remove from queue\n{}'
        return {'error': msg.format(traceback.format_exc())}

    return {'status': True}


def find_signing_privkey(name, args_signing_privkey, wallet_keys=None, config_path=CONFIG_PATH, password=None, proxy=None):
    """
    Find the signing private key to use--either the one given in args_signing_privkey,
    or the one from our wallet that corresponds to this device's signing public key.

    Returns {'status': True, 'signing_privkey': privkey} on success
    Returns {'error': ...} on error
    """
    if args_signing_privkey:
        try:
            signing_privkey = ECPrivateKey(str(args_privkey)).to_hex()
        except:
            return {'error': 'Failed to parse private key'}
  
    else:
        if wallet_keys is None:
            wallet_keys = get_wallet_keys(config_path, password)
            if 'error' in wallet_keys:
                return wallet_keys

        res = lookup_signing_privkey(name, get_owner_privkey_info(wallet_keys), proxy=proxy)
        if 'error' in res:
            log.error("Failed to load signing key for {}: {}".format(name, res['error']))
            return {'error': 'Failed to look up signing key from wallet.  Try passing it explicitly as an argument.'}

        signing_privkey = res['signing_privkey']
        return {'status': True, 'signing_privkey': signing_privkey}


def find_signing_pubkeys_and_address(name, args_signing_pubkey, proxy=None):
    """
    Find the set of public keys and possibly address to use for a given name.
    Use either the one given in the args (args_signing_pubkey), or look it up from the token file, zone file, and name record.

    Return {
    'status': True,
    'pubkeys': [public keys, including zone file pubkey],
    'device_pubkeys': {'$device_id': '$device_signing_pubkey'},
    'address': owner address} on success
    Return {'error': ...} on failure
    """

    pubkeys = []

    if args_signing_pubkey:
        pubkey = str(args_signing_pubkey)
        try:
            pubkey = ECPublicKey(pubkey).to_hex()
        except:
            return {'error': 'Invalid public key'}
    
        pubkeys = [pubkey]

        return {'status': True, 'pubkeys': pubkeys, 'address': None}

    else:
        res = lookup_signing_pubkeys(name, proxy=proxy)
        if 'error' in res:
            log.error("Failed to look up signing keys for {}: {}".format(name, res['error']))
            return {'error': 'Failed to look up public keys for {}'.format(name)}

        device_pubkeys = res['pubkeys']
        pubkeys = res['pubkeys'].values()

        # also grab the zone file public key, if present 
        res = lookup_name_zonefile_pubkey(name, proxy=proxy)
        if 'error' in res:
            log.error("Failed to look up zone file public key for {}: {}".format(name, res['error']))
            return {'error': 'Failed to look up zone file public key for {}'.format(name)}

        zonefile_pubkey = res['pubkey']
        if zonefile_pubkey:
            pubkeys.append(zonefile_pubkey)

        owner_address = res['name_record']['address']

        return {'status': True, 'pubkeys': pubkeys, 'device_pubkeys': device_pubkeys, 'address': owner_address}


def find_datastore_device_pubkeys(blockchain_id, args_device_ids, args_device_pubkeys, proxy=None):
    """
    Find the set of device IDs and public keys for a given name.
    Use either the CSV string given in args (args_device_dis), or look it up from the token file.

    Return {'status': True, 'device_ids': [{'device_id': ..., 'pubkey': ...}...[} on success
    Return {'errro': ...} on error
    """
    pubkeys = None

    # get the list of device IDs to use 
    if args_device_ids and args_device_pubkeys:
        device_ids = args_device_ids.split(',')
        device_pubkeys = args_device_pubkeys.split(',')
        assert len(device_ids) == len(device_pubkeys)

        pubkeys = {}
        for i in xrange(0, len(device_ids)):
            pubkeys[device_ids[i]] = device_pubkeys[i]

    else:
        # find from token file 
        res = lookup_delegated_device_pubkeys(blockchain_id, proxy=proxy)
        if 'error' in res:
            return {'error': 'Failed to query device list for {}: {}'.format(blockchain_id, res['error'])}

        pubkeys = res['pubkeys'].keys()

    return {'status': True, 'device_ids': pubkeys.keys(), 'pubkeys': pubkeys}


def cli_put_profile(args, config_path=CONFIG_PATH, password=None, proxy=None, force_data=False, wallet_keys=None):
    """
    command: put_profile advanced
    help: Set the profile for a blockchain ID.
    arg: blockchain_id (str) 'The blockchain ID.'
    arg: data (str) 'The profile as a JSON string, or a path to the profile.'
    opt: signing_privkey (str) 'The signing key for this device.'
    """
    proxy = get_default_proxy() if proxy is None else proxy
    password = get_default_password(password)

    config_dir = os.path.dirname(config_path)
    conf = config.get_config(config_path)
    name = str(args.blockchain_id)
    profile_json_str = str(args.data)

    # find the right signing private key to use
    res = find_signing_privkey(name, getattr(args, 'signing_privkey', None), wallet_keys=wallet_keys, config_path=config_path, password=password, proxy=proxy)
    if 'error' in res:
        return res

    signing_privkey = res['signing_privkey']

    # load up the profile
    profile = None
    if not force_data and is_valid_path(profile_json_str) and os.path.exists(profile_json_str):
        # this is a path.  try to load it
        try:
            with open(profile_json_str, 'r') as f:
                profile_json_str = f.read()
        except:
            return {'error': 'Failed to load "{}"'.format(profile_json_str)}

    # try to parse it
    try:
        profile = json.loads(profile_json_str)
    except:
        return {'error': 'Invalid profile JSON'}

    # get the current profile or token file.  If this is a profile, then tell the user to migrate.
    res = get_profile(name, proxy=proxy)
    if 'error' in res:
        return {'error': 'Failed to query current profile or token file'}
   
    if res['legacy']:
        return {'error': 'Profile is in legacy format (version 1).  Please use the `migrate` command to migrate your profile to the latest format.'}

    if res['token_file'] is None:
        return {'error': 'Name points to a raw profile (version 2).  Please use the `migrate` command to migrate your profile to the latest format.'}
    
    # got a token file 
    parsed_token_file = res['token_file']
    res = token_file_update_profile(parsed_token_file, profile, signing_privkey)
    if 'error' in res:
        return {'error': 'Failed to update token file: {}'.format(res['error'])}

    # save it
    res = token_file_put(name, res['token_file'], signing_privkey, proxy=proxy, config_path=config_path)
    if 'error' in res:
        return res

    return {'status': True}


def cli_delete_profile(args, config_path=CONFIG_PATH, password=None, proxy=None, wallet_keys=None ):
    """
    command: delete_profile advanced
    help: Delete a profile from a blockchain ID.
    arg: blockchain_id (str) 'The blockchain ID.'
    opt: signing_privkey (str) 'The device-specific signing private key for this name, if different from the data key'
    """

    proxy = get_default_proxy() if proxy is None else proxy
    password = get_default_password(password)
    signing_privkey = None
    
    name = str(args.blockchain_id)

    # find the right signing private key to use
    res = find_signing_privkey(name, getattr(args, 'signing_privkey', None), wallet_keys=wallet_keys, config_path=config_path, password=password, proxy=proxy)
    if 'error' in res:
        return res

    signing_privkey = res['signing_privkey']

    # get the current profile or token file.  If this is a profile, then tell the user to migrate.
    res = get_profile(name, proxy=proxy)
    if 'error' in res:
        return {'error': 'Failed to query current profile or token file'}
   
    if res['legacy']:
        return {'error': 'Profile is in legacy format (version 1).  Please use the `migrate` command to migrate your profile to the latest format.'}

    if res['token_file'] is None:
        return {'error': 'Name points to a raw profile (version 2).  Please use the `migrate` command to migrate your profile to the latest format.'}
    
    # got a token file. put an empty profile
    empty_profile = make_empty_user_profile(config_path=config_path) 
    parsed_token_file = res['token_file']
    res = token_file_update_profile(parsed_token_file, empty_profile, signing_privkey)
    if 'error' in res:
        return {'error': 'Failed to update token file: {}'.format(res['error'])}

    # save it
    res = token_file_put(name, res['token_file'], signing_privkey, proxy=proxy, config_path=config_path)
    if 'error' in res:
        return res

    return res


def cli_sync_zonefile(args, config_path=CONFIG_PATH, proxy=None, interactive=True, nonstandard=False):
    """
    command: sync_zonefile advanced
    help: Upload the current zone file to all storage providers.
    arg: name (str) 'Name of the zone file to synchronize.'
    opt: txid (str) 'NAME_UPDATE transaction ID that set the zone file.'
    opt: zonefile (str) 'The path to the zone file on disk, if unavailable from other sources.'
    opt: nonstandard (str) 'If true, do not attempt to parse the zonefile.  Just upload as-is.'
    """

    conf = config.get_config(config_path)

    assert 'server' in conf
    assert 'port' in conf
    assert 'queue_path' in conf

    queue_path = conf['queue_path']
    name = str(args.name)

    proxy = get_default_proxy(config_path=config_path) if proxy is None else proxy

    txid = None
    if hasattr(args, 'txid'):
        txid = getattr(args, 'txid')

    user_data, zonefile_hash = None, None

    if not nonstandard and getattr(args, 'nonstandard', None):
        nonstandard = args.nonstandard.lower() in ['yes', '1', 'true']

    if getattr(args, 'zonefile', None) is not None:
        # zonefile path given
        zonefile_path = str(args.zonefile)
        zonefile_info = analyze_zonefile_string(name, zonefile_path, proxy=proxy)
        if 'error' in zonefile_info:
            log.error("Failed to analyze user zonefile: {}".format(zonefile_info['error']))
            return {'error': zonefile_info['error']}

        if zonefile_info.get('nonstandard'):
            log.warning("Non-standard zone file")
            if interactive and not nonstandard:
                proceed = prompt_invalid_zonefile()
                if not proceed:
                    return {'error': 'Non-standard zone file'}

        user_data = zonefile_info['zonefile_str']

    if txid is None or user_data is None:
        # load zonefile and txid from queue?
        queued_data = queuedb_find('update', name, path=queue_path)
        if queued_data:
            # find the current one (get raw zonefile)
            log.debug("%s updates queued for %s" % (len(queued_data), name))
            for queued_zfdata in queued_data:
                update_data = queue_extract_entry(queued_zfdata)
                zfdata = update_data.get('zonefile', None)
                if zfdata is None:
                    continue

                user_data = zfdata
                txid = queued_zfdata.get('tx_hash', None)
                break

        if user_data is None:
            # not in queue.  Maybe it's available from one of the storage drivers?
            log.debug('no pending updates for "{}"; try storage'.format(name))
            user_data = get_name_zonefile(name, proxy=proxy)
            if 'error' in user_data:
                msg = 'Failed to get zonefile: {}'
                log.error(msg.format(user_data['error']))
                return user_data

            user_data = user_data['raw_zonefile']

        # have user data
        zonefile_hash = storage.get_zonefile_data_hash(user_data)

        if txid is None:

            # not in queue.  Fetch from blockstack server
            name_rec = get_name_blockchain_record(name, proxy=proxy)
            if 'error' in name_rec:
                msg = 'Failed to get name record for {}: {}'
                log.error(msg.format(name, name_rec['error']))
                msg = 'Failed to get name record to look up tx hash.'
                return {'error': msg}

            # find the tx hash that corresponds to this zonefile
            if name_rec['op'] == NAME_UPDATE:
                if name_rec['value_hash'] == zonefile_hash:
                    txid = name_rec['txid']
            else:
                name_history = name_rec['history']
                for history_key in reversed(sorted(name_history)):
                    name_history_item = name_history[history_key]

                    op = name_history_item.get('op', None)
                    if op is None:
                        continue

                    if op != NAME_UPDATE:
                        continue

                    value_hash = name_history_item.get('value_hash', None)

                    if value_hash is None:
                        continue

                    if value_hash != zonefile_hash:
                        continue

                    txid = name_history_item.get('txid', None)
                    break

        if txid is None:
            log.error('Unable to lookup txid for update {}, {}'.format(name, zonefile_hash))
            return {'error': 'Unable to lookup txid that wrote zonefile'}

    # can proceed to replicate
    res = zonefile_data_replicate(
        name, user_data, txid,
        [(conf['server'], conf['port'])],
        config_path=config_path
    )

    if 'error' in res:
        log.error('Failed to replicate zonefile: {}'.format(res['error']))
        return res

    return {'status': True, 'zonefile_hash': zonefile_hash}


def cli_convert_legacy_profile(args, config_path=CONFIG_PATH):
    """
    command: convert_legacy_profile advanced
    help: Convert a legacy profile into a modern profile.
    arg: path (str) 'Path on disk to the JSON file that contains the legacy profile data from Onename'
    """

    profile_json_str, profile = None, None

    try:
        with open(args.path, 'r') as f:
            profile_json_str = f.read()

        profile = json.loads(profile_json_str)
    except:
        return {'error': 'Failed to load profile JSON'}

    # should have 'profile' key
    if 'profile' not in profile:
        return {'error': 'JSON has no "profile" key'}

    profile = profile['profile']
    profile = blockstack_profiles.get_person_from_legacy_format(profile)

    return profile


def cli_app_publish( args, config_path=CONFIG_PATH, interactive=False, password=None, proxy=None ):
    """
    command: app_publish advanced
    help: Publish a Blockstack application
    arg: blockchain_id (str) 'The blockchain ID that will own the application'
    arg: app_domain (str) 'The application domain name'
    arg: methods (str) 'A comma-separated list of API methods this application will call'
    arg: index_file (str) 'The path to the index file'
    opt: urls (str) 'A comma-separated list of URLs to publish the index file to'
    opt: drivers (str) 'A comma-separated list of storage drivers for clients to use'
    """
  
    password = get_default_password(password)

    blockchain_id = str(args.blockchain_id)
    app_domain = str(args.app_domain)

    config_dir = os.path.dirname(config_path)
    if proxy is None:
        proxy = get_default_proxy(config_path)

    index_file_data = None
    try:
        with open(args.index_file, 'r') as f:
            index_file_data = f.read()

    except:
        return {'error': 'Failed to load index file'}

    methods = None
    if hasattr(args, 'methods') and args.methods is not None:
        methods = str(args.methods).split(',')
        # TODO: validate
        
    else:
        methods = []

    drivers = []
    if hasattr(args, 'drivers') and args.drivers is not None:
        drivers = str(args.drivers).split(",")

    uris = []
    index_data_id = '{}/index.html'.format(app_domain)
    if not hasattr(args, 'urls') or args.urls is not None:
        urls = str(args.urls).split(',')
    
    else:
        urls = get_driver_urls( index_data_id, get_storage_handlers() )

    uris = [url_to_uri_record(u, datum_name=index_data_id) for u in urls]

    wallet_keys = get_wallet_keys(config_path, password)
    if 'error' in wallet_keys:
        return wallet_keys
    
    res = lookup_signing_privkey(name, get_owner_privkey_info(wallet_keys), proxy=proxy)
    if 'error' in res:
        return res

    signing_privkey = res['signing_privkey']
    res = app_publish( blockchain_id, app_domain, methods, uris, index_file_data, signing_privkey, app_driver_hints=drivers, proxy=proxy, config_path=config_path )
    if 'error' in res:
        return res

    return {'status': True}


def cli_app_get_config( args, config_path=CONFIG_PATH, interactive=False, proxy=None ):
    """
    command: app_get_config advanced
    help: Get the configuration structure for an application.
    arg: blockchain_id (str) 'The app owner blockchain ID'
    arg: app_domain (str) 'The application domain name'
    """

    if proxy is None:
        proxy = get_default_proxy(config_path)

    blockchain_id = str(args.blockchain_id)
    app_domain = str(args.app_domain)

    app_config = app_get_config(blockchain_id, app_domain, proxy=proxy, config_path=config_path )
    return app_config


def cli_app_get_resource( args, config_path=CONFIG_PATH, interactive=False, proxy=None ):
    """
    command: app_get_resource advanced
    help: Get an application resource from mutable storage.
    arg: blockchain_id (str) 'The app owner blockchain ID'
    arg: app_domain (str) 'The application domain name'
    arg: res_path (str) 'The resource path'
    opt: pubkey (str) 'The public key'
    """

    if proxy is None:
        proxy = get_default_proxy(config_path)

    blockchain_id = str(args.blockchain_id)
    app_domain = str(args.app_domain)
    res_path = str(args.res_path)

    pubkey = None
    if hasattr(args, "pubkey") and args.pubkey:
        pubkey = str(args.pubkey)

    res = app_get_resource( blockchain_id, app_domain, res_path, data_pubkey=pubkey, proxy=proxy, config_path=config_path )
    return res


def cli_app_put_resource( args, config_path=CONFIG_PATH, interactive=False, proxy=None, password=None ):
    """
    command: app_put_resource advanced
    help: Store an application resource from mutable storage.
    arg: blockchain_id (str) 'The app owner blockchain ID'
    arg: app_domain (str) 'The application domain name'
    arg: res_path (str) 'The location to which to store this resource'
    arg: res_file (str) 'The path on disk to the resource to upload'
    """

    if proxy is None:
        proxy = get_default_proxy(config_path)

    password = get_default_password(password)

    blockchain_id = str(args.blockchain_id)
    app_domain = str(args.app_domain)
    res_path = str(args.res_path)
    res_file_path = str(args.res_file)

    resdata = None
    if not os.path.exists(res_file_path):
        return {'error': 'No such file or directory'}

    with open(res_file_path, "r") as f:
        resdata = f.read()

    config_dir = os.path.dirname(config_path)
    wallet_keys = get_wallet_keys(config_path, password)
    if 'error' in wallet_keys:
        return wallet_keys
     
    res = lookup_signing_privkey(name, get_owner_privkey_info(wallet_keys), proxy=proxy)
    if 'error' in res:
        return res
    
    signing_privkey = res['signing_privkey']
    res = app_put_resource( blockchain_id, app_domain, res_path, resdata, signing_privkey, proxy=proxy, config_path=config_path )
    return res


def cli_app_delete_resource( args, config_path=CONFIG_PATH, interactive=False, proxy=None, password=None ):
    """
    command: app_delete_resource advanced
    help: Delete an application resource from mutable storage.
    arg: blockchain_id (str) 'The app owner blockchain ID'
    arg: app_domain (str) 'The application domain name'
    arg: res_path (str) 'The location to which to store this resource'
    """

    if proxy is None:
        proxy = get_default_proxy(config_path)

    password = get_default_password(password)

    blockchain_id = str(args.blockchain_id)
    app_domain = str(args.app_domain)
    res_path = str(args.res_path)

    config_dir = os.path.dirname(config_path)
    wallet_keys = get_wallet_keys(config_path, password)
    if 'error' in wallet_keys:
        return wallet_keys
    
    res = lookup_signing_privkey(name, get_owner_privkey_info(wallet_keys), proxy=proxy)
    if 'error' in res:
        return res
    
    signing_privkey = res['signing_privkey']
    res = app_delete_resource( blockchain_id, app_domain, res_path, signing_privkey, proxy=proxy, config_path=config_path )
    return res


def cli_app_signin(args, config_path=CONFIG_PATH, interactive=True):
    """
    command: app_signin advanced
    help: Create a session token for the RESTful API for a given application
    arg: blockchain_id (str) 'The blockchain ID of the caller'
    arg: privkey (str) 'The app-specific private key to use'
    arg: app_domain (str) 'The application domain'
    arg: api_methods (str) 'A CSV of requested methods to allow'
    arg: device_ids (str) 'A CSV of device IDs that can write to the app datastore'
    arg: public_keys (str) 'A CSV of public keys that can write to the app datastore'
    """

    blockchain_id = str(args.blockchain_id)
    app_domain = str(args.app_domain)
    api_methods = str(args.api_methods)
    app_privkey = str(args.privkey)
    device_ids = str(args.device_ids)
    public_keys = str(args.public_keys)

    api_methods = api_methods.split(',')
    device_ids = device_ids.split(',')
    public_keys = public_keys.split(',')

    if len(device_ids) != len(public_keys):
        return {'error': 'Mismatch between device IDs and public keys'}

    for pubk in public_keys:
        try:
            keylib.ECPublicKey(pubk)
        except:
            return {'error': 'Invalid public key {}'.format(pubk)}

    # get API password 
    api_pass = get_secret("BLOCKSTACK_API_PASSWORD")
    if api_pass is None:
        conf = config.get_config(config_path)
        if conf:
            api_pass = conf.get('api_password', None)

    if api_pass is None:
        if interactive:
            try:
                api_pass = getpass.getpass("API password: ")
            except KeyboardInterrupt:
                return {'error': 'Keyboard interrupt'}

        else:
            return {'error': 'No API password set'}
            
    # TODO: validate API methods
    # TODO: fetch api methods from app domain, if need be

    this_device_id = config.get_local_device_id(config_dir=os.path.dirname(config_path))

    rpc = local_api_connect(config_path=config_path, api_pass=api_pass)
    sesinfo = rpc.backend_signin(blockchain_id, app_privkey, app_domain, api_methods, device_ids, public_keys, this_device_id) 
    if 'error' in sesinfo:
        return sesinfo

    return {'status': True, 'token': sesinfo['token']}


def cli_sign_profile( args, config_path=CONFIG_PATH, proxy=None, password=None, interactive=False, wallet_keys=None ):
    """
    command: sign_profile advanced raw
    help: Sign a JSON file to be used as a profile.
    arg: blockchain_id (str) 'The blockchain ID that will own this profile'
    arg: path (str) 'The path to the profile data on disk.'
    opt: privkey (str) 'The device-specific signing key'
    """
    if proxy is None:
        proxy = get_default_proxy(config_path=config_path)
    
    password = get_default_password(password)

    config_dir = os.path.dirname(config_path)
    name = str(args.blockchain_id)
    path = str(args.path)
    data_json = None
    try:
        with open(path, 'r') as f:
            dat = f.read().strip()
            data_json = json.loads(dat)
    except Exception as e:
        if os.environ.get("BLOCKSTACK_DEBUG") == "1":
            log.exception(e)

        log.error("Failed to load {}".format(path))
        return {'error': 'Failed to load {}'.format(path)}

    # find the right signing private key to use
    res = find_signing_privkey(name, getattr(args, 'privkey', None), wallet_keys=wallet_keys, config_path=config_path, password=password, proxy=proxy)
    if 'error' in res:
        return res

    privkey = res['signing_privkey']

    privkey = ECPrivateKey(privkey).to_hex()
    pubkey = get_pubkey_hex(privkey)

    res = token_file_profile_serialize(data_json, privkey)
    if 'error' in res:
        log.error("BUG: failed to serialize profile: {}".format(res['error']))
        return {'error': 'BUG: Failed to serialize profile'}

    return res


def cli_verify_profile( args, config_path=CONFIG_PATH, proxy=None, interactive=False ):
    """
    command: verify_profile advanced
    help: Verify a profile JWT and deserialize it into a profile object.
    arg: name (str) 'The name that points to the public key to use to verify.'
    arg: path (str) 'The path to the profile data on disk'
    opt: pubkey (str) 'The public key to use to verify.'
    """

    if proxy is None:
        proxy = get_default_proxy(config_path=config_path)

    name = str(args.name)
    path = str(args.path)
    pubkeys = []
    owner_address = None

    if not os.path.exists(path):
        return {'error': 'No such file or directory'}

    res = find_signing_pubkeys_and_address(name, getattr(args, 'pubkey', None), proxy=proxy)
    if 'error' in res:
        return res

    pubkeys = res['pubkeys']
    owner_address = res['address']

    profile_data = None
    try:
        with open(path, 'r') as f:
            profile_data = f.read()
    except:
        return {'error': 'Failed to read profile file'}
    
    for pubkey in pubkeys:
        log.debug("Try verifying profile with {} or {}".format(pubkey, owner_address))
        res = storage.parse_mutable_data(profile_data, pubkey, public_key_hash=owner_address)
        if res is not None:
            log.debug("Success with {} or {}".format(pubkey, owner_address))
            return res

    return {'error': 'Failed to verify profile with all available public keys'}


def cli_sign_data( args, config_path=CONFIG_PATH, proxy=None, password=None, interactive=False, wallet_keys=None ):
    """
    command: sign_data advanced raw
    help: Sign data to be used in a data store.
    arg: name (str) 'The name who will sign the data.'
    arg: path (str) 'The path to the profile data on disk.'
    opt: privkey (str) 'The optional private key to sign it with'
    """

    if proxy is None:
        proxy = get_default_proxy(config_path=config_path)
    
    password = get_default_password(password)
    config_dir = os.path.dirname(config_path)
    
    name = str(args.name)
    path = str(args.path)
    data = None
    try:
        with open(path, 'r') as f:
            data = f.read()
            data = data_blob_serialize(data)

    except Exception as e:
        if os.environ.get("BLOCKSTACK_DEBUG") == "1":
            log.exception(e)

        log.error("Failed to load {}".format(path))
        return {'error': 'Failed to load {}'.format(path)}

    # find the right signing private key to use
    res = find_signing_privkey(name, getattr(args, 'privkey', None), wallet_keys=wallet_keys, config_path=config_path, password=password, proxy=proxy)
    if 'error' in res:
        return res

    privkey = res['signing_privkey']

    privkey = ECPrivateKey(privkey).to_hex()
    pubkey = get_pubkey_hex(privkey)

    res = storage.serialize_mutable_data(data, privkey, pubkey)
    if res is None:
        return {'error': 'Failed to sign and serialize data'}

    # sanity check
    parser_res = storage.parse_mutable_data(res, pubkey)
    if 'error 'in parser_res:
        log.error("Failed to parse back into data: {}".format(parser_res['error']))
        raise AssertionError("BUG: failed to generate valid data")

    log.debug("Verified {} with {}".format(res, pubkey))

    return res


def cli_verify_data( args, config_path=CONFIG_PATH, proxy=None, interactive=True ):
    """
    command: verify_data advanced raw
    help: Verify signed data and return the payload.
    arg: name (str) 'The name that points to the public key to use to verify.'
    arg: path (str) 'The path to the profile data on disk'
    opt: pubkey (str) 'The public key to use to verify. Overrides `name`.'
    """
    if proxy is None:
        proxy = get_default_proxy(config_path=config_path)

    name = str(args.name)
    path = str(args.path)

    if not os.path.exists(path):
        return {'error': 'No such file or directory'}

    res = find_signing_pubkeys_and_address(name, getattr(args, 'pubkey', None), proxy=proxy)
    if 'error' in res:
        return res

    pubkeys = res['pubkeys']
    owner_address = res['address']

    data = None
    try:
        with open(path, 'r') as f:
            data = f.read().strip()
    except:
        return {'error': 'Failed to read file'}

    if BLOCKSTACK_TEST:
        log.debug("Verify {} with {}".format(data, pubkey))

    for pubkey in pubkeys:
        log.debug("Try verify with {}".format(pubkey))
        res = storage.parse_mutable_data(data, pubkey)
        if res is not None:
            log.debug("Success with {}".format(pubkey))
            return data_blob_parse(res)

    return {"error": "Failed to verify data with public keys.  Try passing one as an argument."}


def cli_validate_zone_file(args, config_path=CONFIG_PATH, proxy=None):
    """
    command: validate_zone_file advanced
    help: Validate an on-disk zone file to ensure that is properly formatted.
    arg: name (str) 'The name that will use this zone file'
    arg: zonefile_path (str) 'The path on disk to the zone file'
    opt: verbose (str) 'Pass True to see more analysis beyond "valid" or "invalid".'
    """
    
    name = str(args.name)
    zonefile_path = str(args.zonefile_path)
    verbose = str(getattr(args, 'verbose', '')).lower() in ['true', 'yes', '1']

    if not os.path.exists(zonefile_path):
        return {'error': 'No such file or directory: {}'.format(zonefile_path)}

    zonefile_data = None
    try:
        with open(zonefile_path, 'r') as f:
            zonefile_data = f.read()

    except Exception as e:
        if BLOCKSTACK_DEBUG:
            log.exception(e)

        return {'error': 'Failed to read zone file.'}

    res = analyze_zonefile_string(name, zonefile_data, force_data=True, check_current=False, proxy=proxy)
    if verbose:
        return res
       
    # simplify...
    if res['nonstandard']:
        return {'error': 'Nonstandard zone file data'}

    return {'status': True}


def cli_list_devices( args, config_path=CONFIG_PATH, proxy=None ):
    """
    command: list_devices advanced
    help: Get the list of device IDs and public keys for a particular application
    arg: blockchain_id (str) 'The blockchain ID whose devices to list'
    """
    
    proxy = get_default_proxy() if proxy is None else proxy
    
    res = lookup_delegated_device_pubkeys(str(args.name), proxy=proxy)
    if 'error' in res:
        return res

    pubkeys = res['pubkeys']
    device_ids = pubkeys.keys()

    return {'status': True, 'device_ids': device_ids}


def cli_add_device( args, config_path=CONFIG_PATH, proxy=None, wallet_keys=None ):
    """
    command: add_device advanced
    help: Add a device that can read and write your data
    arg: blockchain_id (str) 'The blockchain ID whose profile to update'
    arg: device_id (str) 'The ID of the device to add'
    opt: signing_privkey (str) 'The signing private key to use'
    """
    
    raise NotImplemented("Missing token file parsing logic")
        

def cli_remove_device( args, config_path=CONFIG_PATH, proxy=None ):
    """
    command: remove_device advanced
    help: Remove a device so it can no longer access your application data
    arg: blockchain_id (str) 'The blockchain ID whose profile to update'
    arg: device_id (str) 'The ID of the device to remove'
    """
    
    raise NotImplemented("Missing token file parsing logic")


def _remove_datastore(rpc, datastore, datastore_privkey, data_pubkeys, rmtree=True, force=False, config_path=CONFIG_PATH ):
    """
    Delete a user datastore
    If rmtree is True, then the datastore will be emptied first.
    If force is True, then the datastore will be deleted even if rmtree fails
    Return {'status': True} on success
    Return {'error': ...} on error
    """
    
    datastore_pubkey = get_pubkey_hex(datastore_privkey)
    datastore_id = datastore_get_id(datastore_pubkey)

    # clear the datastore 
    if rmtree:
        log.debug("Clear datastore {}".format(datastore_id))
        res = datastore_rmtree(rpc, datastore, '/', datastore_privkey, data_pubkeys, config_path=config_path)
        if 'error' in res and not force:
            log.error("Failed to rmtree datastore {}".format(datastore_id))
            return {'error': 'Failed to remove all files and directories', 'errno': errno.ENOTEMPTY}

    # delete the datastore record
    log.debug("Delete datastore {}".format(datastore_id))
    return delete_datastore(rpc, datastore, datastore_privkey, data_pubkeys, config_path=config_path)


def create_datastore_by_type( datastore_type, blockchain_id, datastore_privkey, session, drivers=None, config_path=CONFIG_PATH ):
    """
    Create a datastore or a collection for the given user with the given name.
    Return {'status': True} on success
    Return {'error': ...} on error
    """

    data_pubkeys = jsontokens.decode_token(session)['payload']['app_public_keys']
    device_ids = [dk['device_id'] for dk in data_pubkeys]

    datastore_pubkey = get_pubkey_hex(datastore_privkey)
    datastore_id = datastore_get_id(datastore_pubkey)

    rpc = local_api_connect(config_path=config_path, api_session=session)
    if rpc is None:
        return {'error': 'API endpoint not running. Please start it with `api start`'}

    res = rpc.backend_datastore_get(blockchain_id, datastore_id, device_ids)
    if 'error' not in res:
        # already exists
        log.error("Datastore exists")
        return {'error': 'Datastore exists', 'errno': errno.EEXIST}

    datastore_info = make_datastore_info( datastore_type, datastore_pubkey, device_ids, driver_names=drivers, config_path=config_path)
    if 'error' in datastore_info:
        return datastore_info
   
    # can put
    res = put_datastore(rpc, datastore_info, datastore_privkey, config_path=config_path)
    if 'error' in res:
        return res

    return {'status': True}


def get_datastore_by_type( datastore_type, blockchain_id, datastore_id, device_ids, config_path=CONFIG_PATH ):
    """
    Get a datastore or collection.
    Return the datastore object on success
    Return {'error': ...} on error
    """
    rpc = local_api_connect(config_path=config_path)
    if rpc is None:
        return {'error': 'API endpoint not running. Please start it with `api start`'}

    datastore_info = rpc.backend_datastore_get(blockchain_id, datastore_id, device_ids)
    if 'error' in datastore_info:
        return datastore_info

    datastore = datastore_info['datastore']
    if datastore['type'] != datastore_type:
        return {'error': '{} is a {}'.format(datastore_id, datastore['type'])}

    return datastore


def delete_datastore_by_type( datastore_type, blockchain_id, datastore_privkey, session, force=False, config_path=CONFIG_PATH ):
    """
    Delete a datastore or collection.
    Return {'status': True} on success
    Return {'error': ...} on error
    """
    datastore_id = datastore_get_id(get_pubkey_hex(datastore_privkey))
    
    data_pubkeys = jsontokens.decode_token(session)['payload']['app_public_keys']
    device_ids = [dk['device_id'] for dk in data_pubkeys]
    
    rpc = local_api_connect(config_path=config_path, api_session=session)
    if rpc is None:
        return {'error': 'API endpoint not running. Please start it with `api start`'}

    datastore_info = rpc.backend_datastore_get(blockchain_id, datastore_id, device_ids)
    if 'error' in datastore_info:
        return datastore_info

    datastore = datastore_info['datastore']
    if datastore['type'] != datastore_type:
        return {'error': '{} is a {}'.format(datastore_id, datastore['type'])}

    res = _remove_datastore(rpc, datastore, datastore_privkey, data_pubkeys, rmtree=True, force=force, config_path=config_path)
    if 'error' in res:
        log.error("Failed to delete datastore record")
        return res

    return {'status': True}


def datastore_file_get(datastore_type, blockchain_id, datastore_id, path, data_pubkeys, extended=False, force=False, config_path=CONFIG_PATH ):
    """
    Get a file from a datastore or collection.
    Return {'status': True, 'data': ...} on success
    Return {'error': ...} on error
    """
    # connect 
    rpc = local_api_connect(config_path=config_path)
    if rpc is None:
        return {'error': 'API endpoint not running. Please start it with `api start`'}

    device_ids = [dk['device_id'] for dk in data_pubkeys]
    datastore_info = rpc.backend_datastore_get(blockchain_id, datastore_id, device_ids)
    if 'error' in datastore_info:
        if 'errno' not in datastore_info:
            datastore_info['errno'] = errno.EPERM

        return datastore_info

    datastore = datastore_info['datastore']
    if datastore['type'] != datastore_type:
        return {'error': '{} is a {}'.format(datastore_id, datastore['type'])}

    res = datastore_getfile( rpc, blockchain_id, datastore, path, data_pubkeys, extended=extended, force=force, config_path=config_path )
    return res


def datastore_file_put(datastore_type, blockchain_id, datastore_privkey, path, data, session, create=False, force_data=False, force=False, config_path=CONFIG_PATH ):
    """
    Put a file int oa datastore or collection.
    Return {'status': True} on success
    Return {'error': ...} on failure.

    If this is a collection, then path must be in the root directory
    """

    datastore_id = datastore_get_id(get_pubkey_hex(datastore_privkey))
    data_pubkeys = jsontokens.decode_token(session)['payload']['app_public_keys']

    # is this a path, and are we allowed to take paths?
    if is_valid_path(data) and os.path.exists(data) and not force_data:
        log.warning("Using data in file {}".format(data))
        try:
            with open(data) as f:
                data = f.read()
        except:
            return {'error': 'Failed to read "{}"'.format(data)}
    
    # connect 
    rpc = local_api_connect(config_path=config_path, api_session=session)
    if rpc is None:
        return {'error': 'API endpoint not running. Please start it with `api start`'}

    device_ids = [dk['device_id'] for dk in data_pubkeys]
    datastore_info = rpc.backend_datastore_get(blockchain_id, datastore_id, device_ids)
    if 'error' in datastore_info:
        return datastore_info

    datastore = datastore_info['datastore']

    log.debug("putfile {} to {}".format(path, datastore_id))

    res = datastore_putfile( rpc, datastore, path, data, datastore_privkey, data_pubkeys, create=create, config_path=config_path )
    if 'error' in res:
        return res

    return res


def datastore_dir_list(datastore_type, blockchain_id, datastore_id, path, data_pubkeys, extended=False, force=False, config_path=CONFIG_PATH ):
    """
    List a directory in a datastore or collection
    Return {'status': True, 'dir': ...} on success
    Return {'error': ...} on error
    """

    # connect 
    rpc = local_api_connect(config_path=config_path)
    if rpc is None:
        return {'error': 'API endpoint not running. Please start it with `api start`'}

    device_ids = [dk['device_id'] for dk in data_pubkeys]
    datastore_info = rpc.backend_datastore_get(blockchain_id, datastore_id, device_ids)
    if 'error' in datastore_info:
        if 'errno' not in datastore_info:
            datastore_info['errno'] = errno.EPERM

        return datastore_info

    datastore = datastore_info['datastore']
    if datastore['type'] != datastore_type:
        return {'error': '{} is a {}'.format(datastore_id, datastore['type']), 'errno': errno.EINVAL}

    if datastore_type == 'collection':
        # can only be '/'
        if path != '/':
            return {'error': 'Invalid argument: collections do not have directories', 'errno': errno.EINVAL}

    res = datastore_listdir( rpc, blockchain_id, datastore, path, data_pubkeys, extended=extended, force=force, config_path=config_path )
    return res


def datastore_path_stat(datastore_type, blockchain_id, datastore_id, path, data_pubkeys, extended=False, force=False, config_path=CONFIG_PATH ):
    """
    Stat a path in a datastore or collection
    Return {'status': True, 'inode': ...} on success
    Return {'error': ...} on error
    """
    # connect 
    rpc = local_api_connect(config_path=config_path)
    if rpc is None:
        return {'error': 'API endpoint not running. Please start it with `api start`'}

    device_ids = [dk['device_id'] for dk in data_pubkeys]
    datastore_info = rpc.backend_datastore_get(blockchain_id, datastore_id, device_ids)
    if 'error' in datastore_info:
        return datastore_info

    datastore = datastore_info['datastore']
    if datastore['type'] != datastore_type:
        return {'error': '{} is a {}'.format(datastore_id, datastore['type'])}

    res = datastore_stat( rpc, blockchain_id, datastore, path, data_pubkeys, extended=extended, force=force, config_path=config_path )
    return res


def datastore_inode_getinode(datastore_type, blockchain_id, datastore_id, inode_uuid, data_pubkeys, extended=False, force=False, idata=False, config_path=CONFIG_PATH ):
    """
    Get an inode in a datastore or collection
    Return {'status': True, 'inode': ...} on success
    Return {'error': ...} on error
    """
    # connect 
    rpc = local_api_connect(config_path=config_path)
    if rpc is None:
        return {'error': 'API endpoint not running. Please start it with `api start`'}

    device_ids = [dk['device_id'] for dk in data_pubkeys]
    datastore_info = rpc.backend_datastore_get(blockchain_id, datastore_id, device_ids)
    if 'error' in datastore_info:
        return datastore_info

    datastore = datastore_info['datastore']
    if datastore['type'] != datastore_type:
        return {'error': '{} is a {}'.format(datastore_id, datastore['type'])}

    res = datastore_getinode( rpc, blockchain_id, datastore, inode_uuid, data_pubkeys, extended=False, force=force, idata=idata, config_path=config_path )
    return res
    

def cli_get_datastore( args, config_path=CONFIG_PATH ):
    """
    command: get_datastore advanced
    help: Get a datastore record
    arg: blockchain_id (str) 'The ID of the owner' 
    arg: datastore_id (str) 'The application datastore ID'
    opt: device_ids (str) 'The CSV of device IDs owned by the blockchain ID'
    """
    blockchain_id = str(args.blockchain_id)
    datastore_id = str(args.datastore_id)
    
    device_ids = None
    if getattr(args, 'device_ids', None) is not None:
        device_ids = args.device_ids.split(',')

    else:
        res = lookup_delegated_device_pubkeys(blockchain_id, proxy=proxy)
        if 'error' in res:
            return res

        device_ids = res['pubkeys'].keys()

    return get_datastore_by_type('datastore', blockchain_id, datastore_id, device_ids, config_path=config_path )


def cli_create_datastore( args, config_path=CONFIG_PATH, proxy=None ):
    """
    command: create_datastore advanced 
    help: Make a new datastore
    arg: blockchain_id (str) 'The blockchain ID that will own this datastore'
    arg: privkey (str) 'The app-specific private key of the datastore'
    arg: session (str) 'The API session token'
    opt: drivers (str) 'A CSV of drivers to use.'
    """

    if proxy is None:
        proxy = get_default_proxy()

    blockchain_id = str(args.blockchain_id)
    privkey = str(args.privkey)
    drivers = getattr(args, 'drivers', None)
    if drivers:
        drivers = drivers.split(',')
 
    return create_datastore_by_type('datastore', blockchain_id, privkey, str(args.session), drivers=drivers, config_path=config_path )


def cli_delete_datastore( args, config_path=CONFIG_PATH ):
    """
    command: delete_datastore advanced 
    help: Delete a datastore owned by a given user, and all of the data it contains.
    arg: blockchain_id (str) 'The owner of this datastore'
    arg: privkey (str) 'The app-specific private key of the datastore'
    arg: session (str) 'The API session token'
    opt: force (str) 'If True, then delete the datastore even if it cannot be emptied'
    """
    
    blockchain_id = str(args.blockchain_id)
    privkey = str(args.privkey)
    force = False
    if hasattr(args, 'force'):
        force = (str(args.force).lower() in ['1', 'true', 'force', 'yes'])

    return delete_datastore_by_type('datastore', blockchain_id, privkey, str(args.session), force=force, config_path=config_path)


def cli_datastore_mkdir( args, config_path=CONFIG_PATH, interactive=False ):
    """
    command: datastore_mkdir advanced 
    help: Make a directory in a datastore.
    arg: blockchain_id (str) 'The owner of this datastore'
    arg: privkey (str) 'The app-specific private key'
    arg: path (str) 'The path to the directory to remove'
    arg: session (str) 'The API session token'
    """

    blockchain_id = str(args.blockchain_id)
    path = str(args.path)
    datastore_privkey_hex = str(args.privkey)
    datastore_pubkey_hex = get_pubkey_hex(datastore_privkey_hex)
    datastore_id = datastore_get_id(datastore_pubkey_hex)

    session = jsontokens.decode_token(str(args.session))
    data_pubkeys = session['payload']['app_public_keys']
    device_ids = [dk['device_id'] for dk in data_pubkeys]

    # connect 
    rpc = local_api_connect(config_path=config_path, api_session=str(args.session))
    if rpc is None:
        return {'error': 'API endpoint not running. Please start it with `api start`'}

    datastore_info = rpc.backend_datastore_get(blockchain_id, datastore_id, device_ids)
    if 'error' in datastore_info:
        return datastore_info

    datastore = datastore_info['datastore']
    assert datastore_id == datastore_get_id(get_pubkey_hex(datastore_privkey_hex))

    res = datastore_mkdir(rpc, datastore, path, datastore_privkey_hex, data_pubkeys, config_path=config_path )
    if 'error' in res:
        return res

    # make url 
    if not path.endswith('/'):
        path += '/'

    return res

    
def cli_datastore_rmdir( args, config_path=CONFIG_PATH, interactive=False ):
    """
    command: datastore_rmdir advanced 
    help: Remove a directory in a datastore.
    arg: blockchain_id (str) 'The owner of this datastore'
    arg: privkey (str) 'The app-specific data private key'
    arg: path (str) 'The path to the directory to remove'
    arg: session (str) 'The API session token'
    """

    blockchain_id = str(args.blockchain_id)
    path = str(args.path)
    datastore_privkey_hex = str(args.privkey)
    datastore_pubkey_hex = get_pubkey_hex(datastore_privkey_hex)
    datastore_id = datastore_get_id(datastore_pubkey_hex)
    force = (str(getattr(args, 'force', '').lower()) in ['1', 'true'])

    session = jsontokens.decode_token(str(args.session))
    data_pubkeys = session['payload']['app_public_keys']
    device_ids = [dk['device_id'] for dk in data_pubkeys]

    # connect 
    rpc = local_api_connect(config_path=config_path, api_session=str(args.session))
    if rpc is None:
        return {'error': 'API endpoint not running. Please start it with `api start`'}

    datastore_info = rpc.backend_datastore_get(blockchain_id, datastore_id, device_ids)
    if 'error' in datastore_info:
        return datastore_info

    datastore = datastore_info['datastore']
    assert datastore_id == datastore_get_id(get_pubkey_hex(datastore_privkey_hex))

    res = datastore_rmdir(rpc, datastore, path, datastore_privkey_hex, data_pubkeys, force=force, config_path=config_path )
    return res


def cli_datastore_rmtree( args, config_path=CONFIG_PATH, interactive=False ):
    """
    command: datastore_rmtree advanced
    help: Remove a directory and all its children from a datastore.
    arg: blockchain_id (str) 'The owner of this datastore'
    arg: privkey (str) 'The app-specific data private key'
    arg: path (str) 'The path to the directory tree to remove'
    arg: session (str) 'The API session token'
    """

    blockchain_id = str(args.blockchain_id)
    path = str(args.path)
    datastore_privkey_hex = str(args.privkey)
    datastore_pubkey_hex = get_pubkey_hex(datastore_privkey_hex)
    datastore_id = datastore_get_id(datastore_pubkey_hex)

    session = jsontokens.decode_token(str(args.session))
    data_pubkeys = session['payload']['app_public_keys']
    device_ids = [dk['device_id'] for dk in data_pubkeys]

    # connect 
    rpc = local_api_connect(config_path=config_path, api_session=str(args.session))
    if rpc is None:
        return {'error': 'API endpoint not running. Please start it with `api start`'}

    datastore_info = rpc.backend_datastore_get(blockchain_id, datastore_id, device_ids)
    if 'error' in datastore_info:
        return datastore_info

    datastore = datastore_info['datastore']
    assert datastore_id == datastore_get_id(get_pubkey_hex(datastore_privkey_hex))

    res = datastore_rmtree(rpc, datastore, path, datastore_privkey_hex, data_pubkeys, config_path=config_path )
    return res


def cli_datastore_getfile( args, config_path=CONFIG_PATH, interactive=False ):
    """
    command: datastore_getfile advanced raw
    help: Get a file from a datastore.
    arg: blockchain_id (str) 'The ID of the datastore owner'
    arg: datastore_id (str) 'The ID of the application datastore'
    arg: path (str) 'The path to the file to load'
    opt: extended (str) 'If True, then include the full inode and parent information as well.'
    opt: force (str) 'If True, then tolerate stale data faults.'
    opt: device_ids (str) 'If given, a CSV of device IDs owned by the blockchain ID'
    opt: device_pubkeys (str) 'If given, a CSV of device public keys owned by the blockchain ID'
    """

    blockchain_id = getattr(args, 'blockchain_id', '')
    if len(blockchain_id) == 0:
        blockchain_id = None
    else:
        blockchain_id = str(blockchain_id)

    datastore_id = str(args.datastore_id)
    path = str(args.path)
    extended = False
    force = False
    device_ids = None

    if hasattr(args, 'extended') and args.extended.lower() in ['1', 'true']:
        extended = True

    if hasattr(args, 'force') and args.force.lower() in ['1', 'true']:
        force = True

    res = find_datastore_device_pubkeys(name, getattr(args, 'device_ids', None), getattr(args, 'device_pubkeys', None), proxy=proxy)
    if 'error' in res:
        return {'error': 'Failed to query device list for {}: {}'.format(name, res['error'])}
   
    data_pubkeys = res['pubkeys']

    res = datastore_file_get('datastore', blockchain_id, datastore_id, path, data_pubkeys, extended=extended, force=force, config_path=config_path)
    if json_is_error(res):
        return res

    if not extended:
        # just the data
        return res['data']

    return res


def cli_datastore_listdir(args, config_path=CONFIG_PATH, interactive=False ):
    """
    command: datastore_listdir advanced
    help: List a directory in the datastore.
    arg: blockchain_id (str) 'The ID of the datastore owner'
    arg: datastore_id (str) 'The ID of the application datastore'
    arg: path (str) 'The path to the directory to list'
    opt: extended (str) 'If True, then include the full inode and parent information as well.'
    opt: force (str) 'If True, then tolerate stale data faults.'
    opt: device_ids (str) 'If given, a CSV of device IDs owned by the blockchain ID'
    opt: device_pubkeys (str) 'If given, a CSV of device public keys owned by the blockchain ID'
    """

    blockchain_id = getattr(args, 'blockchain_id', '')
    if len(blockchain_id) == 0:
        blockchain_id = None
    else:
        blockchain_id = str(blockchain_id)

    datastore_id = str(args.datastore_id)
    path = str(args.path)
    extended = False
    force = False

    if hasattr(args, 'extended') and args.extended.lower() in ['1', 'true']:
        extended = True

    if hasattr(args, 'force') and args.force.lower() in ['1', 'true']:
        force = True

    res = find_datastore_device_pubkeys(name, getattr(args, 'device_ids', None), getattr(args, 'device_pubkeys', None), proxy=proxy)
    if 'error' in res:
        return {'error': 'Failed to query device list for {}: {}'.format(name, res['error'])}
   
    data_pubkeys = res['pubkeys']

    res = datastore_dir_list('datastore', blockchain_id, datastore_id, path, data_pubkeys, extended=extended, force=force, config_path=config_path )
    if json_is_error(res):
        return res

    if not extended:
        return res['data']

    return res


def cli_datastore_stat(args, config_path=CONFIG_PATH, interactive=False ):
    """
    command: datastore_stat advanced
    help: Stat a file or directory in the datastore, returning only the header for files but returning the entire listing for directories.
    arg: blockchain_id (str) 'The ID of the datastore owner'
    arg: datastore_id (str) 'The datastore ID'
    arg: path (str) 'The path to the file or directory to stat'
    opt: extended (str) 'If True, then include the path information as well'
    opt: force (str) 'If True, then tolerate stale inode data.'
    opt: device_ids (str) 'If given, a CSV of device IDs owned by the blockchain ID'
    opt: device_pubkeys (str) 'If given, a CSV of device public keys owned by the blockchain ID'
    """

    blockchain_id = getattr(args, 'blockchain_id', '')
    if len(blockchain_id) == 0:
        blockchain_id = None
    else:
        blockchain_id = str(blockchain_id)

    path = str(args.path)
    datastore_id = str(args.datastore_id)
    path = str(args.path)
    extended = False
    force = False
    device_ids = None

    if hasattr(args, 'extended') and args.extended.lower() in ['1', 'true']:
        extended = True

    if hasattr(args, 'force') and args.force.lower() in ['1', 'true']:
        force = True

    res = find_datastore_device_pubkeys(name, getattr(args, 'device_ids', None), getattr(args, 'device_pubkeys', None), proxy=proxy)
    if 'error' in res:
        return {'error': 'Failed to query device list for {}: {}'.format(name, res['error'])}
   
    data_pubkeys = res['pubkeys']

    res = datastore_path_stat('datastore', blockchain_id, datastore_id, path, data_pubkeys, extended=extended, force=force, config_path=config_path) 
    if json_is_error(res):
        return res

    if not extended:
        return res['data']

    return res


def cli_datastore_getinode(args, config_path=CONFIG_PATH, interactive=False):
    """
    command: datastore_getinode advanced
    help: Get a raw inode from a datastore
    arg: blockchain_id (str) 'The ID of the datastore owner'
    arg: datastore_id (str) 'The ID of the application user'
    arg: inode_uuid (str) 'The inode UUID'
    opt: extended (str) 'If True, then include the path information as well'
    opt: idata (str) 'If True, then include the inode payload as well.'
    opt: force (str) 'If True, then tolerate stale inode data.'
    opt: device_ids (str) 'If given, the CSV of devices owned by the blockchain ID'
    opt: device_pubkeys (str) 'If given, the CSV of device public keys owned by the blockchain ID'
    """

    blockchain_id = getattr(args, 'blockchain_id', '')
    if len(blockchain_id) == 0:
        blockchain_id = None
    else:
        blockchain_id = str(blockchain_id)

    datastore_id = str(args.datastore_id)
    inode_uuid = str(args.inode_uuid)
    
    session = jsontokens.decode_token(str(args.session))
    data_pubkeys = session['payload']['app_public_keys']

    extended = False
    force = False
    idata = False
    device_ids = None

    if hasattr(args, 'extended') and args.extended.lower() in ['1', 'true']:
        extended = True

    if hasattr(args, 'force') and args.force.lower() in ['1', 'true']:
        force = True

    if hasattr(args, 'idata') and args.idata.lower() in ['1', 'true']:
        idata = True

    res = find_datastore_device_pubkeys(name, getattr(args, 'device_ids', None), getattr(args, 'device_pubkeys', None), proxy=proxy)
    if 'error' in res:
        return {'error': 'Failed to query device list for {}: {}'.format(name, res['error'])}
   
    data_pubkeys = res['pubkeys']

    return datastore_inode_getinode('datastore', blockchain_id, datastore_id, inode_uuid, data_pubkeys, extended=extended, force=force, idata=idata, config_path=config_path) 


def cli_datastore_putfile(args, config_path=CONFIG_PATH, interactive=False, force_data=False ):
    """
    command: datastore_putfile advanced 
    help: Put a file into the datastore at the given path.
    arg: blockchain_id (str) 'The owner of this datastore'
    arg: privkey (str) 'The app-specific data private key'
    arg: path (str) 'The path to the new file'
    arg: data (str) 'The data to store, or a path to a file with the data'
    arg: session (str) 'The API session token'
    opt: create (str) 'If True, then succeed only if the file has never before existed.'
    opt: force (str) 'If True, then tolerate stale inode data.'
    """
    
    blockchain_id = str(args.blockchain_id)
    path = str(args.path)
    data = str(args.data)
    privkey = str(args.privkey)
    create = (str(getattr(args, "create", "")).lower() in ['1', 'create', 'true'])
    force = (str(getattr(args, 'force', '')).lower() in ['1', 'true'])

    return datastore_file_put('datastore', blockchain_id, privkey, path, data, str(args.session), create=create, force_data=force_data, config_path=config_path )


def cli_datastore_deletefile(args, config_path=CONFIG_PATH, interactive=False ):
    """
    command: datastore_deletefile advanced
    help: Delete a file from the datastore.
    arg: blockchain_id (str) 'The owner of this datastore'
    arg: privkey (str) 'The datastore private key'
    arg: path (str) 'The path to the file to delete'
    arg: session (str) 'The API session token'
    opt: force (str) 'If True, then tolerate stale inode data.'
    """

    blockchain_id = str(args.blockchain_id)
    path = str(args.path)
    privkey = str(args.privkey)
    datastore_id = datastore_get_id(get_pubkey_hex(privkey))
    force = (str(getattr(args, 'force', '')).lower() in ['1', 'true'])

    session = jsontokens.decode_token(str(args.session))
    data_pubkeys = session['payload']['app_public_keys']
    device_ids = [dk['device_id'] for dk in session['payload']['app_public_keys']]

    # connect 
    rpc = local_api_connect(config_path=config_path)
    if rpc is None:
        return {'error': 'API endpoint not running. Please start it with `api start`'}

    datastore_info = rpc.backend_datastore_get(blockchain_id, datastore_id, device_ids)
    if 'error' in datastore_info:
        datastore_info['errno'] = errno.EPERM
        return datastore_info

    datastore = datastore_info['datastore']

    res = datastore_deletefile( rpc, datastore, path, privkey, data_pubkeys, force=force, config_path=config_path )
    return res


def cli_datastore_get_privkey(args, config_path=CONFIG_PATH, interactive=False ):
    """
    command: datastore_get_privkey advanced
    help: Get the private key for a datastore, given the master private key.
    arg: master_privkey (str) 'The master data private key'
    arg: app_domain (str) 'The name of the application'
    """
    raise NotImplemented("Token file support not yet implemented")


def cli_datastore_get_id(args, config_path=CONFIG_PATH, interactive=False ):
    """
    command: datastore_get_id advanced
    help: Get the ID of an application data store
    arg: datastore_privkey (str) 'The datastore private key'
    """
    datastore_id = datastore_get_id(get_pubkey_hex(str(args.datastore_privkey)))
    return {'status': True, 'datastore_id': datastore_id}


def cli_get_collection( args, config_path=CONFIG_PATH, proxy=None, password=None ):
    """
    command: get_collection advanced
    help: Get a collection record
    arg: blockchain_id (str) 'The ID of the owner'
    arg: collection_domain (str) 'The name of the collection'
    opt: device_ids (str) 'The list of device IDs that can write'
    """
    raise NotImplemented("Collections not implemented")

    blockchain_id = str(args.blockchain_id)
    collection_domain = str(args.collection_domain)
    device_ids = args.device_ids.split(',')
    return get_datastore_by_type('collection', blockchain_id, collection_domain, device_ids, config_path=config_path )


def cli_create_collection( args, config_path=CONFIG_PATH, proxy=None, password=None, master_data_privkey=None ):
    """
    command: create_collection advanced 
    help: Make a new collection for a given user.
    arg: blockchain_id (str) 'The blockchain ID that will own this collection'
    arg: collection_domain (str) 'The domain of this collection.'
    opt: device_ids (str) 'A CSV of your device IDs.'
    """

    if proxy is None:
        proxy = get_default_proxy(config_path)
    
    raise NotImplemented("Collections not implemented")

    blockchain_id = str(args.blockchain_id)
    password = get_default_password(password)
    collection_domain = str(args.collection_domain)

    # get the list of device IDs to use 
    device_ids = getattr(args, 'device_ids', None)
    if device_ids:
        device_ids = device_ids.split(',')

    else:
        raise NotImplemented("Missing token file parsing logic")

    # TODO: privkey
    # privkey = 
    raise NotImplemented("Collections are not implemented yet")

    # get the list of device IDs to use 
    device_ids = getattr(args, 'device_ids', None)
    if device_ids:
        device_ids = device_ids.split(',')

    else:
        raise NotImplemented("Missing token file parsing logic")

    return create_datastore_by_type('collection', blockchain_id, privkey, device_ids, proxy=proxy, config_path=config_path, password=password, master_data_privkey=master_data_privkey)


def cli_delete_collection( args, config_path=CONFIG_PATH, proxy=None, password=None, master_data_privkey=None ):
    """
    command: delete_collection advanced 
    help: Delete a collection owned by a given user, and all of the data it contains.
    arg: blockchain_id (str) 'The owner of this collection'
    arg: collection_domain (str) 'The domain of this collection'
    opt: device_ids (str) 'A CSV of your devices'
    """

    if proxy is None:
        proxy = get_default_proxy(config_path)

    raise NotImplemented("Collections not implemented")

    password = get_default_password(password)

    blockchain_id = str(args.blockchain_id)
    collection_domain = str(args.collection_domain)
    
    # get the list of device IDs to use 
    device_ids = getattr(args, 'device_ids', None)
    if device_ids:
        device_ids = device_ids.split(',')

    else:
        raise NotImplemented("Missing token file parsing logic")

    # TODO: privkey
    # privkey = 
    raise NotImplemented("Collections are not implemented")

    device_ids = None
    if hasattr(args, 'device_ids'):
        device_ids = str(args.device_ids).split(',')
    else:
        raise NotImplemented("No support for token files")

    return delete_datastore_by_type('collection', blockchain_id, privkey, device_ids, force=True, config_path=config_path, proxy=proxy, password=password)


def cli_collection_listitems(args, config_path=CONFIG_PATH, password=None, interactive=False, proxy=None ):
    """
    command: collection_items advanced
    help: List the contents of a collection
    arg: blockchain_id (str) 'The ID of the collection owner'
    arg: collection_domain (str) 'The domain of this collection'
    arg: path (str) 'The path to the directory to list'
    """

    if proxy is None:
        proxy = get_default_proxy(config_path)

    raise NotImplemented("Collections not implemented")

    password = get_default_password(password)
    blockchain_id = str(args.blockchain_id)

    # get the list of device IDs to use 
    device_ids = getattr(args, 'device_ids', None)
    if device_ids:
        device_ids = device_ids.split(',')

    else:
        raise NotImplemented("Missing token file parsing logic")

    collection_domain = str(args.collection_domain)
    path = str(args.path)

    res = datastore_dir_list('collection', blockchain_id, collection_domain, '/', device_ids, config_path=config_path, proxy=proxy)
    if 'error' in res:
        return res

    # if somehow we get a directory in here, exclude it
    dir_info = res['dir']
    filtered_dir_info = {}
    for name in dir_info.keys():
        if dir_info[name]['type'] == MUTABLE_DATUM_FILE_TYPE:
            filtered_dir_info[name] = dir_info[name]

    return {'status': True, 'dir': filtered_dir_info}


def cli_collection_statitem(args, config_path=CONFIG_PATH, interactive=False, proxy=None):
    """
    command: collection_statitem advanced
    help: Stat an item in a collection
    arg: blockchain_id (str) 'The ID of the collection owner'
    arg: collection_domain (str) 'The name of this collection'
    arg: item_id (str) 'The name of the item to stat'
    """

    if proxy is None:
        proxy = get_default_proxy(config_path)

    raise NotImplemented("Collections not implemented")

    password = get_default_password(password)

    # get the list of device IDs to use 
    device_ids = getattr(args, 'device_ids', None)
    if device_ids:
        device_ids = device_ids.split(',')

    else:
        raise NotImplemented("Missing token file parsing logic")

    blockchain_id = str(args.blockchain_id)
    collection_domain = str(args.collection_domain)
    item_id = str(args.item_id)

    return datastore_path_stat('collection', blockchain_id, collection_domain, '/{}'.format(item_id), device_ids, proxy=proxy, config_path=config_path)


def cli_collection_putitem(args, config_path=CONFIG_PATH, interactive=False, proxy=None, password=None, force_data=False, master_data_privkey=None ):
    """
    command: collection_putitem advanced 
    help: Put an item into a collection.  Overwrites are forbidden.
    arg: blockchain_id (str) 'The owner of the collection'
    arg: collection_privkey (str) 'The collection private key'
    arg: item_id (str) 'The item name'
    arg: data (str) 'The data to store, or a path to a file with the data'
    opt: device_ids (str) 'A CSV of your device IDs'
    """

    if proxy is None:
        proxy = get_default_proxy(config_path)
    
    raise NotImplemented("Collections not implemented")

    password = get_default_password(password)

    blockchain_id = str(args.blockchain_id)
    collection_domain = str(args.collection_domain)
    item_id = str(args.item_id)
    data = args.data
    collection_privkey = str(args.collection_privkey)

    # get the list of device IDs to use 
    device_ids = getattr(args, 'device_ids', None)
    if device_ids:
        device_ids = device_ids.split(',')

    else:
        raise NotImplemented("Missing token file parsing logic")


    return datastore_file_put('collection', blockchain_id, collection_privkey, '/{}'.format(item_id), data, device_ids=device_ids, 
                              create=True, force_data=force_data, proxy=proxy, config_path=config_path, master_data_privkey=master_data_privkey, password=password)


def cli_collection_getitem( args, config_path=CONFIG_PATH, interactive=False, password=None, proxy=None ):
    """
    command: collection_getitem advanced
    help: Get an item from a collection.
    arg: blockchain_id (str) 'The ID of the datastore owner'
    arg: collection_domain (str) 'The domain of this collection'
    arg: item_id (str) 'The item to fetch'
    """

    if proxy is None:
        proxy = get_default_proxy(config_path)

    raise NotImplemented("Collections not implemented")

    password = get_default_password(password)

    config_dir = os.path.dirname(config_path)
    blockchain_id = getattr(args, 'blockchain_id', '')
    if len(blockchain_id) == 0:
        blockchain_id = None
    else:
        blockchain_id = str(blockchain_id)
    
    collection_domain = str(args.collection_domain)
    item_id = str(args.item_id)

    return datastore_file_get('collection', blockchain_id, collection_domain, '/{}'.format(item_id), password=password, config_path=config_path, proxy=proxy)


def cli_start_server( args, config_path=CONFIG_PATH, interactive=False ):
    """
    command: start_server advanced
    help: Start a Blockstack indexing server
    opt: foreground (str) 'If True, then run in the foreground.'
    opt: working_dir (str) 'The directory which contains the server state.'
    opt: testnet (str) 'If True, then communicate with Bitcoin testnet.'
    """

    foreground = False
    testnet = False
    working_dir = args.working_dir

    if args.foreground:
        foreground = str(args.foreground)
        foreground = (foreground.lower() in ['1', 'true', 'yes', 'foreground'])

    if args.testnet:
        testnet = str(args.testnet)
        testnet = (testnet.lower() in ['1', 'true', 'yes', 'testnet3'])

    cmds = ['blockstack-core', 'start']
    if foreground:
        cmds.append('--foreground')

    if testnet:
        cmds.append('--testnet3')

    # TODO: use subprocess
    if working_dir is not None:
        working_dir_envar = 'VIRTUALCHAIN_WORKING_DIR="{}"'.format(working_dir)
        cmds = [working_dir_envar] + cmds

    cmd_str = " ".join(cmds)
    
    log.debug('Execute: {}'.format(cmd_str))
    exit_status = os.system(cmd_str)

    if not os.WIFEXITED(exit_status) or os.WEXITSTATUS(exit_status) != 0:
        error_str = 'Failed to execute "{}". Exit code {}'.format(cmd_str, exit_status)
        return {'error': error_str}

    return {'status': True}


def cli_stop_server( args, config_path=CONFIG_PATH, interactive=False ):
    """
    command: stop_server advanced
    help: Stop a running Blockstack indexing server
    opt: working_dir (str) 'The directory which contains the server state.'
    """

    working_dir = args.working_dir

    cmds = ['blockstack-core', 'stop']

    if working_dir is not None:
        working_dir_envar = 'VIRTUALCHAIN_WORKING_DIR="{}"'.format(working_dir)
        cmds = [working_dir_envar] + cmds

    cmd_str = " ".join(cmds)

    # TODO: use subprocess
    log.debug('Execute: {}'.format(cmd_str))
    exit_status = os.system(cmd_str)

    if not os.WIFEXITED(exit_status) or os.WEXITSTATUS(exit_status) != 0:
        error_str = 'Failed to execute "{}". Exit code {}'.format(cmd_str, exit_status)
        return {'error': error_str}

    return {'status': True}
<|MERGE_RESOLUTION|>--- conflicted
+++ resolved
@@ -1325,6 +1325,8 @@
             return {'error': 'Not a valid address'}
 
     user_profile = None
+    new_token_file = None
+
     if user_zonefile:
         zonefile_info = analyze_zonefile_string(fqu, user_zonefile, force_data=force_data, proxy=proxy)
         if 'error' in zonefile_info:
@@ -1345,33 +1347,19 @@
         user_zonefile_dict = make_empty_zonefile(fqu, None)
         user_zonefile = blockstack_zones.make_zone_file(user_zonefile_dict)
 
-<<<<<<< HEAD
-    # if we have a data key, then make an empty profile and zonefile 
-    new_token_file = None
-    if not transfer_address:
-        # registering for this wallet.  Put an empty token file, signed with this wallet's signing keys
-        if not wallet_keys:
-            wallet_keys = get_wallet_keys(config_path, password)
-            if 'error' in wallet_keys:
-                return wallet_keys
-
-        user_profile = make_empty_user_profile()
-        res = migrate_profile_to_token_file(fqu, user_profile, get_owner_privkey_info(wallet_keys), config_path=config_path)
-        if 'error' in res:
-            return {'error': 'Failed to create token file: {}'.format(res['error'])}
-
-        new_token_file = res['token_file']
-=======
-        # only make an empty profile if user didn't give a zonefile.
-        # if we have a data key, then make the empty profile
         if not transfer_address:
-            # registering for this wallet.  Put an empty profile
-            _, _, data_pubkey = get_addresses_from_file(config_dir=config_dir)
-            if not data_pubkey:
-                return {'error': 'No data key in wallet.  Please add one with `setup_wallet`'}
+            # registering for this wallet.  Put an empty token file, signed with this wallet's signing keys
+            if not wallet_keys:
+                wallet_keys = get_wallet_keys(config_path, password)
+                if 'error' in wallet_keys:
+                    return wallet_keys
 
             user_profile = make_empty_user_profile()
->>>>>>> 9eb011a5
+            res = migrate_profile_to_token_file(fqu, user_profile, get_owner_privkey_info(wallet_keys), config_path=config_path)
+            if 'error' in res:
+                return {'error': 'Failed to create token file: {}'.format(res['error'])}
+
+            new_token_file = res['token_file']
 
     # operation checks (API server only)
     if local_rpc.is_api_server(config_dir=config_dir):
@@ -1451,13 +1439,7 @@
     assert rpc
 
     try:
-<<<<<<< HEAD
-        resp = rpc.backend_preorder(fqu, cost_satoshis, user_zonefile, new_token_file, transfer_address, min_payment_confs )
-=======
-        resp = rpc.backend_preorder(fqu, cost_satoshis, user_zonefile, user_profile,
-                                    transfer_address, min_payment_confs,
-                                    unsafe_reg = unsafe_reg)
->>>>>>> 9eb011a5
+        resp = rpc.backend_preorder(fqu, cost_satoshis, user_zonefile, new_token_file, transfer_address, min_payment_confs, unsafe_reg=unsafe_reg)
     except Exception as e:
         log.exception(e)
         return {'error': 'Error talking to server, try again.'}
