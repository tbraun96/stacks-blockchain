#!/usr/bin/env python2
# -*- coding: utf-8 -*-
"""
    Blockstack
    ~~~~~
    copyright: (c) 2014-2015 by Halfmoon Labs, Inc.
    copyright: (c) 2016-2018 by Blockstack.org

    This file is part of Blockstack

    Blockstack is free software: you can redistribute it and/or modify
    it under the terms of the GNU General Public License as published by
    the Free Software Foundation, either version 3 of the License, or
    (at your option) any later version.

    Blockstack is distributed in the hope that it will be useful,
    but WITHOUT ANY WARRANTY; without even the implied warranty of
    MERCHANTABILITY or FITNESS FOR A PARTICULAR PURPOSE.  See the
    GNU General Public License for more details.
    You should have received a copy of the GNU General Public License
    along with Blockstack. If not, see <http://www.gnu.org/licenses/>.
"""

import json
import traceback
import keychain
import os
import copy
import threading
import gc

from . import *
from ..config import *
from ..operations import *
from ..hashing import *
from ..scripts import get_namespace_from_name
from ..util import parse_DID

import virtualchain
from db import *

log = virtualchain.get_logger("blockstack-server")

DISPOSITION_RO = "readonly"
DISPOSITION_RW = "readwrite"

# singleton read/write instance
blockstack_db = None
blockstack_db_lastblock = None
blockstack_db_lock = threading.Lock()


def autofill( *autofill_fields ):
    """
    Decorator to automatically fill in extra useful fields
    that aren't stored in the db.
    """
    def wrap( reader ):
        def wrapped_reader( *args, **kw ):
            rec = reader( *args, **kw )
            if rec is not None:
                for field in autofill_fields:
                    if field == "opcode" and 'opcode' not in rec.keys():
                        assert 'op' in rec.keys(), "BUG: record is missing 'op'"
                        rec['opcode'] = op_get_opcode_name(rec['op'])
                    else:
                        raise Exception("Unknown autofill field '%s'" % field)

            return rec
        return wrapped_reader
    return wrap


class BlockstackDB( virtualchain.StateEngine ):
    """
    State engine implementation for blockstack.
    """

    def __init__(self, db_filename, disposition, working_dir, expected_snapshots={}):
        """
        Construct the Blockstack State Engine
        from locally-cached db state.

        DO NOT CALL THIS DIRECTLY.  Use borrow_readwrite_instance() or get_readonly_instance()
        """
        import virtualchain_hooks

        if not os.path.exists(db_filename):
            log.debug("Initialize database from '%s'" % db_filename )
        else:
            log.debug("Connect to database '%s'" % db_filename)

        self.db = None

        # instantiate/acquire the database
        self.db_filename = db_filename
        if os.path.exists(db_filename):
            self.db = namedb_open(db_filename)
        else:
            self.db = namedb_create(db_filename)

        self.disposition = disposition

        # announcers to track
        blockstack_opts = default_blockstack_opts(working_dir, virtualchain.get_config_filename(virtualchain_hooks, working_dir))
        self.announce_ids = blockstack_opts['announcers'].split(",")

        # collision detection 
        # map block_id --> history_id_key --> list of history ID values
        self.collisions = {}

        read_only = (disposition == DISPOSITION_RO)

        super( BlockstackDB, self ).__init__( virtualchain_hooks,
                                              working_dir,
                                              state=self,
                                              expected_snapshots=expected_snapshots,
                                              read_only=read_only )
    

        # backup settings
        self.set_backup_frequency( blockstack_opts['backup_frequency'] )
        self.set_backup_max_age( blockstack_opts['backup_max_age'] )


    @classmethod
    def get_readonly_instance(cls, working_dir, expected_snapshots={}):
        """
        Get a read-only handle to the blockstack-specific name db.
        Multiple read-only handles may exist.

        Returns the handle on success.
        Returns None on error
        """
        import virtualchain_hooks
        db_path = virtualchain.get_db_filename(virtualchain_hooks, working_dir)
        db = BlockstackDB(db_path, DISPOSITION_RO, working_dir, expected_snapshots={})
        rc = db.db_setup()
        if not rc:
            log.error("Failed to set up virtualchain state engine")
            return None
        
        return db

    
    @classmethod
    def get_readwrite_instance(cls, working_dir, restore=False, restore_block_height=None):
        """
        Get a read/write instance to the db, without the singleton check.
        Used for low-level operations like db restore.
        Not used in the steady state behavior of the system.
        """
        log.warning("!!! Getting raw read/write DB instance !!!")

        import virtualchain_hooks
        db_path = virtualchain.get_db_filename(virtualchain_hooks, working_dir)
        db = BlockstackDB(db_path, DISPOSITION_RW, working_dir)
        rc = db.db_setup()
        if not rc:
            if restore:
                # restore from backup instead of bailing out
                log.debug("Restoring from unclean shutdown")
                rc = db.db_restore(block_number=restore_block_height)
                if rc:
                    return db
                else:
                    log.error("Failed to restore from unclean shutdown")

            db.close()
            raise Exception("Failed to set up db")

        return db


    @classmethod 
    def borrow_readwrite_instance(cls, working_dir, block_number, expected_snapshots={}):
        """
        Get a read/write database handle to the blockstack db.
        At most one such handle can exist within the program.

        When the caller is done with the handle, it should call release_readwrite_instance()

        Returns the handle on success
        Returns None if we can't set up the db.
        Aborts if there is another read/write handle out there somewhere.
        """

        global blockstack_db, blockstack_db_lastblock, blockstack_db_lock

        import virtualchain_hooks
        db_path = virtualchain.get_db_filename(virtualchain_hooks, working_dir)
        
        blockstack_db_lock.acquire()

        try:
            assert blockstack_db is None, "Borrowing violation"
        except Exception, e:
            log.exception(e)
            log.error("FATAL: Borrowing violation")
            os.abort()

        db = BlockstackDB(db_path, DISPOSITION_RW, working_dir, expected_snapshots=expected_snapshots)
        rc = db.db_setup()
        if not rc:
            db.close()
            blockstack_db_lock.release()
            log.error("Failed to set up virtualchain state engine")
            return None

        blockstack_db = db
        blockstack_db_lastblock = block_number
        blockstack_db_lock.release()

        return blockstack_db


    @classmethod
    def release_readwrite_instance( cls, db_inst, block_number ):
        """
        Release the read/write instance of the blockstack db.
        This must be called after borrow_readwrite_instance, with the same block number.
        After this method completes, it's possible to call borrow_readwrite_instance again.

        Returns True on success
        Aborts on error
        """

        global blockstack_db, blockstack_db_lastblock, blockstack_db_lock 

        blockstack_db_lock.acquire()

        try:
            assert blockstack_db is not None, "Borrowing return violation: db is None"
            assert blockstack_db == db_inst, "Borrowing return violation: different instances"
            assert blockstack_db_lastblock == block_number, "Borrowing return violation: different blocks"
        except Exception, e:
            log.exception(e)
            log.error("FATAL: Borrowing-release violation")
            os.abort()

        blockstack_db.close()

        del blockstack_db
        del db_inst

        db_inst = None
        blockstack_db = None
        blockstack_db_lastblock = None 

        blockstack_db_lock.release()
        return True


    @classmethod 
    def make_opfields( cls ):
        """
        Calculate the virtulachain-required opfields dict.
        """
        # construct fields 
        opfields = {}
        for opname in SERIALIZE_FIELDS.keys():
            opcode = NAME_OPCODES[opname]
            opfields[opcode] = SERIALIZE_FIELDS[opname]

        return opfields


    @classmethod
    def get_state_paths(cls, impl, working_dir):
        """
        Get the paths to the relevant db files to back up
        """
        return super(BlockstackDB, cls).get_state_paths(impl, working_dir) + [os.path.join(working_dir, 'atlas.db'), os.path.join(working_dir, 'subdomains.db')]


    def get_db_path( self ):
        """
        Get db file path
        """
        return self.db_filename

    
    def close( self ):
        """
        Close the db and release memory
        """
        if self.db is not None:
            self.db.commit()
            self.db.close()
            self.db = None

        return
    
    def export_db(self, dirpath):
        """
        Copy all database info to a given directory.  This does NOT include the atlas state.

        Used primarily for testing; production users
        should just pull a backup db from ~/.blockstack-server/backups
        (or whatever the working directory is)
        """
        if self.db is not None:
            self.db.commit()
            
        import virtualchain_hooks
        
        db_path = os.path.join(dirpath, os.path.basename(self.get_db_path()))
        snapshots_path = os.path.join(dirpath, os.path.basename(virtualchain.get_snapshots_filename(virtualchain_hooks, self.working_dir)))

        virtualchain.sqlite3_backup(self.get_db_path(), db_path)
        virtualchain.sqlite3_backup(virtualchain.get_snapshots_filename(virtualchain_hooks, self.working_dir), snapshots_path)
   

    @classmethod
    def get_import_keychain_path( cls, keychain_dir, namespace_id ):
        """
        Get the path to the import keychain
        """
        cached_keychain = os.path.join( keychain_dir, "{}.keychain".format(namespace_id) )
        return cached_keychain


    @classmethod
    def build_import_keychain( cls, keychain_dir, namespace_id, pubkey_hex ):
        """
        Generate all possible NAME_IMPORT addresses from the NAMESPACE_REVEAL public key
        """

        pubkey_addr = virtualchain.BitcoinPublicKey(str(pubkey_hex)).address()

        # do we have a cached one on disk?
        cached_keychain = cls.get_import_keychain_path(keychain_dir, namespace_id)
        if os.path.exists( cached_keychain ):

            child_addrs = []
            try:
                lines = []
                with open(cached_keychain, "r") as f:
                    lines = f.readlines()

                child_attrs = [l.strip() for l in lines]

                log.debug("Loaded cached import keychain for '%s' (%s)" % (pubkey_hex, pubkey_addr))
                return child_attrs

            except Exception, e:
                log.exception(e)
                pass

        pubkey_hex = str(pubkey_hex)
        public_keychain = keychain.PublicKeychain.from_public_key( pubkey_hex )
        child_addrs = []

        for i in xrange(0, NAME_IMPORT_KEYRING_SIZE):
            public_child = public_keychain.child(i)
            public_child_address = public_child.address()

            # if we're on testnet, then re-encode as a testnet address 
            if virtualchain.version_byte == 111:
                old_child_address = public_child_address
                public_child_address = virtualchain.hex_hash160_to_address( virtualchain.address_to_hex_hash160( public_child_address ) )
                log.debug("Re-encode '%s' to '%s'" % (old_child_address, public_child_address))

            child_addrs.append( public_child_address )

            if i % 20 == 0 and i != 0:
                log.debug("%s children..." % i)

        # include this address
        child_addrs.append( pubkey_addr )

        log.debug("Done building import keychain for '%s' (%s)" % (pubkey_hex, pubkey_addr))

        # cache
        try:
            with open(cached_keychain, "w+") as f:
                for addr in child_addrs:
                    f.write("%s\n" % addr)

                f.flush()

            log.debug("Cached keychain to '%s'" % cached_keychain)
        except Exception, e:
            log.exception(e)
            log.error("Unable to cache keychain for '%s' (%s)" % (pubkey_hex, pubkey_addr))

        return child_addrs


    @classmethod
    def load_import_keychain( cls, working_dir, namespace_id ):
        """
        Get an import keychain from disk.
        Return None if it doesn't exist.
        """
      
        # do we have a cached one on disk?
        cached_keychain = os.path.join(working_dir, "%s.keychain" % namespace_id)
        if os.path.exists( cached_keychain ):

            log.debug("Load import keychain '%s'" % cached_keychain)
            child_addrs = []
            try:
                lines = []
                with open(cached_keychain, "r") as f:
                    lines = f.readlines()
 
                child_attrs = [l.strip() for l in lines]
 
                log.debug("Loaded cached import keychain for '%s'" % namespace_id)
                return child_attrs
 
            except Exception, e:
                log.exception(e)
                log.error("FATAL: uncaught exception loading the import keychain")
                os.abort()
 
        else:
            log.debug("No import keychain at '%s'" % cached_keychain)

        return None

    
    def commit_get_cursor( self, block_number ):
        """
        Get a database cursor for a commit on this block number.
        """

        return self.db.cursor()


    def commit_finished( self, block_id ):
        """
        Called when the block is finished.
        Commits all data.
        """

        self.db.commit()
        self.clear_collisions( block_id )

    
    def log_accept( self, block_id, vtxindex, op, op_data ):
        """
        Log an accepted operation
        """

        opcode = op_data.get('opcode', None)
        debug_op = self.sanitize_op( op_data )
        if 'history' in debug_op:
            del debug_op['history'] 

        log.debug("ACCEPT %s at (%s, %s) data: %s", opcode, block_id, vtxindex, 
                ", ".join( ["%s='%s'" % (k, debug_op[k]) for k in sorted(debug_op.keys())] ) )

        return

 
    def log_commit( self, block_id, vtxindex, op, opcode, op_data ):
        """
        Log a committed operation
        """

        debug_op = self.sanitize_op( op_data )
        if 'history' in debug_op:
            del debug_op['history'] 

        log.debug("COMMIT %s (%s) at (%s, %s) data: %s", opcode, op, block_id, vtxindex, 
                ", ".join( ["%s='%s'" % (k, debug_op[k]) for k in sorted(debug_op.keys())] ) )

        return


    def log_reject( self, block_id, vtxindex, op, op_data ):
        """
        Log a rejected operation
        """

        debug_op = self.sanitize_op( op_data )
        if 'history' in debug_op:
            del debug_op['history']

        log.debug("REJECT %s at (%s, %s) data: %s", op_get_opcode_name( op ), block_id, vtxindex,
                ", ".join( ["%s='%s'" % (k, debug_op[k]) for k in sorted(debug_op.keys())] ))

        return


    def sanitize_op( self, op_data ):
        """
        Remove unnecessary fields for an operation, i.e. prior to committing it.
        This includes any invariant tags we've added with our invariant decorators
        (such as @state_create or @state_transition).
        
        TODO: less ad-hoc way to do this
        """
        
        op_data = super(BlockstackDB, self).sanitize_op(op_data)

        # remove invariant tags (i.e. added by our invariant state_* decorators)
        to_remove = get_state_invariant_tags()
        for tag in to_remove:
            if tag in op_data.keys():
                del op_data[tag]

        # NOTE: this is called the opcode family, because
        # different operation names can have the same operation code
        # (such as NAME_RENEWAL and NAME_REGISTRATION).  They must
        # have the same mutation fields.
        opcode_family = op_get_opcode_name( op_data['op'] )

        # for each column in the appropriate state table,
        # if the column is not identified in the operation's
        # MUTATE_FIELDS list, then set it to None here.
        mutate_fields = op_get_mutate_fields( opcode_family )
        for mf in mutate_fields:
            if not op_data.has_key( mf ):
                log.debug("Adding NULL mutate field '%s.%s'" % (opcode_family, mf ))
                op_data[mf] = None

        # TODO: less ad-hoc
        for extra_field in ['opcode']:
            if extra_field in op_data:
                del op_data[extra_field]

        return op_data


    @classmethod
    def check_collision_state( cls, collision_state, history_id_key, history_id, block_id, checked_ops, affected_opcodes ):
        """
        Given a history ID, see if it already exists
        at the given block ID (i.e. it's not expired),
        using the given collision state.
        Return True if so; False if not.
        If there is a collision, set the __collided__ field in each checked_ops that
        has a matching history_id value and has an opcode in affected_opcodes.
        """

        # seen before in this block?
        if collision_state.has_key( block_id ):
            if collision_state[block_id].has_key(history_id_key):
                if history_id in collision_state[block_id][history_id_key]:
                    rc = True

                else:
                    collision_state[block_id][history_id_key].append( history_id )
                    rc = False

            else:
                collision_state[block_id][history_id_key] = [history_id]
                rc = False

        else:
            collision_state[block_id] = { history_id_key: [history_id] }
            rc = False

        if not rc:
            # no collision 
            return rc

        # find and mark collided operations 
        for prev_op in checked_ops:

            prev_opcode = op_get_opcode_name( prev_op['op'] )
            if prev_opcode not in affected_opcodes:
                # not affected
                continue 

            if history_id_key not in prev_op:
                # won't match
                continue

            if prev_op[history_id_key] == history_id:
                # collision 
                cls.nameop_set_collided( prev_op, history_id_key, history_id )

        return True


    def find_collisions( self, checked_ops ):
        """
        Given a list of checked operations, find the ones that collide.
        Return a dict structured as history_id_key --> [history_id]
        """

        collisions = {}
        for op in checked_ops:
            if BlockstackDB.nameop_is_collided( op ):
                BlockstackDB.nameop_put_collision( collisions, op )

        return collisions


    def put_collisions( self, block_id, collisions ):
        """
        Put collision state for a particular block.
        Any operations checked at this block_id that collide 
        with the given collision state will be rejected.
        """
        self.collisions[ block_id ] = copy.deepcopy( collisions )

    
    def clear_collisions( self, block_id ):
        """
        Clear out all collision state for a given block number
        """
        if block_id in self.collisions:
            del self.collisions[block_id]
       

    def check_collision( self, history_id_key, history_id, block_id, checked_ops, affected_opcodes ):
        """
        Given a history ID, see if it already exists
        at the given block ID (i.e. it's not expired).
        Return True if so; False if not.
        If there is a collision, set the __collided__ field in each checked_ops that
        has a matching history_id value and has an opcode in affected_opcodes.
        """

        return BlockstackDB.check_collision_state( self.collisions, history_id_key, history_id, block_id, checked_ops, affected_opcodes )


    def check_preorder_collision( self, preorder_hash, block_id, checked_ops ):
        """
        Are there any colliding preorders in this block?
        Set the '__collided__' flag and related flags if so, so we don't commit them.

        Not called directly; called by the @state_preorder() decorator in blockstack.lib.operations.preorder and blockstack.lib.operations.namespacepreorder
        """

        return self.check_collision( "preorder_hash", preorder_hash, block_id, checked_ops, OPCODE_PREORDER_OPS )


    def check_name_collision( self, name, block_id, checked_ops ):
        """
        Are there any colliding names in this block?
        Set the '__collided__' flag and related flags if so, so we don't commit them.
        
        Not called directly; called by the @state_create() decorator in blockstack.lib.operations.register
        """

        return self.check_collision( "name", name, block_id, checked_ops, OPCODE_NAME_STATE_CREATIONS )

    
    def check_namespace_collision( self, namespace_id, block_id, checked_ops ):
        """
        Are there any colliding namespaces in this block?
        Set the '__collided__' flag and related flags if so, so we don't commit them
        
        Not called directly; called by the @state_create() decorator in blockstack.lib.operations.namespacereveal
        """

        return self.check_collision( "namespace_id", namespace_id, block_id, checked_ops, OPCODE_NAMESPACE_STATE_CREATIONS )


    def check_noop_collision( self, name, block_id, checked_ops ):
        """
        No-op collision detector.
        Meant for name-import (used by its @state_create() decorator)
        """
        log.warn("No-op collision detection for '%s'" % name)
        return False


    @autofill( "opcode" )
    def get_namespace( self, namespace_id, include_history=True ):
        """
        Given a namespace ID, get the ready namespace op for it.

        Return the dict with the parameters on success.
        Return None if the namespace has not yet been revealed.
        """

        cur = self.db.cursor()
        return namedb_get_namespace_ready( cur, namespace_id, include_history=include_history )


    @autofill( "opcode" )
    def get_namespace_op_state( self, namespace_id, block_number, include_expired=False ):
        """
        Given a namespace ID and block number, get the current namespace op (revealed or ready) for it
        if the namespace existed after that block.  Optionally return the namespace
        record even if it's a NAMESPACE_REVEAL and it expired.

        Return the dict with the parameters on success.
        Return None if the namespace has not yet been revealed.
        """

        cur = self.db.cursor()
        return namedb_get_namespace( cur, namespace_id, block_number, include_expired=include_expired )

    
    @autofill( "opcode" )
    def get_namespace_by_preorder( self, preorder_hash ):
        """
        Given a namespace preorder hash, get the associated namespace
        reveal or ready (it may be expired).
        """
        cur = self.db.cursor()
        return namedb_get_namespace_by_preorder_hash( cur, preorder_hash )


    @autofill( "opcode" )
    def get_name_by_preorder( self, preorder_hash ):
        """
        Given a name preorder hash, get the associated name record.
        (It may be expired or revoked)
        """
        cur = self.db.cursor()
        return namedb_get_name_by_preorder_hash( cur, preorder_hash )


    @autofill( "opcode" )
    def get_name( self, name, lastblock=None, include_expired=False, include_history=True ):
        """
        Given a name, return the latest version and history of
        the metadata gleaned from the blockchain.
        Name must be fully-qualified (i.e. name.ns_id)
        Return None if no such name is currently registered.

        NOTE: returns names that are revoked
        """

        if lastblock is None:
            lastblock = self.lastblock

        cur = self.db.cursor()
        name_rec = namedb_get_name( cur, name, lastblock, include_expired=include_expired, include_history=include_history )
        return name_rec


    def get_name_DID_info(self, name, lastblock=None):
        """
        Given a name, find its DID (decentralized identifier) information.
        Returns {'address': ..., 'index': ...}
        Returns None if there is no such name
        """
        if lastblock is None:
            lastblock = self.lastblock

        cur = self.db.cursor()
        did_info = namedb_get_name_DID_info(cur, name, lastblock)
        if did_info is None:
            return None

        return did_info


    def get_DID_name(self, did):
        """
        Given a DID, get the name
        Return None if not found, or if the name was revoked
        Raise if the DID is invalid
        """
        did = str(did)
        did_info = None
        try:
            did_info = parse_DID(did)
            assert did_info['name_type'] == 'name'
        except Exception as e:
            if BLOCKSTACK_DEBUG:
                log.exception(e)

            raise ValueError("Invalid DID: {}".format(did))

        cur = self.db.cursor()
        historic_name_info = namedb_get_historic_names_by_address(cur, did_info['address'], offset=did_info['index'], count=1)
        if historic_name_info is None:
            # no such name
            return None

        name = historic_name_info[0]['name']
        block_height = historic_name_info[0]['block_id']
        vtxindex = historic_name_info[0]['vtxindex']
                    
        log.debug("DID {} refers to {}-{}-{}".format(did, name, block_height, vtxindex))

        name_rec = self.get_name(name, include_history=True, include_expired=True)
        if name_rec is None:
            # dead
            return None

        name_rec_latest = None
        found = False

        for height in sorted(name_rec['history'].keys()):
            if found:
                break

            if height < block_height:
                continue

            for state in name_rec['history'][height]:
                if height == block_height and state['vtxindex'] < vtxindex:
                    # too soon
                    continue

                if state['op'] == NAME_PREORDER:
                    # looped to the next iteration of this name
                    found = True
                    break

                if state['revoked']:
                    # revoked
                    log.debug("DID {} refers to {}-{}-{}, which is revoked at {}-{}".format(did, name, block_height, vtxindex, height, state['vtxindex']))
                    return None

                name_rec_latest = state

        return name_rec_latest
     

    def get_name_at( self, name, block_number, include_expired=False ):
        """
        Generate and return the sequence of of states a name record was in
        at a particular block number.
        """
        cur = self.db.cursor()
        return namedb_get_name_at(cur, name, block_number, include_expired=include_expired)


    def get_namespace_at( self, namespace_id, block_number ):
        """
        Generate and return the sequence of states a namespace record was in
        at a particular block number.

        Includes expired namespaces by default.
        """
        cur = self.db.cursor() 
        return namedb_get_namespace_at(cur, namespace_id, block_number, include_expired=True)


    def get_name_history( self, name, offset=None, count=None, reverse=False):
        """
        Get the historic states for a name, grouped by block height.
        """
        cur = self.db.cursor()
        name_hist = namedb_get_history( cur, name, offset=offset, count=count, reverse=reverse )
        return name_hist
    

    def get_all_nameops_at( self, block_number, offset=None, count=None, include_history=None, restore_history=None ):
        """
        Get all name records affected at a particular block,
        in the state they were at the given block number.
        
        Paginate if offset, count are given.
        """
        if include_history is not None:
            log.warn("DEPRECATED use of include_history")

        if restore_history is not None:
            log.warn("DEPRECATED use of restore_history")

        log.debug("Get all nameops at %s in %s" % (block_number, self.db_filename))
        recs = namedb_get_all_nameops_at( self.db, block_number, offset=offset, count=count )

        # include opcode 
        for rec in recs:
            assert 'op' in rec
            rec['opcode'] = op_get_opcode_name(rec['op'])

        return recs
       

    def get_num_nameops_at( self, block_number ):
        """
        Get the number of name operations at a particular block.
        """
        count = namedb_get_num_nameops_at( self.db, block_number )
        return count


    def get_name_from_name_hash128( self, name ):
        """
        Get the name from a name hash
        """
        cur = self.db.cursor()
        name = namedb_get_name_from_name_hash128( cur, name, self.lastblock )
        return name


    def get_names_owned_by_address( self, address ):
        """
        Get the set of names owned by a particular address.
        NOTE: only works for cases where we could extract an address.
        """
        cur = self.db.cursor()
        names = namedb_get_names_owned_by_address( cur, address, self.lastblock )
        return names

    
    def get_historic_names_by_address( self, address, offset=None, count=None ):
        """
        Get the list of names owned by an address throughout history (used for DIDs)
        Return a list of {'name': ..., 'block_id': ..., 'vtxindex': ...}
        """
        cur = self.db.cursor()
        names = namedb_get_historic_names_by_address( cur, address, offset=offset, count=count )
        return names


    def get_num_historic_names_by_address( self, address ):
        """
        Get the number of names historically owned by an address
        """
        cur = self.db.cursor()
        count = namedb_get_num_historic_names_by_address( cur, address )
        return count


    def get_names_owned_by_sender( self, sender_pubkey, lastblock=None ):
        """
        Get the set of names owned by a particular script-pubkey.
        """
        cur = self.db.cursor()
        if lastblock is None:
            lastblock = self.lastblock 

        names = namedb_get_names_by_sender( cur, sender_pubkey, lastblock )
        return names

    
    def get_num_names( self, include_expired=False ):
        """
        Get the number of names that exist.
        """
        cur = self.db.cursor()
        return namedb_get_num_names( cur, self.lastblock, include_expired=include_expired )


    def get_all_names( self, offset=None, count=None, include_expired=False ):
        """
        Get the set of all registered names, with optional pagination
        Returns the list of names.
        """
        if offset is not None and offset < 0:
            offset = None

        if count is not None and count < 0:
            count = None 

        cur = self.db.cursor()
        names = namedb_get_all_names( cur, self.lastblock, offset=offset, count=count, include_expired=include_expired )
        return names


    def get_num_names_in_namespace( self, namespace_id ):
        """
        Get the number of names in a namespace
        """
        cur = self.db.cursor()
        return namedb_get_num_names_in_namespace( cur, namespace_id, self.lastblock )
    
    
    def get_names_in_namespace( self, namespace_id, offset=None, count=None ):
        """
        Get the set of all registered names in a particular namespace.
        Returns the list of names.
        """
        if offset is not None and offset < 0:
            offset = None 

        if count is not None and count < 0:
            count = None 

        cur = self.db.cursor()
        names = namedb_get_names_in_namespace( cur, namespace_id, self.lastblock, offset=offset, count=count )
        return names


    def get_all_namespace_ids( self ):
        """
        Get the set of all existing, READY namespace IDs.
        """
        cur = self.db.cursor()
        namespace_ids = namedb_get_all_namespace_ids( cur )
        return namespace_ids
       

    def get_all_revealed_namespace_ids( self ):
        """
        Get all revealed namespace IDs that have not expired.
        """
        cur = self.db.cursor()
        namespace_ids = namedb_get_all_revealed_namespace_ids( cur, self.lastblock )
        return namespace_ids


    def get_all_preordered_namespace_hashes( self ):
        """
        Get all oustanding namespace preorder hashes that have not expired.
        Used for testing
        """
        cur = self.db.cursor()
        namespace_hashes = namedb_get_all_preordered_namespace_hashes( cur, self.lastblock )
        return namespace_hashes 


    def get_all_importing_namespace_hashes( self ):
        """
        Get the set of all preordered and revealed namespace hashes that have not expired.
        """
        cur = self.db.cursor()
        namespace_hashes = namedb_get_all_importing_namespace_hashes( cur, self.lastblock )
        return namespace_hashes
        

    def get_name_from_name_consensus_hash( self, name_consensus_hash, sender_script_pubkey, block_id ):
        """
        Find the name.ns_id from hash( name.ns_id, consensus_hash ), given the sender and
        block_id, and assuming that name.ns_id is already registered.

        There are only a small number of values this hash can take, so test all of them to
        see if the hash matches one of them.

        This is used for name updates--we need to ensure that updates have timely consensus
        hashes, and are on the majority blockchian fork.

        Return (fully-qualified name, consensus hash) on success
        Return (None, None) if not found.
        """
        import virtualchain_hooks

        cur = self.db.cursor()
        names = namedb_get_names_by_sender( cur, sender_script_pubkey, self.lastblock )
        
        if names is None:
            log.error("Sender script '%s' owns no names" % sender_script_pubkey )
            return (None, None)

        possible_consensus_hashes = []
        for i in range( block_id - virtualchain_hooks.get_valid_transaction_window(), block_id+1 ):
            consensus_hash = self.get_consensus_at( i )
            if consensus_hash is not None and consensus_hash not in possible_consensus_hashes:
                possible_consensus_hashes.append( str(consensus_hash) )
    
        for name in names:
            for consensus_hash in possible_consensus_hashes:
                # what would have been the name/consensus_hash?
                test_name_consensus_hash = hash256_trunc128( str(name) + consensus_hash )
                if test_name_consensus_hash == name_consensus_hash:
                    # found!
                    return name, consensus_hash

        return None, None


    @autofill( "opcode" )
    def get_name_preorder( self, name, sender_script_pubkey, register_addr, include_failed=False ):
        """
        Get the current preorder for a name, given the name, the sender's script pubkey, and
        the registration address used to calculate the preorder hash.

        Return the preorder record on success.
        Return None if not found, or the preorder is already registered and not expired (even if revoked).

        NOTE: possibly returns an expired preorder (by design, so as to prevent someone
        from re-sending the same preorder with the same preorder hash).
        """
        # name registered and not expired?
        name_rec = self.get_name( name )
        if name_rec is not None and not include_failed:
            return None

        # what namespace are we in?
        namespace_id = get_namespace_from_name(name)
        namespace = self.get_namespace(namespace_id)
        if namespace is None:
            return None

        # isn't currently registered, or we don't care
        preorder_hash = hash_name(name, sender_script_pubkey, register_addr=register_addr)
        preorder = namedb_get_name_preorder( self.db, preorder_hash, self.lastblock )
        if preorder is None:
            # doesn't exist or expired
            return None

        # preorder must be younger than the namespace lifetime
        # (otherwise we get into weird conditions where someone can preorder
        # a name before someone else, and register it after it expires)
        namespace_lifetime_multiplier = get_epoch_namespace_lifetime_multiplier( self.lastblock, namespace_id )
        if preorder['block_number'] + (namespace['lifetime'] * namespace_lifetime_multiplier) <= self.lastblock:
            log.debug("Preorder is too old (accepted at {}, namespace lifetime is {}, current block is {})".format(preorder['block_number'], namespace['lifetime'] * namespace_lifetime_multiplier, self.lastblock))
            return None

        return preorder 

    
    @autofill( "opcode" )
    def get_namespace_preorder( self, namespace_id_hash ):
        """
        Given the hash(namesapce_id, sender_script_pubkey, reveal_addr) for a 
        namespace that is being imported, get its associated NAMESPACE_PREORDER
        record.

        Return the namespace preorder record on success.
        Return None if not found, if the namespace is currently not preordered, or if the preorder record is expired.
        """
        namespace_preorder = namedb_get_namespace_preorder( self.db, namespace_id_hash, self.lastblock ) 
        return namespace_preorder


    def get_name_owner( self, name ):
        """
        Given a name, get its associated sender pubkey script.

        Return the string on success
        Return None if the name doesn't exist.
        """
        name_rec = self.get_name( name )
        if name_rec is None:
            return None

        else:
            return name_rec['sender']


    def get_names_with_value_hash( self, value_hash ):
        """
        Get the list of names with the given value hash, at the current block height.
        This excludes revoked names and expired names.

        Return None if there are no such names
        """
        cur = self.db.cursor()
        names = namedb_get_names_with_value_hash( cur, value_hash, self.lastblock )
        return names


    def get_atlas_zonefile_info_at( self, block_id ):
        """
        Get the blockchain-ordered sequence of names, value hashes, and txids.
        added at the given block height.  The order will be
        in tx-order.

        Return [{'name': name, 'value_hash': value_hash, 'txid': txid}]
        """
        nameops = self.get_all_nameops_at( block_id )
        ret = []
        for nameop in nameops:
            if nameop.has_key('op') and op_get_opcode_name(nameop['op']) in ['NAME_UPDATE', 'NAME_IMPORT', 'NAME_REGISTRATION', 'NAME_RENEWAL']:

                assert nameop.has_key('value_hash')
                assert nameop.has_key('name')
                assert nameop.has_key('txid')

                if nameop['value_hash'] is not None:
                    ret.append( {'name': nameop['name'], 'value_hash': nameop['value_hash'], 'txid': nameop['txid']} )

        return ret


    def get_name_value_hash_txid( self, name, value_hash ):
        """
        Given a name and a value hash (i.e. the zone file hash), return the txid for the value hash.
        Return None if the name doesn't exist, or is revoked, or did not
        receive a NAME_UPDATE since it was last preordered.
        """
        rec = self.get_name( name )
        if rec is None:
            return None 

        if rec['revoked']:
            return None
        
        # find the txid of the given value hash
        if rec['value_hash'] == value_hash:
            return rec['txid']

        else:
            # search backwards for it 
            hist = rec['history']
            flat_hist = namedb_flatten_history( hist )
            for i in xrange(len(flat_hist)-1, 0, -1):
                delta = flat_hist[i]
                if delta['op'] == NAME_PREORDER:
                    # this name was re-registered. skip
                    return None 

                if delta['value_hash'] == value_hash:
                    # this is the txid that affected it 
                    return delta['txid']

            # not found
            return None
        
    
    @autofill( "opcode" )
    def get_namespace_reveal( self, namespace_id, include_history=True ):
        """
        Given the name of a namespace, get it if it is currently
        being revealed.

        Return the reveal record on success.
        Return None if it is not being revealed, or is expired.
        """
        cur = self.db.cursor()
        namespace_reveal = namedb_get_namespace_reveal( cur, namespace_id, self.lastblock, include_history=include_history )
        return namespace_reveal


    def get_announce_ids( self ):
        """
        Get the set of announce IDs
        """
        return self.announce_ids


    def is_name_expired( self, name, block_number ):
        """
        Given a name and block number, determine if it is expired at that block.
        * names in revealed but not ready namespaces are never expired, unless the namespace itself is expired;
        * names in ready namespaces expire once max(ready_block, renew_block) + lifetime blocks passes

        Return True if so
        Return False if not, or if the name doesn't exist
        """
        cur = self.db.cursor()
        return namedb_get_name( cur, name, block_number ) is None


    @classmethod
    def get_name_deadlines( self, name_rec, namespace_rec, block_number ):
        """
        Get the expiry and renewal deadlines for a (registered) name.

        NOTE: expire block here is NOT the block at which the owner loses the name, but the block at which lookups fail.
        The name owner has until renewal_deadline to renew the name.

        Return {'expire_block': ..., 'renewal_deadline': ...} on success
        Return None if the namespace isn't ready yet
        """
        if namespace_rec['op'] != NAMESPACE_READY:
            # name cannot be in grace period, since the namespace is not ready 
            return None

        namespace_id = namespace_rec['namespace_id']
        namespace_lifetime_multiplier = get_epoch_namespace_lifetime_multiplier( block_number, namespace_id )
        namespace_lifetime_grace_period = get_epoch_namespace_lifetime_grace_period( block_number, namespace_id )

        expire_block = max(namespace_rec['ready_block'], name_rec['last_renewed']) + (namespace_rec['lifetime'] * namespace_lifetime_multiplier)
        renewal_deadline = expire_block + namespace_lifetime_grace_period

        return {'expire_block': expire_block, 'renewal_deadline': renewal_deadline}


    def is_name_in_grace_period(self, name, block_number):
        """
        Given a name and block number, determine if it is in the renewal grace period at that block.
        * names in revealed but not ready namespaces are never expired, unless the namespace itself is expired;
        * names in ready namespaces enter the grace period once max(ready_block, renew_block) + lifetime - grace_period blocks passes

        Return True if so
        Return False if not, or if the name does not exist.
        """
        cur = self.db.cursor()
        name_rec = namedb_get_name(cur, name, block_number, include_expired=False)
        if name_rec is None:
            # expired already or doesn't exist
            return False

        namespace_id = get_namespace_from_name(name)
        namespace_rec = namedb_get_namespace(cur, namespace_id, block_number, include_history=False)
        if namespace_rec is None:
            return False

        grace_info = BlockstackDB.get_name_deadlines(name_rec, namespace_rec, block_number)
        if grace_info is None:
            # namespace isn't ready yet
            return False

        return (block_number >= grace_info['expire_block'] and block_number < grace_info['renewal_deadline'])
        

    def is_name_registered( self, name ):
        """
        Given the fully-qualified name, is it registered, not revoked, and not expired
        at the current block?
        """
        name_rec = self.get_name( name )    # won't return the name if expired
        if name_rec is None:
            return False 

        if name_rec['revoked']:
            return False

        return True


    def is_namespace_ready( self, namespace_id ):
        """
        Given a namespace ID, determine if the namespace is ready
        at the current block.
        """
        namespace = self.get_namespace( namespace_id )
        if namespace is not None:
            return True
        else:
            return False


    def is_namespace_preordered( self, namespace_id_hash ):
        """
        Given a namespace preorder hash, determine if it is preordered
        at the current block.
        """
        namespace_preorder = self.get_namespace_preorder(namespace_id_hash)
        if namespace_preorder is None:
            return False 
        else:
            return True


    def is_namespace_revealed( self, namespace_id ):
        """
        Given the name of a namespace, has it been revealed but not made ready
        at the current block?
        """
        namespace_reveal = self.get_namespace_reveal( namespace_id )
        if namespace_reveal is not None:
            return True
        else:
            return False


    def is_name_owner( self, name, sender_script_pubkey ):
        """
        Given the fully-qualified name and a sender's script pubkey,
        determine if the sender owns the name.

        The name must exist and not be revoked or expired at the
        current block.
        """
        if not self.is_name_registered( name ):
            # no one owns it 
            return False 

        owner = self.get_name_owner( name )
        if owner != sender_script_pubkey:
            return False 
        else:
            return True


    def is_new_preorder( self, preorder_hash, lastblock=None ):
        """
        Given a preorder hash of a name, determine whether or not it is unseen before.
        """
        if lastblock is None:
            lastblock = self.lastblock 

        preorder = namedb_get_name_preorder( self.db, preorder_hash, lastblock )
        if preorder is not None:
            return False
        else:
            return True


    def is_new_namespace_preorder( self, namespace_id_hash, lastblock=None ):
        """
        Given a namespace preorder hash, determine whether or not is is unseen before.
        """
        if lastblock is None:
            lastblock = self.lastblock 

        preorder = namedb_get_namespace_preorder( self.db, namespace_id_hash, lastblock )
        if preorder is not None:
            return False 
        else:
            return True


    def is_name_revoked( self, name ):
        """
        Determine if a name is revoked at this block.
        """
        name = self.get_name( name )
        if name is None:
            return False 

        if name['revoked']:
            return True
        else:
            return False

    
    def is_current_value_hash( self, value_hash ):
        """
        Is the given hash currently mapped to a name in the database?
        """
        return self.get_names_with_value_hash( value_hash ) is not None


    def get_value_hash_txids(self, value_hash):
        """
        Get the list of txids by value hash
        """
        cur = self.db.cursor()
        return namedb_get_value_hash_txids(cur, value_hash)


    @classmethod
    def nameop_set_collided( cls, nameop, history_id_key, history_id ):
        """
        Mark a nameop as collided
        """
        nameop['__collided__'] = True
        nameop['__collided_history_id_key__'] = history_id_key 
        nameop['__collided_history_id__'] = history_id


    @classmethod
    def nameop_is_collided( cls, nameop ):
        """
        Is this nameop collided?
        """
        return '__collided__' in nameop and nameop['__collided__']


    @classmethod 
    def nameop_put_collision( cls, collisions, nameop ):
        """
        Record a nameop as collided with another nameop in this block.
        """
        # these are supposed to have been put here by nameop_set_collided
        history_id_key = nameop.get('__collided_history_id_key__', None)
        history_id = nameop.get('__collided_history_id__', None)

        try:
            assert cls.nameop_is_collided( nameop ), "Nameop not collided"
            assert history_id_key is not None, "Nameop missing collision info"
            assert history_id is not None, "Nameop missing collision info"
        except Exception, e:
            log.exception(e)
            log.error("FATAL: BUG: bad collision info")
            os.abort()

        if not collisions.has_key(history_id_key):
            collisions[history_id_key] = [history_id]
        else:
            collisions[history_id_key].append( history_id )


    def extract_consensus_op(self, opcode, op_data, processed_op_data, current_block_number):
        """
        Using the operation data extracted from parsing the virtualchain operation (@op_data),
        and the checked, processed operation (@processed_op_data), return a dict that contains
        (1) all of the consensus fields to snapshot this operation, and
        (2) all of the data fields that we need to store for the name record (i.e. quirk fields)
        """
        ret = {}

        consensus_fields = op_get_consensus_fields(opcode)
        quirk_fields = op_get_quirk_fields(opcode)
        for field in consensus_fields + quirk_fields:

            try:
                # assert field in processed_op_data or field in op_data, 'Missing consensus field "{}"'.format(field)
                assert field in processed_op_data, 'Missing consensus field "{}"'.format(field)
            except Exception as e:
                # should NEVER happen
                log.exception(e)
                log.error("FATAL: BUG: missing consensus field {}".format(field))
                log.error("op_data:\n{}".format(json.dumps(op_data, indent=4, sort_keys=True)))
                log.error("processed_op_data:\n{}".format(json.dumps(op_data, indent=4, sort_keys=True)))
                os.abort()
            
            ret[field] = processed_op_data[field]

        return ret


    def commit_operation( self, input_op_data, accepted_nameop, current_block_number ):
        """
        Commit an operation, thereby carrying out a state transition.

        Returns a dict with the new db record fields
        """
   
        # have to have read-write disposition 
        if self.disposition != DISPOSITION_RW:
            log.error("FATAL: borrowing violation: not a read-write connection")
            traceback.print_stack()
            os.abort()

        cur = self.db.cursor()
        canonical_op = None
        op_type_str = None      # for debugging
        opcode = accepted_nameop.get('opcode', None)
        history_id = None

        try:
            assert opcode is not None, "Undefined op '%s'" % accepted_nameop['op']
        except Exception, e:
            log.exception(e)
            log.error("FATAL: unrecognized op '%s'" % accepted_nameop['op'] )
            os.abort()

        if opcode in OPCODE_PREORDER_OPS:
            # preorder
            canonical_op = self.commit_state_preorder( accepted_nameop, current_block_number )
            op_type_str = "state_preorder"
            
        elif opcode in OPCODE_CREATION_OPS:
            # creation
            history_id_key = state_create_get_history_id_key( accepted_nameop )
            history_id = accepted_nameop[history_id_key]
            canonical_op = self.commit_state_create( accepted_nameop, current_block_number )
            op_type_str = "state_create"
           
        elif opcode in OPCODE_TRANSITION_OPS:
            # transition 
            history_id_key = state_transition_get_history_id_key( accepted_nameop )
            history_id = accepted_nameop[history_id_key]
            canonical_op = self.commit_state_transition( accepted_nameop, current_block_number )
            op_type_str = "state_transition"
       
        else:
            raise Exception("Unknown operation {}".format(opcode))

        if canonical_op is None:
            log.error("FATAL: no canonical op generated (for {})".format(op_type_str))
            os.abort()
        
        log.debug("Extract consensus fields for {} in {}, as part of a {}".format(opcode, current_block_number, op_type_str))
        consensus_op = self.extract_consensus_op(opcode, input_op_data, canonical_op, current_block_number)
        return consensus_op

    def commit_state_preorder( self, nameop, current_block_number ):
        """
        Commit a state preorder (works for namespace_preorder and name_preorder),

        DO NOT CALL THIS DIRECTLY
        """

        # have to have read-write disposition 
        if self.disposition != DISPOSITION_RW:
            log.error("FATAL: borrowing violation: not a read-write connection")
            traceback.print_stack()
            os.abort()
        
        opcode = None
        try:
            opcode = nameop.get('opcode')
            assert opcode is not None, 'BUG: no preorder opcode'
        except Exception as e:
            log.exception(e)
            log.error("FATAL: no opcode in preorder")
            os.abort()

        cur = self.db.cursor()

        # cannot have collided 
        if BlockstackDB.nameop_is_collided( nameop ):
            log.debug("Not commiting '%s', since it collided" % nameop)
            self.log_reject( current_block_number, nameop['vtxindex'], nameop['op'], nameop )
            return []

        self.log_accept( current_block_number, nameop['vtxindex'], nameop['op'], nameop )

        commit_preorder = self.sanitize_op( nameop )
        rc = namedb_preorder_insert( cur, commit_preorder )
        if not rc:
            log.error("FATAL: failed to commit preorder '%s'" % commit_preorder['preorder_hash'] )
            os.abort()

        self.db.commit()
        return commit_preorder 


    def commit_state_create( self, nameop, current_block_number ):
        """
        Commit a state-creation operation (works for name_registration,
        namespace_reveal, name_import).

        Returns the sequence of dicts of fields to serialize.

        DO NOT CALL THIS DIRECTLY
        """

        # have to have read-write disposition 
        if self.disposition != DISPOSITION_RW:
            log.error("FATAL: borrowing violation: not a read-write connection")
            traceback.print_stack()
            os.abort()

        cur = self.db.cursor()
        opcode = nameop.get('opcode', None)

        try:
            assert state_create_is_valid( nameop ), "Invalid state-creation"
            assert opcode is not None, "BUG: did not set opcode"
            
            preorder = state_create_get_preorder( nameop )
        except Exception, e:
            log.exception(e)
            log.error("FATAL: missing preorder and/or prior history and/or opcode")
            os.abort()

        initial_state = self.sanitize_op( nameop )
        table = state_create_get_table( nameop )
        history_id_key = state_create_get_history_id_key( nameop )
        history_id = nameop[history_id_key]
        constraints_ignored = state_create_get_always_set( nameop )

        # cannot have collided 
        if BlockstackDB.nameop_is_collided( nameop ):
            # TODO: is this reachable?
            log.debug("Not commiting '%s' since we're collided" % history_id)
            self.log_reject( current_block_number, nameop['vtxindex'], nameop['op'], nameop )
            return {}

        self.log_accept( current_block_number, nameop['vtxindex'], nameop['op'], nameop )
        
        canonical_opdata = None

        if preorder is not None:
            # preordered a name or a namespace, possibly not for the first time even.
            try:
                assert 'preorder_hash' in preorder, 'BUG: missing preorder-hash'
            except Exception as e:
                log.exception(e)
                log.error("FATAL: invalid preorder")
                os.abort()

            canonical_opdata = namedb_state_create(cur, opcode, initial_state, current_block_number,
                                                   initial_state['vtxindex'], initial_state['txid'],
                                                   history_id, preorder, table, constraints_ignored=constraints_ignored)

            if not canonical_opdata:
                log.error("FATAL: failed to create '{}'".format(history_id))
                self.db.rollback()
                os.abort()

            self.db.commit()
        
        else:
            # importing a name
            try:
                assert opcode in OPCODE_NAME_STATE_IMPORTS, "BUG: not an import operation"
            except Exception, e:
                log.exception(e)
                log.error("FATAL: invalid import operation")
                os.abort()

            canonical_opdata = namedb_state_create_as_import(self.db, opcode, initial_state, 
                                                             current_block_number, initial_state['vtxindex'], initial_state['txid'],
                                                             history_id, table, constraints_ignored=constraints_ignored)

            if not canonical_opdata:
                log.error("FATAL: failed to create '{}' as import".format(history_id))
                self.db.rollback()
                os.abort()

            self.db.commit()
        
        return canonical_opdata


    def commit_state_transition( self, nameop, current_block_number ):
        """
        Commit a state transition (update, transfer, revoke, renew, namespace_ready).
        
        Returns the new canonicalized record (with all compatibility quirks preserved)

        DO NOT CALL THIS DIRECTLY
        """

        # have to have read-write disposition 
        if self.disposition != DISPOSITION_RW:
            log.error("FATAL: borrowing violation: not a read-write connection")
            traceback.print_stack()
            os.abort()

        cur = self.db.cursor()
        opcode = nameop.get('opcode', None)
        constraints_ignored = state_transition_get_always_set( nameop )
        transition = self.sanitize_op( nameop )
        
        try:
            assert state_transition_is_valid( nameop ), "Invalid state-transition"
            assert opcode is not None, "No opcode given"
        except Exception, e:
            log.exception(e)
            log.error("FATAL: failed to commit state transition")
            self.db.rollback()
            os.abort()

        table = state_transition_get_table( nameop )
        history_id_key = state_transition_get_history_id_key( nameop )
        history_id = nameop[history_id_key]

        # record must exist...
        if history_id_key == "name":
            cur_record = namedb_get_name( cur, history_id, current_block_number, include_history=False, include_expired=True )

        elif history_id_key == "namespace_id":
            cur_record = namedb_get_namespace( cur, history_id, current_block_number, include_history=False, include_expired=True )

        else:
            raise Exception("Unknown history ID key '%s'" % history_id_key)

        try:
            assert cur_record is not None, "No such record: %s" % history_id
        except Exception, e:
            # should have been caught earlier
            log.exception(e)
            log.error("FATAL: failed to lookup existing record '%s'" % history_id)
            self.db.rollback()
            os.abort()

        self.log_accept( current_block_number, nameop['vtxindex'], nameop['op'], nameop )

        canonical_op = namedb_state_transition( cur, opcode, transition, current_block_number, transition['vtxindex'], transition['txid'],
                                                 history_id, cur_record, table, constraints_ignored=constraints_ignored )
        if not canonical_op:
            log.error("FATAL: failed to update '%s'" % history_id)
            self.db.rollback()
            os.abort()
        
        return canonical_op
   

<<<<<<< HEAD
    @classmethod
    def restore_from_history( cls, rec, block_id ):
        """
        Given a record with a history and a block number,
        calculate the sequence of states it went through
        in that block number.
        """
        return namedb_restore_from_history( rec, block_id )
       

=======
    
>>>>>>> 01ef6b02
    def get_block_ops_hash( self, block_id ):
        """
        Get the block's operations hash
        """
        return self.get_ops_hash_at(block_id)
<|MERGE_RESOLUTION|>--- conflicted
+++ resolved
@@ -1722,20 +1722,6 @@
         return canonical_op
    
 
-<<<<<<< HEAD
-    @classmethod
-    def restore_from_history( cls, rec, block_id ):
-        """
-        Given a record with a history and a block number,
-        calculate the sequence of states it went through
-        in that block number.
-        """
-        return namedb_restore_from_history( rec, block_id )
-       
-
-=======
-    
->>>>>>> 01ef6b02
     def get_block_ops_hash( self, block_id ):
         """
         Get the block's operations hash
